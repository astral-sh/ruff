use std::cell::{OnceCell, RefCell};
use std::sync::Arc;

use except_handlers::TryNodeContextStackManager;
use rustc_hash::{FxHashMap, FxHashSet};

use ruff_db::files::File;
use ruff_db::parsed::ParsedModuleRef;
use ruff_db::source::{SourceText, source_text};
use ruff_index::IndexVec;
use ruff_python_ast::name::Name;
use ruff_python_ast::visitor::{Visitor, walk_expr, walk_pattern, walk_stmt};
use ruff_python_ast::{self as ast, PySourceType, PythonVersion};
use ruff_python_parser::semantic_errors::{
    SemanticSyntaxChecker, SemanticSyntaxContext, SemanticSyntaxError, SemanticSyntaxErrorKind,
};
use ruff_text_size::TextRange;

use crate::ast_node_ref::AstNodeRef;
use crate::module_name::ModuleName;
use crate::module_resolver::resolve_module;
use crate::node_key::NodeKey;
use crate::semantic_index::SemanticIndex;
use crate::semantic_index::ast_ids::AstIdsBuilder;
use crate::semantic_index::ast_ids::node_key::ExpressionNodeKey;
use crate::semantic_index::definition::{
    AnnotatedAssignmentDefinitionNodeRef, AssignmentDefinitionNodeRef,
    ComprehensionDefinitionNodeRef, Definition, DefinitionCategory, DefinitionNodeKey,
    DefinitionNodeRef, Definitions, ExceptHandlerDefinitionNodeRef, ForStmtDefinitionNodeRef,
    ImportDefinitionNodeRef, ImportFromDefinitionNodeRef, MatchPatternDefinitionNodeRef,
    StarImportDefinitionNodeRef, WithItemDefinitionNodeRef,
};
use crate::semantic_index::expression::{Expression, ExpressionKind};
use crate::semantic_index::place::{
    FileScopeId, NodeWithScopeKey, NodeWithScopeKind, NodeWithScopeRef, PlaceExpr,
    PlaceExprWithFlags, PlaceTableBuilder, Scope, ScopeId, ScopeKind, ScopedPlaceId,
};
use crate::semantic_index::predicate::{
    PatternPredicate, PatternPredicateKind, Predicate, PredicateNode, ScopedPredicateId,
    StarImportPlaceholderPredicate,
};
use crate::semantic_index::re_exports::exported_names;
use crate::semantic_index::reachability_constraints::{
    ReachabilityConstraintsBuilder, ScopedReachabilityConstraintId,
};
use crate::semantic_index::use_def::{
    EagerSnapshotKey, FlowSnapshot, ScopedEagerSnapshotId, UseDefMapBuilder,
};
use crate::unpack::{Unpack, UnpackKind, UnpackPosition, UnpackValue};
use crate::{Db, Program};

mod except_handlers;

#[derive(Clone, Debug, Default)]
struct Loop {
    /// Flow states at each `break` in the current loop.
    break_states: Vec<FlowSnapshot>,
}

impl Loop {
    fn push_break(&mut self, state: FlowSnapshot) {
        self.break_states.push(state);
    }
}

struct ScopeInfo {
    file_scope_id: FileScopeId,
    /// Current loop state; None if we are not currently visiting a loop
    current_loop: Option<Loop>,
}

pub(super) struct SemanticIndexBuilder<'db, 'ast> {
    // Builder state
    db: &'db dyn Db,
    file: File,
    source_type: PySourceType,
    module: &'ast ParsedModuleRef,
    scope_stack: Vec<ScopeInfo>,
    /// The assignments we're currently visiting, with
    /// the most recent visit at the end of the Vec
    current_assignments: Vec<CurrentAssignment<'ast, 'db>>,
    /// The match case we're currently visiting.
    current_match_case: Option<CurrentMatchCase<'ast>>,
    /// The name of the first function parameter of the innermost function that we're currently visiting.
    current_first_parameter_name: Option<&'ast str>,

    /// Per-scope contexts regarding nested `try`/`except` statements
    try_node_context_stack_manager: TryNodeContextStackManager,

    /// Flags about the file's global scope
    has_future_annotations: bool,

    // Used for checking semantic syntax errors
    python_version: PythonVersion,
    source_text: OnceCell<SourceText>,
    semantic_checker: SemanticSyntaxChecker,

    // Semantic Index fields
    scopes: IndexVec<FileScopeId, Scope>,
    scope_ids_by_scope: IndexVec<FileScopeId, ScopeId<'db>>,
    place_tables: IndexVec<FileScopeId, PlaceTableBuilder>,
    ast_ids: IndexVec<FileScopeId, AstIdsBuilder>,
    use_def_maps: IndexVec<FileScopeId, UseDefMapBuilder<'db>>,
    scopes_by_node: FxHashMap<NodeWithScopeKey, FileScopeId>,
    scopes_by_expression: FxHashMap<ExpressionNodeKey, FileScopeId>,
    globals_by_scope: FxHashMap<FileScopeId, FxHashSet<ScopedPlaceId>>,
    definitions_by_node: FxHashMap<DefinitionNodeKey, Definitions<'db>>,
    expressions_by_node: FxHashMap<ExpressionNodeKey, Expression<'db>>,
    imported_modules: FxHashSet<ModuleName>,
    /// Hashset of all [`FileScopeId`]s that correspond to [generator functions].
    ///
    /// [generator functions]: https://docs.python.org/3/glossary.html#term-generator
    generator_functions: FxHashSet<FileScopeId>,
    eager_snapshots: FxHashMap<EagerSnapshotKey, ScopedEagerSnapshotId>,
    /// Errors collected by the `semantic_checker`.
    semantic_syntax_errors: RefCell<Vec<SemanticSyntaxError>>,
}

impl<'db, 'ast> SemanticIndexBuilder<'db, 'ast> {
    pub(super) fn new(db: &'db dyn Db, file: File, module_ref: &'ast ParsedModuleRef) -> Self {
        let mut builder = Self {
            db,
            file,
            source_type: file.source_type(db.upcast()),
            module: module_ref,
            scope_stack: Vec::new(),
            current_assignments: vec![],
            current_match_case: None,
            current_first_parameter_name: None,
            try_node_context_stack_manager: TryNodeContextStackManager::default(),

            has_future_annotations: false,

            scopes: IndexVec::new(),
            place_tables: IndexVec::new(),
            ast_ids: IndexVec::new(),
            scope_ids_by_scope: IndexVec::new(),
            use_def_maps: IndexVec::new(),

            scopes_by_expression: FxHashMap::default(),
            scopes_by_node: FxHashMap::default(),
            definitions_by_node: FxHashMap::default(),
            expressions_by_node: FxHashMap::default(),
            globals_by_scope: FxHashMap::default(),

            imported_modules: FxHashSet::default(),
            generator_functions: FxHashSet::default(),

            eager_snapshots: FxHashMap::default(),

            python_version: Program::get(db).python_version(db),
            source_text: OnceCell::new(),
            semantic_checker: SemanticSyntaxChecker::default(),
            semantic_syntax_errors: RefCell::default(),
        };

        builder.push_scope_with_parent(
            NodeWithScopeRef::Module,
            None,
            ScopedReachabilityConstraintId::ALWAYS_TRUE,
        );

        builder
    }

    fn current_scope_info(&self) -> &ScopeInfo {
        self.scope_stack
            .last()
            .expect("SemanticIndexBuilder should have created a root scope")
    }

    fn current_scope_info_mut(&mut self) -> &mut ScopeInfo {
        self.scope_stack
            .last_mut()
            .expect("SemanticIndexBuilder should have created a root scope")
    }

    fn current_scope(&self) -> FileScopeId {
        self.current_scope_info().file_scope_id
    }

    /// Returns the scope ID of the surrounding class body scope if the current scope
    /// is a method inside a class body. Returns `None` otherwise, e.g. if the current
    /// scope is a function body outside of a class, or if the current scope is not a
    /// function body.
    fn is_method_of_class(&self) -> Option<FileScopeId> {
        let mut scopes_rev = self.scope_stack.iter().rev();
        let current = scopes_rev.next()?;

        if self.scopes[current.file_scope_id].kind() != ScopeKind::Function {
            return None;
        }

        let parent = scopes_rev.next()?;

        match self.scopes[parent.file_scope_id].kind() {
            ScopeKind::Class => Some(parent.file_scope_id),
            ScopeKind::Annotation => {
                // If the function is generic, the parent scope is an annotation scope.
                // In this case, we need to go up one level higher to find the class scope.
                let grandparent = scopes_rev.next()?;

                if self.scopes[grandparent.file_scope_id].kind() == ScopeKind::Class {
                    Some(grandparent.file_scope_id)
                } else {
                    None
                }
            }
            _ => None,
        }
    }

    /// Push a new loop, returning the outer loop, if any.
    fn push_loop(&mut self) -> Option<Loop> {
        self.current_scope_info_mut()
            .current_loop
            .replace(Loop::default())
    }

    /// Pop a loop, replacing with the previous saved outer loop, if any.
    fn pop_loop(&mut self, outer_loop: Option<Loop>) -> Loop {
        std::mem::replace(&mut self.current_scope_info_mut().current_loop, outer_loop)
            .expect("pop_loop() should not be called without a prior push_loop()")
    }

    fn current_loop_mut(&mut self) -> Option<&mut Loop> {
        self.current_scope_info_mut().current_loop.as_mut()
    }

    fn push_scope(&mut self, node: NodeWithScopeRef) {
        let parent = self.current_scope();
        let reachability = self.current_use_def_map().reachability;
        self.push_scope_with_parent(node, Some(parent), reachability);
    }

    fn push_scope_with_parent(
        &mut self,
        node: NodeWithScopeRef,
        parent: Option<FileScopeId>,
        reachability: ScopedReachabilityConstraintId,
    ) {
        let children_start = self.scopes.next_index() + 1;

        // Note `node` is guaranteed to be a child of `self.module`
        let node_with_kind = node.to_kind(self.module);

        let scope = Scope::new(
            parent,
            node_with_kind,
            children_start..children_start,
            reachability,
        );
        let is_class_scope = scope.kind().is_class();
        self.try_node_context_stack_manager.enter_nested_scope();

        let file_scope_id = self.scopes.push(scope);
        self.place_tables.push(PlaceTableBuilder::default());
        self.use_def_maps
            .push(UseDefMapBuilder::new(is_class_scope));
        let ast_id_scope = self.ast_ids.push(AstIdsBuilder::default());

        let scope_id = ScopeId::new(self.db, self.file, file_scope_id, countme::Count::default());

        self.scope_ids_by_scope.push(scope_id);
        let previous = self.scopes_by_node.insert(node.node_key(), file_scope_id);
        debug_assert_eq!(previous, None);

        debug_assert_eq!(ast_id_scope, file_scope_id);

        self.scope_stack.push(ScopeInfo {
            file_scope_id,
            current_loop: None,
        });
    }

    fn pop_scope(&mut self) -> FileScopeId {
        self.try_node_context_stack_manager.exit_scope();

        let ScopeInfo {
            file_scope_id: popped_scope_id,
            ..
        } = self
            .scope_stack
            .pop()
            .expect("Root scope should be present");

        let children_end = self.scopes.next_index();
        let popped_scope = &mut self.scopes[popped_scope_id];
        popped_scope.extend_descendants(children_end);

        if !popped_scope.is_eager() {
            return popped_scope_id;
        }

        // If the scope that we just popped off is an eager scope, we need to "lock" our view of
        // which bindings reach each of the uses in the scope. Loop through each enclosing scope,
        // looking for any that bind each place.
        // TODO: Bindings in eager nested scopes also need to be recorded. For example:
        // ```python
        // class C:
        //     x: int | None = None
        // c = C()
        // class _:
        //     c.x = 1
        // reveal_type(c.x)  # revealed: Literal[1]
        // ```
        for enclosing_scope_info in self.scope_stack.iter().rev() {
            let enclosing_scope_id = enclosing_scope_info.file_scope_id;
            let enclosing_scope_kind = self.scopes[enclosing_scope_id].kind();
            let enclosing_place_table = &self.place_tables[enclosing_scope_id];

            for nested_place in self.place_tables[popped_scope_id].places() {
                // Skip this place if this enclosing scope doesn't contain any bindings for it.
                // Note that even if this place is bound in the popped scope,
                // it may refer to the enclosing scope bindings
                // so we also need to snapshot the bindings of the enclosing scope.

                let Some(enclosing_place_id) =
                    enclosing_place_table.place_id_by_expr(&nested_place.expr)
                else {
                    continue;
                };
                let enclosing_place = enclosing_place_table.place_expr(enclosing_place_id);

                // Snapshot the state of this place that are visible at this point in this
                // enclosing scope.
                let key = EagerSnapshotKey {
                    enclosing_scope: enclosing_scope_id,
                    enclosing_place: enclosing_place_id,
                    nested_scope: popped_scope_id,
                };
                let eager_snapshot = self.use_def_maps[enclosing_scope_id].snapshot_eager_state(
                    enclosing_place_id,
                    enclosing_scope_kind,
                    enclosing_place,
                );
                self.eager_snapshots.insert(key, eager_snapshot);
            }

            // Lazy scopes are "sticky": once we see a lazy scope we stop doing lookups
            // eagerly, even if we would encounter another eager enclosing scope later on.
            // Also, narrowing constraints outside a lazy scope are not applicable.
            // TODO: If the place has never been rewritten, they are applicable.
            if !enclosing_scope_kind.is_eager() {
                break;
            }
        }

        popped_scope_id
    }

    fn current_place_table(&mut self) -> &mut PlaceTableBuilder {
        let scope_id = self.current_scope();
        &mut self.place_tables[scope_id]
    }

    fn current_use_def_map_mut(&mut self) -> &mut UseDefMapBuilder<'db> {
        let scope_id = self.current_scope();
        &mut self.use_def_maps[scope_id]
    }

    fn current_use_def_map(&self) -> &UseDefMapBuilder<'db> {
        let scope_id = self.current_scope();
        &self.use_def_maps[scope_id]
    }

    fn current_reachability_constraints_mut(&mut self) -> &mut ReachabilityConstraintsBuilder {
        let scope_id = self.current_scope();
        &mut self.use_def_maps[scope_id].reachability_constraints
    }

    fn current_ast_ids(&mut self) -> &mut AstIdsBuilder {
        let scope_id = self.current_scope();
        &mut self.ast_ids[scope_id]
    }

    fn flow_snapshot(&self) -> FlowSnapshot {
        self.current_use_def_map().snapshot()
    }

    fn flow_restore(&mut self, state: FlowSnapshot) {
        self.current_use_def_map_mut().restore(state);
    }

    fn flow_merge(&mut self, state: FlowSnapshot) {
        self.current_use_def_map_mut().merge(state);
    }

    /// Add a symbol to the place table and the use-def map.
    /// Return the [`ScopedPlaceId`] that uniquely identifies the symbol in both.
    fn add_symbol(&mut self, name: Name) -> ScopedPlaceId {
        let (place_id, added) = self.current_place_table().add_symbol(name);
        if added {
            self.current_use_def_map_mut().add_place(place_id);
        }
        place_id
    }

    /// Add a place to the place table and the use-def map.
    /// Return the [`ScopedPlaceId`] that uniquely identifies the place in both.
    fn add_place(&mut self, place_expr: PlaceExprWithFlags) -> ScopedPlaceId {
        let (place_id, added) = self.current_place_table().add_place(place_expr);
        if added {
            self.current_use_def_map_mut().add_place(place_id);
        }
        place_id
    }

    fn mark_place_bound(&mut self, id: ScopedPlaceId) {
        self.current_place_table().mark_place_bound(id);
    }

    fn mark_place_declared(&mut self, id: ScopedPlaceId) {
        self.current_place_table().mark_place_declared(id);
    }

    fn mark_place_used(&mut self, id: ScopedPlaceId) {
        self.current_place_table().mark_place_used(id);
    }

    fn add_entry_for_definition_key(&mut self, key: DefinitionNodeKey) -> &mut Definitions<'db> {
        self.definitions_by_node.entry(key).or_default()
    }

    /// Add a [`Definition`] associated with the `definition_node` AST node.
    ///
    /// ## Panics
    ///
    /// This method panics if `debug_assertions` are enabled and the `definition_node` AST node
    /// already has a [`Definition`] associated with it. This is an important invariant to maintain
    /// for all nodes *except* [`ast::Alias`] nodes representing `*` imports.
    fn add_definition(
        &mut self,
        place: ScopedPlaceId,
        definition_node: impl Into<DefinitionNodeRef<'ast, 'db>> + std::fmt::Debug + Copy,
    ) -> Definition<'db> {
        let (definition, num_definitions) = self.push_additional_definition(place, definition_node);
        debug_assert_eq!(
            num_definitions, 1,
            "Attempted to create multiple `Definition`s associated with AST node {definition_node:?}"
        );
        definition
    }

    fn delete_associated_bindings(&mut self, place: ScopedPlaceId) {
        let scope = self.current_scope();
        // Don't delete associated bindings if the scope is a class scope & place is a name (it's never visible to nested scopes)
        if self.scopes[scope].kind() == ScopeKind::Class
            && self.place_tables[scope].place_expr(place).is_name()
        {
            return;
        }
        for associated_place in self.place_tables[scope].associated_place_ids(place) {
            let is_place_name = self.place_tables[scope]
                .place_expr(associated_place)
                .is_name();
            self.use_def_maps[scope].delete_binding(associated_place, is_place_name);
        }
    }

    fn delete_binding(&mut self, place: ScopedPlaceId) {
        let is_place_name = self.current_place_table().place_expr(place).is_name();
        self.current_use_def_map_mut()
            .delete_binding(place, is_place_name);
    }

    /// Push a new [`Definition`] onto the list of definitions
    /// associated with the `definition_node` AST node.
    ///
    /// Returns a 2-element tuple, where the first element is the newly created [`Definition`]
    /// and the second element is the number of definitions that are now associated with
    /// `definition_node`.
    ///
    /// This method should only be used when adding a definition associated with a `*` import.
    /// All other nodes can only ever be associated with exactly 1 or 0 [`Definition`]s.
    /// For any node other than an [`ast::Alias`] representing a `*` import,
    /// prefer to use `self.add_definition()`, which ensures that this invariant is maintained.
    fn push_additional_definition(
        &mut self,
        place: ScopedPlaceId,
        definition_node: impl Into<DefinitionNodeRef<'ast, 'db>>,
    ) -> (Definition<'db>, usize) {
        let definition_node: DefinitionNodeRef<'ast, 'db> = definition_node.into();

        // Note `definition_node` is guaranteed to be a child of `self.module`
        let kind = definition_node.into_owned(self.module);

        let category = kind.category(self.source_type.is_stub(), self.module);
        let is_reexported = kind.is_reexported();

        let definition: Definition<'db> = Definition::new(
            self.db,
            self.file,
            self.current_scope(),
            place,
            kind,
            is_reexported,
            countme::Count::default(),
        );

        let num_definitions = {
            let definitions = self.add_entry_for_definition_key(definition_node.key());
            definitions.push(definition);
            definitions.len()
        };

        if category.is_binding() {
            self.mark_place_bound(place);
        }
        if category.is_declaration() {
            self.mark_place_declared(place);
        }

        let is_place_name = self.current_place_table().place_expr(place).is_name();
        let use_def = self.current_use_def_map_mut();
        match category {
            DefinitionCategory::DeclarationAndBinding => {
                use_def.record_declaration_and_binding(place, definition, is_place_name);
                self.delete_associated_bindings(place);
            }
            DefinitionCategory::Declaration => use_def.record_declaration(place, definition),
            DefinitionCategory::Binding => {
                use_def.record_binding(place, definition, is_place_name);
                self.delete_associated_bindings(place);
            }
        }

        let mut try_node_stack_manager = std::mem::take(&mut self.try_node_context_stack_manager);
        try_node_stack_manager.record_definition(self);
        self.try_node_context_stack_manager = try_node_stack_manager;

        (definition, num_definitions)
    }

    fn record_expression_narrowing_constraint(
        &mut self,
        precide_node: &ast::Expr,
    ) -> Predicate<'db> {
        let predicate = self.build_predicate(precide_node);
        self.record_narrowing_constraint(predicate);
        predicate
    }

    fn build_predicate(&mut self, predicate_node: &ast::Expr) -> Predicate<'db> {
        let expression = self.add_standalone_expression(predicate_node);
        Predicate {
            node: PredicateNode::Expression(expression),
            is_positive: true,
        }
    }

    /// Adds a new predicate to the list of all predicates, but does not record it. Returns the
    /// predicate ID for later recording using
    /// [`SemanticIndexBuilder::record_narrowing_constraint_id`].
    fn add_predicate(&mut self, predicate: Predicate<'db>) -> ScopedPredicateId {
        self.current_use_def_map_mut().add_predicate(predicate)
    }

    /// Negates a predicate and adds it to the list of all predicates, does not record it.
    fn add_negated_predicate(&mut self, predicate: Predicate<'db>) -> ScopedPredicateId {
        self.current_use_def_map_mut()
            .add_predicate(predicate.negated())
    }

    /// Records a previously added narrowing constraint by adding it to all live bindings.
    fn record_narrowing_constraint_id(&mut self, predicate: ScopedPredicateId) {
        self.current_use_def_map_mut()
            .record_narrowing_constraint(predicate);
    }

    /// Adds and records a narrowing constraint, i.e. adds it to all live bindings.
    fn record_narrowing_constraint(&mut self, predicate: Predicate<'db>) {
        let use_def = self.current_use_def_map_mut();
        let predicate_id = use_def.add_predicate(predicate);
        use_def.record_narrowing_constraint(predicate_id);
    }

    /// Negates the given predicate and then adds it as a narrowing constraint to all live
    /// bindings.
    fn record_negated_narrowing_constraint(
        &mut self,
        predicate: Predicate<'db>,
    ) -> ScopedPredicateId {
        let id = self.add_negated_predicate(predicate);
        self.record_narrowing_constraint_id(id);
        id
    }

    /// Records that all remaining statements in the current block are unreachable.
    fn mark_unreachable(&mut self) {
        self.current_use_def_map_mut().mark_unreachable();
    }

    /// Records a reachability constraint that always evaluates to "ambiguous".
    fn record_ambiguous_reachability(&mut self) {
        self.current_use_def_map_mut()
            .record_reachability_constraint(ScopedReachabilityConstraintId::AMBIGUOUS);
    }

    /// Record a constraint that affects the reachability of the current position in the semantic
    /// index analysis. For example, if we encounter a `if test:` branch, we immediately record
    /// a `test` constraint, because if `test` later (during type checking) evaluates to `False`,
    /// we know that all statements that follow in this path of control flow will be unreachable.
    fn record_reachability_constraint(
        &mut self,
        predicate: Predicate<'db>,
    ) -> ScopedReachabilityConstraintId {
        let predicate_id = self.add_predicate(predicate);
        self.record_reachability_constraint_id(predicate_id)
    }

    /// Similar to [`Self::record_reachability_constraint`], but takes a [`ScopedPredicateId`].
    fn record_reachability_constraint_id(
        &mut self,
        predicate_id: ScopedPredicateId,
    ) -> ScopedReachabilityConstraintId {
        let reachability_constraint = self
            .current_reachability_constraints_mut()
            .add_atom(predicate_id);
        self.current_use_def_map_mut()
            .record_reachability_constraint(reachability_constraint);
        reachability_constraint
    }

    /// Record the negation of a given reachability constraint.
    fn record_negated_reachability_constraint(
        &mut self,
        reachability_constraint: ScopedReachabilityConstraintId,
    ) {
        let negated_constraint = self
            .current_reachability_constraints_mut()
            .add_not_constraint(reachability_constraint);
        self.current_use_def_map_mut()
            .record_reachability_constraint(negated_constraint);
    }

    fn push_assignment(&mut self, assignment: CurrentAssignment<'ast, 'db>) {
        self.current_assignments.push(assignment);
    }

    fn pop_assignment(&mut self) {
        let popped_assignment = self.current_assignments.pop();
        debug_assert!(popped_assignment.is_some());
    }

    fn current_assignment(&self) -> Option<CurrentAssignment<'ast, 'db>> {
        self.current_assignments.last().copied()
    }

    fn current_assignment_mut(&mut self) -> Option<&mut CurrentAssignment<'ast, 'db>> {
        self.current_assignments.last_mut()
    }

    fn predicate_kind(&mut self, pattern: &ast::Pattern) -> PatternPredicateKind<'db> {
        match pattern {
            ast::Pattern::MatchValue(pattern) => {
                let value = self.add_standalone_expression(&pattern.value);
                PatternPredicateKind::Value(value)
            }
            ast::Pattern::MatchSingleton(singleton) => {
                PatternPredicateKind::Singleton(singleton.value)
            }
            ast::Pattern::MatchClass(pattern) => {
                let cls = self.add_standalone_expression(&pattern.cls);
                PatternPredicateKind::Class(cls)
            }
            ast::Pattern::MatchOr(pattern) => {
                let predicates = pattern
                    .patterns
                    .iter()
                    .map(|pattern| self.predicate_kind(pattern))
                    .collect();
                PatternPredicateKind::Or(predicates)
            }
            _ => PatternPredicateKind::Unsupported,
        }
    }

    fn add_pattern_narrowing_constraint(
        &mut self,
        subject: Expression<'db>,
        pattern: &ast::Pattern,
        guard: Option<&ast::Expr>,
    ) -> Predicate<'db> {
        // This is called for the top-level pattern of each match arm. We need to create a
        // standalone expression for each arm of a match statement, since they can introduce
        // constraints on the match subject. (Or more accurately, for the match arm's pattern,
        // since its the pattern that introduces any constraints, not the body.) Ideally, that
        // standalone expression would wrap the match arm's pattern as a whole. But a standalone
        // expression can currently only wrap an ast::Expr, which patterns are not. So, we need to
        // choose an Expr that can “stand in” for the pattern, which we can wrap in a standalone
        // expression.
        //
        // See the comment in TypeInferenceBuilder::infer_match_pattern for more details.

        let kind = self.predicate_kind(pattern);
        let guard = guard.map(|guard| self.add_standalone_expression(guard));

        let pattern_predicate = PatternPredicate::new(
            self.db,
            self.file,
            self.current_scope(),
            subject,
            kind,
            guard,
            countme::Count::default(),
        );
        let predicate = Predicate {
            node: PredicateNode::Pattern(pattern_predicate),
            is_positive: true,
        };
        self.record_narrowing_constraint(predicate);
        predicate
    }

    /// Record an expression that needs to be a Salsa ingredient, because we need to infer its type
    /// standalone (type narrowing tests, RHS of an assignment.)
    fn add_standalone_expression(&mut self, expression_node: &ast::Expr) -> Expression<'db> {
        self.add_standalone_expression_impl(expression_node, ExpressionKind::Normal, None)
    }

    /// Record an expression that is immediately assigned to a target, and that needs to be a Salsa
    /// ingredient, because we need to infer its type standalone (type narrowing tests, RHS of an
    /// assignment.)
    fn add_standalone_assigned_expression(
        &mut self,
        expression_node: &ast::Expr,
        assigned_to: &ast::StmtAssign,
    ) -> Expression<'db> {
        self.add_standalone_expression_impl(
            expression_node,
            ExpressionKind::Normal,
            Some(assigned_to),
        )
    }

    /// Same as [`SemanticIndexBuilder::add_standalone_expression`], but marks the expression as a
    /// *type* expression, which makes sure that it will later be inferred as such.
    fn add_standalone_type_expression(&mut self, expression_node: &ast::Expr) -> Expression<'db> {
        self.add_standalone_expression_impl(expression_node, ExpressionKind::TypeExpression, None)
    }

    fn add_standalone_expression_impl(
        &mut self,
        expression_node: &ast::Expr,
        expression_kind: ExpressionKind,
        assigned_to: Option<&ast::StmtAssign>,
    ) -> Expression<'db> {
        let expression = Expression::new(
            self.db,
            self.file,
            self.current_scope(),
            AstNodeRef::new(self.module, expression_node),
            assigned_to.map(|assigned_to| AstNodeRef::new(self.module, assigned_to)),
            expression_kind,
            countme::Count::default(),
        );
        self.expressions_by_node
            .insert(expression_node.into(), expression);
        expression
    }

    fn with_type_params(
        &mut self,
        with_scope: NodeWithScopeRef,
        type_params: Option<&'ast ast::TypeParams>,
        nested: impl FnOnce(&mut Self) -> FileScopeId,
    ) -> FileScopeId {
        if let Some(type_params) = type_params {
            self.push_scope(with_scope);

            for type_param in &type_params.type_params {
                let (name, bound, default) = match type_param {
                    ast::TypeParam::TypeVar(ast::TypeParamTypeVar {
                        range: _,
                        node_index: _,
                        name,
                        bound,
                        default,
                    }) => (name, bound, default),
                    ast::TypeParam::ParamSpec(ast::TypeParamParamSpec {
                        name, default, ..
                    }) => (name, &None, default),
                    ast::TypeParam::TypeVarTuple(ast::TypeParamTypeVarTuple {
                        name,
                        default,
                        ..
                    }) => (name, &None, default),
                };
                let symbol = self.add_symbol(name.id.clone());
                // TODO create Definition for PEP 695 typevars
                // note that the "bound" on the typevar is a totally different thing than whether
                // or not a name is "bound" by a typevar declaration; the latter is always true.
                self.mark_place_bound(symbol);
                self.mark_place_declared(symbol);
                if let Some(bounds) = bound {
                    self.visit_expr(bounds);
                }
                if let Some(default) = default {
                    self.visit_expr(default);
                }
                match type_param {
                    ast::TypeParam::TypeVar(node) => self.add_definition(symbol, node),
                    ast::TypeParam::ParamSpec(node) => self.add_definition(symbol, node),
                    ast::TypeParam::TypeVarTuple(node) => self.add_definition(symbol, node),
                };
            }
        }

        let nested_scope = nested(self);

        if type_params.is_some() {
            self.pop_scope();
        }

        nested_scope
    }

    /// This method does several things:
    /// - It pushes a new scope onto the stack for visiting
    ///   a list/dict/set comprehension or generator expression
    /// - Inside that scope, it visits a list of [`Comprehension`] nodes,
    ///   assumed to be the "generators" that compose a comprehension
    ///   (that is, the `for x in y` and `for y in z` parts of `x for x in y for y in z`).
    /// - Inside that scope, it also calls a closure for visiting the outer `elt`
    ///   of a list/dict/set comprehension or generator expression
    /// - It then pops the new scope off the stack
    ///
    /// [`Comprehension`]: ast::Comprehension
    fn with_generators_scope(
        &mut self,
        scope: NodeWithScopeRef,
        generators: &'ast [ast::Comprehension],
        visit_outer_elt: impl FnOnce(&mut Self),
    ) {
        let mut generators_iter = generators.iter();

        let Some(generator) = generators_iter.next() else {
            unreachable!("Expression must contain at least one generator");
        };

        // The `iter` of the first generator is evaluated in the outer scope, while all subsequent
        // nodes are evaluated in the inner scope.
        let value = self.add_standalone_expression(&generator.iter);
        self.visit_expr(&generator.iter);
        self.push_scope(scope);

        self.add_unpackable_assignment(
            &Unpackable::Comprehension {
                node: generator,
                first: true,
            },
            &generator.target,
            value,
        );

        for expr in &generator.ifs {
            self.visit_expr(expr);
        }

        for generator in generators_iter {
            let value = self.add_standalone_expression(&generator.iter);
            self.visit_expr(&generator.iter);

            self.add_unpackable_assignment(
                &Unpackable::Comprehension {
                    node: generator,
                    first: false,
                },
                &generator.target,
                value,
            );

            for expr in &generator.ifs {
                self.visit_expr(expr);
            }
        }

        visit_outer_elt(self);
        self.pop_scope();
    }

    fn declare_parameters(&mut self, parameters: &'ast ast::Parameters) {
        for parameter in parameters.iter_non_variadic_params() {
            self.declare_parameter(parameter);
        }
        if let Some(vararg) = parameters.vararg.as_ref() {
            let symbol = self.add_symbol(vararg.name.id().clone());
            self.add_definition(
                symbol,
                DefinitionNodeRef::VariadicPositionalParameter(vararg),
            );
        }
        if let Some(kwarg) = parameters.kwarg.as_ref() {
            let symbol = self.add_symbol(kwarg.name.id().clone());
            self.add_definition(symbol, DefinitionNodeRef::VariadicKeywordParameter(kwarg));
        }
    }

    fn declare_parameter(&mut self, parameter: &'ast ast::ParameterWithDefault) {
        let symbol = self.add_symbol(parameter.name().id().clone());

        let definition = self.add_definition(symbol, parameter);

        // Insert a mapping from the inner Parameter node to the same definition. This
        // ensures that calling `HasType::inferred_type` on the inner parameter returns
        // a valid type (and doesn't panic)
        let existing_definition = self.definitions_by_node.insert(
            (&parameter.parameter).into(),
            Definitions::single(definition),
        );
        debug_assert_eq!(existing_definition, None);
    }

    /// Add an unpackable assignment for the given [`Unpackable`].
    ///
    /// This method handles assignments that can contain unpacking like assignment statements,
    /// for statements, etc.
    fn add_unpackable_assignment(
        &mut self,
        unpackable: &Unpackable<'ast>,
        target: &'ast ast::Expr,
        value: Expression<'db>,
    ) {
        // We only handle assignments to names and unpackings here, other targets like
        // attribute and subscript are handled separately as they don't create a new
        // definition.

        let current_assignment = match target {
            ast::Expr::List(_) | ast::Expr::Tuple(_) => {
                if matches!(unpackable, Unpackable::Comprehension { .. }) {
                    debug_assert_eq!(
                        self.scopes[self.current_scope()].node().scope_kind(),
                        ScopeKind::Comprehension
                    );
                }
                // The first iterator of the comprehension is evaluated in the outer scope, while all subsequent
                // nodes are evaluated in the inner scope.
                // SAFETY: The current scope is the comprehension, and the comprehension scope must have a parent scope.
                let value_file_scope =
                    if let Unpackable::Comprehension { first: true, .. } = unpackable {
                        self.scope_stack
                            .iter()
                            .rev()
                            .nth(1)
                            .expect("The comprehension scope must have a parent scope")
                            .file_scope_id
                    } else {
                        self.current_scope()
                    };
                let unpack = Some(Unpack::new(
                    self.db,
                    self.file,
                    value_file_scope,
                    self.current_scope(),
                    // Note `target` belongs to the `self.module` tree
                    AstNodeRef::new(self.module, target),
                    UnpackValue::new(unpackable.kind(), value),
                    countme::Count::default(),
                ));
                Some(unpackable.as_current_assignment(unpack))
            }
            ast::Expr::Name(_) | ast::Expr::Attribute(_) | ast::Expr::Subscript(_) => {
                Some(unpackable.as_current_assignment(None))
            }
            _ => None,
        };

        if let Some(current_assignment) = current_assignment {
            self.push_assignment(current_assignment);
        }

        self.visit_expr(target);

        if current_assignment.is_some() {
            // Only need to pop in the case where we pushed something
            self.pop_assignment();
        }
    }

    pub(super) fn build(mut self) -> SemanticIndex<'db> {
        self.visit_body(self.module.suite());

        // Pop the root scope
        self.pop_scope();
        assert!(self.scope_stack.is_empty());

        assert_eq!(&self.current_assignments, &[]);

        let mut place_tables: IndexVec<_, _> = self
            .place_tables
            .into_iter()
            .map(|builder| Arc::new(builder.finish()))
            .collect();

        let mut use_def_maps: IndexVec<_, _> = self
            .use_def_maps
            .into_iter()
            .map(|builder| Arc::new(builder.finish()))
            .collect();

        let mut ast_ids: IndexVec<_, _> = self
            .ast_ids
            .into_iter()
            .map(super::ast_ids::AstIdsBuilder::finish)
            .collect();

        self.scopes.shrink_to_fit();
        place_tables.shrink_to_fit();
        use_def_maps.shrink_to_fit();
        ast_ids.shrink_to_fit();
        self.scopes_by_expression.shrink_to_fit();
        self.definitions_by_node.shrink_to_fit();

        self.scope_ids_by_scope.shrink_to_fit();
        self.scopes_by_node.shrink_to_fit();
        self.generator_functions.shrink_to_fit();
        self.eager_snapshots.shrink_to_fit();
        self.globals_by_scope.shrink_to_fit();

        SemanticIndex {
            place_tables,
            scopes: self.scopes,
            definitions_by_node: self.definitions_by_node,
            expressions_by_node: self.expressions_by_node,
            scope_ids_by_scope: self.scope_ids_by_scope,
            globals_by_scope: self.globals_by_scope,
            ast_ids,
            scopes_by_expression: self.scopes_by_expression,
            scopes_by_node: self.scopes_by_node,
            use_def_maps,
            imported_modules: Arc::new(self.imported_modules),
            has_future_annotations: self.has_future_annotations,
            eager_snapshots: self.eager_snapshots,
            semantic_syntax_errors: self.semantic_syntax_errors.into_inner(),
            generator_functions: self.generator_functions,
        }
    }

    fn with_semantic_checker(&mut self, f: impl FnOnce(&mut SemanticSyntaxChecker, &Self)) {
        let mut checker = std::mem::take(&mut self.semantic_checker);
        f(&mut checker, self);
        self.semantic_checker = checker;
    }

    fn source_text(&self) -> &SourceText {
        self.source_text
            .get_or_init(|| source_text(self.db.upcast(), self.file))
    }
}

impl<'ast> Visitor<'ast> for SemanticIndexBuilder<'_, 'ast> {
    fn visit_stmt(&mut self, stmt: &'ast ast::Stmt) {
        self.with_semantic_checker(|semantic, context| semantic.visit_stmt(stmt, context));

        match stmt {
            ast::Stmt::FunctionDef(function_def) => {
                let ast::StmtFunctionDef {
                    decorator_list,
                    parameters,
                    type_params,
                    name,
                    returns,
                    body,
                    is_async: _,
                    range: _,
                    node_index: _,
                } = function_def;
                for decorator in decorator_list {
                    self.visit_decorator(decorator);
                }

                self.with_type_params(
                    NodeWithScopeRef::FunctionTypeParameters(function_def),
                    type_params.as_deref(),
                    |builder| {
                        builder.visit_parameters(parameters);
                        if let Some(returns) = returns {
                            builder.visit_annotation(returns);
                        }

                        builder.push_scope(NodeWithScopeRef::Function(function_def));

                        builder.declare_parameters(parameters);

                        let mut first_parameter_name = parameters
                            .iter_non_variadic_params()
                            .next()
                            .map(|first_param| first_param.parameter.name.id().as_str());
                        std::mem::swap(
                            &mut builder.current_first_parameter_name,
                            &mut first_parameter_name,
                        );

                        // TODO: Fix how we determine the public types of symbols in a
                        // function-like scope: https://github.com/astral-sh/ruff/issues/15777
                        //
                        // In the meantime, visit the function body, but treat the last statement
                        // specially if it is a return. If it is, this would cause all definitions
                        // in the function to be marked as non-visible with our current treatment
                        // of terminal statements. Since we currently model the externally visible
                        // definitions in a function scope as the set of bindings that are visible
                        // at the end of the body, we then consider this function to have no
                        // externally visible definitions. To get around this, we take a flow
                        // snapshot just before processing the return statement, and use _that_ as
                        // the "end-of-body" state that we resolve external references against.
                        if let Some((last_stmt, first_stmts)) = body.split_last() {
                            builder.visit_body(first_stmts);
                            let pre_return_state = matches!(last_stmt, ast::Stmt::Return(_))
                                .then(|| builder.flow_snapshot());
                            builder.visit_stmt(last_stmt);
                            let reachability = builder.current_use_def_map().reachability;
                            if let Some(pre_return_state) = pre_return_state {
                                builder.flow_restore(pre_return_state);
                                builder.current_use_def_map_mut().reachability = reachability;
                            }
                        }

                        builder.current_first_parameter_name = first_parameter_name;
                        builder.pop_scope()
                    },
                );
                // The default value of the parameters needs to be evaluated in the
                // enclosing scope.
                for default in parameters
                    .iter_non_variadic_params()
                    .filter_map(|param| param.default.as_deref())
                {
                    self.visit_expr(default);
                }
                // The symbol for the function name itself has to be evaluated
                // at the end to match the runtime evaluation of parameter defaults
                // and return-type annotations.
                let symbol = self.add_symbol(name.id.clone());

                // Record a use of the function name in the scope that it is defined in, so that it
                // can be used to find previously defined functions with the same name. This is
                // used to collect all the overloaded definitions of a function. This needs to be
                // done on the `Identifier` node as opposed to `ExprName` because that's what the
                // AST uses.
                self.mark_place_used(symbol);
                let use_id = self.current_ast_ids().record_use(name);
                self.current_use_def_map_mut()
                    .record_use(symbol, use_id, NodeKey::from_node(name));

                self.add_definition(symbol, function_def);
            }
            ast::Stmt::ClassDef(class) => {
                for decorator in &class.decorator_list {
                    self.visit_decorator(decorator);
                }

                self.with_type_params(
                    NodeWithScopeRef::ClassTypeParameters(class),
                    class.type_params.as_deref(),
                    |builder| {
                        if let Some(arguments) = &class.arguments {
                            builder.visit_arguments(arguments);
                        }

                        builder.push_scope(NodeWithScopeRef::Class(class));
                        builder.visit_body(&class.body);

                        builder.pop_scope()
                    },
                );

                // In Python runtime semantics, a class is registered after its scope is evaluated.
                let symbol = self.add_symbol(class.name.id.clone());
                self.add_definition(symbol, class);
            }
            ast::Stmt::TypeAlias(type_alias) => {
                let symbol = self.add_symbol(
                    type_alias
                        .name
                        .as_name_expr()
                        .map(|name| name.id.clone())
                        .unwrap_or("<unknown>".into()),
                );
                self.add_definition(symbol, type_alias);
                self.visit_expr(&type_alias.name);

                self.with_type_params(
                    NodeWithScopeRef::TypeAliasTypeParameters(type_alias),
                    type_alias.type_params.as_deref(),
                    |builder| {
                        builder.push_scope(NodeWithScopeRef::TypeAlias(type_alias));
                        builder.visit_expr(&type_alias.value);
                        builder.pop_scope()
                    },
                );
            }
            ast::Stmt::Import(node) => {
                self.current_use_def_map_mut()
                    .record_node_reachability(NodeKey::from_node(node));

                for (alias_index, alias) in node.names.iter().enumerate() {
                    // Mark the imported module, and all of its parents, as being imported in this
                    // file.
                    if let Some(module_name) = ModuleName::new(&alias.name) {
                        self.imported_modules.extend(module_name.ancestors());
                    }

                    let (symbol_name, is_reexported) = if let Some(asname) = &alias.asname {
                        (asname.id.clone(), asname.id == alias.name.id)
                    } else {
                        (Name::new(alias.name.id.split('.').next().unwrap()), false)
                    };

                    let symbol = self.add_symbol(symbol_name);
                    self.add_definition(
                        symbol,
                        ImportDefinitionNodeRef {
                            node,
                            alias_index,
                            is_reexported,
                        },
                    );
                }
            }
            ast::Stmt::ImportFrom(node) => {
                self.current_use_def_map_mut()
                    .record_node_reachability(NodeKey::from_node(node));

                let mut found_star = false;
                for (alias_index, alias) in node.names.iter().enumerate() {
                    if &alias.name == "*" {
                        // The following line maintains the invariant that every AST node that
                        // implements `Into<DefinitionNodeKey>` must have an entry in the
                        // `definitions_by_node` map. Maintaining this invariant ensures that
                        // `SemanticIndex::definitions` can always look up the definitions for a
                        // given AST node without panicking.
                        //
                        // The reason why maintaining this invariant requires special handling here
                        // is that some `Alias` nodes may be associated with 0 definitions:
                        // - If the import statement has invalid syntax: multiple `*` names in the `names` list
                        //   (e.g. `from foo import *, bar, *`)
                        // - If the `*` import refers to a module that has 0 exported names.
                        // - If the module being imported from cannot be resolved.
                        self.add_entry_for_definition_key(alias.into());

                        if found_star {
                            continue;
                        }

                        found_star = true;

                        // Wildcard imports are invalid syntax everywhere except the top-level scope,
                        // and thus do not bind any definitions anywhere else
                        if !self.in_module_scope() {
                            continue;
                        }

                        let Ok(module_name) =
                            ModuleName::from_import_statement(self.db, self.file, node)
                        else {
                            continue;
                        };

                        let Some(module) = resolve_module(self.db, &module_name) else {
                            continue;
                        };

                        let Some(referenced_module) = module.file() else {
                            continue;
                        };

                        // In order to understand the reachability of definitions created by a `*` import,
                        // we need to know the reachability of the global-scope definitions in the
                        // `referenced_module` the symbols imported from. Much like predicates for `if`
                        // statements can only have their reachability constraints resolved at type-inference
                        // time, the reachability of these global-scope definitions in the external module
                        // cannot be resolved at this point. As such, we essentially model each definition
                        // stemming from a `from exporter *` import as something like:
                        //
                        // ```py
                        // if <external_definition_is_visible>:
                        //     from exporter import name
                        // ```
                        //
                        // For more details, see the doc-comment on `StarImportPlaceholderPredicate`.
                        for export in exported_names(self.db, referenced_module) {
                            let symbol_id = self.add_symbol(export.clone());
                            let node_ref = StarImportDefinitionNodeRef {
                                node,
                                place_id: symbol_id,
                            };
                            let star_import = StarImportPlaceholderPredicate::new(
                                self.db,
                                self.file,
                                symbol_id,
                                referenced_module,
                            );

                            let pre_definition =
                                self.current_use_def_map().single_place_snapshot(symbol_id);
                            self.push_additional_definition(symbol_id, node_ref);
                            self.current_use_def_map_mut()
                                .record_and_negate_star_import_reachability_constraint(
                                    star_import,
                                    symbol_id,
                                    pre_definition,
                                );
                        }

                        continue;
                    }

                    let (symbol_name, is_reexported) = if let Some(asname) = &alias.asname {
                        (&asname.id, asname.id == alias.name.id)
                    } else {
                        (&alias.name.id, false)
                    };

                    // Look for imports `from __future__ import annotations`, ignore `as ...`
                    // We intentionally don't enforce the rules about location of `__future__`
                    // imports here, we assume the user's intent was to apply the `__future__`
                    // import, so we still check using it (and will also emit a diagnostic about a
                    // miss-placed `__future__` import.)
                    self.has_future_annotations |= alias.name.id == "annotations"
                        && node.module.as_deref() == Some("__future__");

                    let symbol = self.add_symbol(symbol_name.clone());

                    self.add_definition(
                        symbol,
                        ImportFromDefinitionNodeRef {
                            node,
                            alias_index,
                            is_reexported,
                        },
                    );
                }
            }

            ast::Stmt::Assert(ast::StmtAssert {
                test,
                msg,
                range: _,
                node_index: _,
            }) => {
                // We model an `assert test, msg` statement here. Conceptually, we can think of
                // this as being equivalent to the following:
                //
                // ```py
                // if not test:
                //     msg
                //     <halt>
                //
                // <whatever code comes after>
                // ```
                //
                // Importantly, the `msg` expression is only evaluated if the `test` expression is
                // falsy. This is why we apply the negated `test` predicate as a narrowing and
                // reachability constraint on the `msg` expression.
                //
                // The other important part is the `<halt>`. This lets us skip the usual merging of
                // flow states and simplification of reachability constraints, since there is no way
                // of getting out of that `msg` branch. We simply restore to the post-test state.

                self.visit_expr(test);
                let predicate = self.build_predicate(test);

                if let Some(msg) = msg {
                    let post_test = self.flow_snapshot();
                    let negated_predicate = predicate.negated();
                    self.record_narrowing_constraint(negated_predicate);
                    self.record_reachability_constraint(negated_predicate);
                    self.visit_expr(msg);
                    self.flow_restore(post_test);
                }

                self.record_narrowing_constraint(predicate);
                self.record_reachability_constraint(predicate);
            }

            ast::Stmt::Assign(node) => {
                debug_assert_eq!(&self.current_assignments, &[]);

                self.visit_expr(&node.value);
                let value = self.add_standalone_assigned_expression(&node.value, node);

                for target in &node.targets {
                    self.add_unpackable_assignment(&Unpackable::Assign(node), target, value);
                }
            }
            ast::Stmt::AnnAssign(node) => {
                debug_assert_eq!(&self.current_assignments, &[]);
                self.visit_expr(&node.annotation);
                if let Some(value) = &node.value {
                    self.visit_expr(value);
                }

                // See https://docs.python.org/3/library/ast.html#ast.AnnAssign
                if matches!(
                    *node.target,
                    ast::Expr::Attribute(_) | ast::Expr::Subscript(_) | ast::Expr::Name(_)
                ) {
                    self.push_assignment(node.into());
                    self.visit_expr(&node.target);
                    self.pop_assignment();
                } else {
                    self.visit_expr(&node.target);
                }
            }
            ast::Stmt::AugAssign(
                aug_assign @ ast::StmtAugAssign {
                    range: _,
                    node_index: _,
                    target,
                    op,
                    value,
                },
            ) => {
                debug_assert_eq!(&self.current_assignments, &[]);
                self.visit_expr(value);

                match &**target {
                    ast::Expr::Name(ast::ExprName { id, .. })
                        if id == "__all__" && op.is_add() && self.in_module_scope() =>
                    {
                        if let ast::Expr::Attribute(ast::ExprAttribute { value, attr, .. }) =
                            &**value
                        {
                            if attr == "__all__" {
                                self.add_standalone_expression(value);
                            }
                        }

                        self.push_assignment(aug_assign.into());
                        self.visit_expr(target);
                        self.pop_assignment();
                    }
                    ast::Expr::Name(_) | ast::Expr::Attribute(_) | ast::Expr::Subscript(_) => {
                        self.push_assignment(aug_assign.into());
                        self.visit_expr(target);
                        self.pop_assignment();
                    }
                    _ => {
                        self.visit_expr(target);
                    }
                }
            }
            ast::Stmt::If(node) => {
                self.visit_expr(&node.test);
                let mut no_branch_taken = self.flow_snapshot();
                let mut last_predicate = self.record_expression_narrowing_constraint(&node.test);
                let mut last_reachability_constraint =
                    self.record_reachability_constraint(last_predicate);
                self.visit_body(&node.body);

                let mut post_clauses: Vec<FlowSnapshot> = vec![];
                let elif_else_clauses = node
                    .elif_else_clauses
                    .iter()
                    .map(|clause| (clause.test.as_ref(), clause.body.as_slice()));
                let has_else = node
                    .elif_else_clauses
                    .last()
                    .is_some_and(|clause| clause.test.is_none());
                let elif_else_clauses = elif_else_clauses.chain(if has_else {
                    // if there's an `else` clause already, we don't need to add another
                    None
                } else {
                    // if there's no `else` branch, we should add a no-op `else` branch
                    Some((None, Default::default()))
                });
                for (clause_test, clause_body) in elif_else_clauses {
                    // snapshot after every block except the last; the last one will just become
                    // the state that we merge the other snapshots into
                    post_clauses.push(self.flow_snapshot());
                    // we can only take an elif/else branch if none of the previous ones were
                    // taken
                    self.flow_restore(no_branch_taken.clone());

                    self.record_negated_narrowing_constraint(last_predicate);
                    self.record_negated_reachability_constraint(last_reachability_constraint);

                    if let Some(elif_test) = clause_test {
                        self.visit_expr(elif_test);
                        // A test expression is evaluated whether the branch is taken or not
                        no_branch_taken = self.flow_snapshot();

                        last_predicate = self.record_expression_narrowing_constraint(elif_test);

                        last_reachability_constraint =
                            self.record_reachability_constraint(last_predicate);
                    }

                    self.visit_body(clause_body);
                }

                for post_clause_state in post_clauses {
                    self.flow_merge(post_clause_state);
                }
            }
            ast::Stmt::While(ast::StmtWhile {
                test,
                body,
                orelse,
                range: _,
                node_index: _,
            }) => {
                self.visit_expr(test);

                let pre_loop = self.flow_snapshot();
                let predicate = self.record_expression_narrowing_constraint(test);
                self.record_reachability_constraint(predicate);

                // We need multiple copies of the reachability constraint for the while condition,
                // since we need to model situations where the first evaluation of the condition
                // returns True, but a later evaluation returns False.
                let first_predicate_id = self.current_use_def_map_mut().add_predicate(predicate);
                let later_predicate_id = self.current_use_def_map_mut().add_predicate(predicate);
                let later_vis_constraint_id = self
                    .current_reachability_constraints_mut()
                    .add_atom(later_predicate_id);

                // If the body is executed, we know that we've evaluated the condition at least
                // once, and that the first evaluation was True. We might not have evaluated the
                // condition more than once, so we can't assume that later evaluations were True.
                // So the body's full reachability constraint is `first`.
                self.record_reachability_constraint_id(first_predicate_id);

                let outer_loop = self.push_loop();
                self.visit_body(body);
                let this_loop = self.pop_loop(outer_loop);

                // We execute the `else` once the condition evaluates to false. This could happen
                // without ever executing the body, if the condition is false the first time it's
                // tested. So the starting flow state of the `else` clause is the union of:
                //   - the pre-loop state with a reachability constraint that the first evaluation of
                //     the while condition was false,
                //   - the post-body state (which already has a reachability constraint that the
                //     first evaluation was true) with a reachability constraint that a _later_
                //     evaluation of the while condition was false.
                // To model this correctly, we need two copies of the while condition constraint,
                // since the first and later evaluations might produce different results.
                let post_body = self.flow_snapshot();
                self.flow_restore(pre_loop);
                self.flow_merge(post_body);
                self.record_negated_narrowing_constraint(predicate);
                self.record_negated_reachability_constraint(later_vis_constraint_id);
                self.visit_body(orelse);

                // Breaking out of a while loop bypasses the `else` clause, so merge in the break
                // states after visiting `else`.
                for break_state in this_loop.break_states {
                    let snapshot = self.flow_snapshot();
                    self.flow_restore(break_state);
                    self.flow_merge(snapshot);
                }
            }
            ast::Stmt::With(ast::StmtWith {
                items,
                body,
                is_async,
                ..
            }) => {
                for item @ ast::WithItem {
                    range: _,
                    node_index: _,
                    context_expr,
                    optional_vars,
                } in items
                {
                    self.visit_expr(context_expr);
                    if let Some(optional_vars) = optional_vars.as_deref() {
                        let context_manager = self.add_standalone_expression(context_expr);
                        self.add_unpackable_assignment(
                            &Unpackable::WithItem {
                                item,
                                is_async: *is_async,
                            },
                            optional_vars,
                            context_manager,
                        );
                    }
                }
                self.visit_body(body);
            }

            ast::Stmt::For(
                for_stmt @ ast::StmtFor {
                    range: _,
                    node_index: _,
                    is_async: _,
                    target,
                    iter,
                    body,
                    orelse,
                },
            ) => {
                debug_assert_eq!(&self.current_assignments, &[]);

                let iter_expr = self.add_standalone_expression(iter);
                self.visit_expr(iter);

                self.record_ambiguous_reachability();

                let pre_loop = self.flow_snapshot();

                self.add_unpackable_assignment(&Unpackable::For(for_stmt), target, iter_expr);

                let outer_loop = self.push_loop();
                self.visit_body(body);
                let this_loop = self.pop_loop(outer_loop);

                // We may execute the `else` clause without ever executing the body, so merge in
                // the pre-loop state before visiting `else`.
                self.flow_merge(pre_loop);
                self.visit_body(orelse);

                // Breaking out of a `for` loop bypasses the `else` clause, so merge in the break
                // states after visiting `else`.
                for break_state in this_loop.break_states {
                    self.flow_merge(break_state);
                }
            }
            ast::Stmt::Match(ast::StmtMatch {
                subject,
                cases,
                range: _,
                node_index: _,
            }) => {
                debug_assert_eq!(self.current_match_case, None);

                let subject_expr = self.add_standalone_expression(subject);
                self.visit_expr(subject);
                if cases.is_empty() {
                    return;
                }

                let mut no_case_matched = self.flow_snapshot();

                let has_catchall = cases
                    .last()
                    .is_some_and(|case| case.guard.is_none() && case.pattern.is_wildcard());

                let mut post_case_snapshots = vec![];
                let mut match_predicate;

                for (i, case) in cases.iter().enumerate() {
                    self.current_match_case = Some(CurrentMatchCase::new(&case.pattern));
                    self.visit_pattern(&case.pattern);
                    self.current_match_case = None;
                    // unlike in [Stmt::If], we don't reset [no_case_matched]
                    // here because the effects of visiting a pattern is binding
                    // symbols, and this doesn't occur unless the pattern
                    // actually matches
                    match_predicate = self.add_pattern_narrowing_constraint(
                        subject_expr,
                        &case.pattern,
                        case.guard.as_deref(),
                    );
                    let reachability_constraint =
                        self.record_reachability_constraint(match_predicate);

                    let match_success_guard_failure = case.guard.as_ref().map(|guard| {
                        let guard_expr = self.add_standalone_expression(guard);
                        // We could also add the guard expression as a reachability constraint, but
                        // it seems unlikely that both the case predicate as well as the guard are
                        // statically known conditions, so we currently don't model that.
                        self.record_ambiguous_reachability();
                        self.visit_expr(guard);
                        let post_guard_eval = self.flow_snapshot();
                        let predicate = Predicate {
                            node: PredicateNode::Expression(guard_expr),
                            is_positive: true,
                        };
                        self.record_negated_narrowing_constraint(predicate);
                        let match_success_guard_failure = self.flow_snapshot();
                        self.flow_restore(post_guard_eval);
                        self.record_narrowing_constraint(predicate);
                        match_success_guard_failure
                    });

                    self.visit_body(&case.body);

                    post_case_snapshots.push(self.flow_snapshot());

                    if i != cases.len() - 1 || !has_catchall {
                        // We need to restore the state after each case, but not after the last
                        // one. The last one will just become the state that we merge the other
                        // snapshots into.
                        self.flow_restore(no_case_matched.clone());
                        self.record_negated_narrowing_constraint(match_predicate);
                        self.record_negated_reachability_constraint(reachability_constraint);
                        if let Some(match_success_guard_failure) = match_success_guard_failure {
                            self.flow_merge(match_success_guard_failure);
                        } else {
                            assert!(case.guard.is_none());
                        }
                    } else {
                        debug_assert!(match_success_guard_failure.is_none());
                        debug_assert!(case.guard.is_none());
                    }

                    no_case_matched = self.flow_snapshot();
                }

                for post_clause_state in post_case_snapshots {
                    self.flow_merge(post_clause_state);
                }
            }
            ast::Stmt::Try(ast::StmtTry {
                body,
                handlers,
                orelse,
                finalbody,
                is_star,
                range: _,
                node_index: _,
            }) => {
                self.record_ambiguous_reachability();

                // Save the state prior to visiting any of the `try` block.
                //
                // Potentially none of the `try` block could have been executed prior to executing
                // the `except` block(s) and/or the `finally` block.
                // We will merge this state with all of the intermediate
                // states during the `try` block before visiting those suites.
                let pre_try_block_state = self.flow_snapshot();

                self.try_node_context_stack_manager.push_context();

                // Visit the `try` block!
                self.visit_body(body);

                let mut post_except_states = vec![];

                // Take a record also of all the intermediate states we encountered
                // while visiting the `try` block
                let try_block_snapshots = self.try_node_context_stack_manager.pop_context();

                if !handlers.is_empty() {
                    // Save the state immediately *after* visiting the `try` block
                    // but *before* we prepare for visiting the `except` block(s).
                    //
                    // We will revert to this state prior to visiting the `else` block,
                    // as there necessarily must have been 0 `except` blocks executed
                    // if we hit the `else` block.
                    let post_try_block_state = self.flow_snapshot();

                    // Prepare for visiting the `except` block(s)
                    self.flow_restore(pre_try_block_state);
                    for state in try_block_snapshots {
                        self.flow_merge(state);
                    }

                    let pre_except_state = self.flow_snapshot();
                    let num_handlers = handlers.len();

                    for (i, except_handler) in handlers.iter().enumerate() {
                        let ast::ExceptHandler::ExceptHandler(except_handler) = except_handler;
                        let ast::ExceptHandlerExceptHandler {
                            name: symbol_name,
                            type_: handled_exceptions,
                            body: handler_body,
                            range: _,
                            node_index: _,
                        } = except_handler;

                        if let Some(handled_exceptions) = handled_exceptions {
                            self.visit_expr(handled_exceptions);
                        }

                        // If `handled_exceptions` above was `None`, it's something like `except as e:`,
                        // which is invalid syntax. However, it's still pretty obvious here that the user
                        // *wanted* `e` to be bound, so we should still create a definition here nonetheless.
                        let symbol = if let Some(symbol_name) = symbol_name {
                            let symbol = self.add_symbol(symbol_name.id.clone());

                            self.add_definition(
                                symbol,
                                DefinitionNodeRef::ExceptHandler(ExceptHandlerDefinitionNodeRef {
                                    handler: except_handler,
                                    is_star: *is_star,
                                }),
                            );
                            Some(symbol)
                        } else {
                            None
                        };

                        self.visit_body(handler_body);
                        // The caught exception is cleared at the end of the except clause
                        if let Some(symbol) = symbol {
                            self.delete_binding(symbol);
                        }
                        // Each `except` block is mutually exclusive with all other `except` blocks.
                        post_except_states.push(self.flow_snapshot());

                        // It's unnecessary to do the `self.flow_restore()` call for the final except handler,
                        // as we'll immediately call `self.flow_restore()` to a different state
                        // as soon as this loop over the handlers terminates.
                        if i < (num_handlers - 1) {
                            self.flow_restore(pre_except_state.clone());
                        }
                    }

                    // If we get to the `else` block, we know that 0 of the `except` blocks can have been executed,
                    // and the entire `try` block must have been executed:
                    self.flow_restore(post_try_block_state);
                }

                self.visit_body(orelse);

                for post_except_state in post_except_states {
                    self.flow_merge(post_except_state);
                }

                // TODO: there's lots of complexity here that isn't yet handled by our model.
                // In order to accurately model the semantics of `finally` suites, we in fact need to visit
                // the suite twice: once under the (current) assumption that either the `try + else` suite
                // ran to completion or exactly one `except` branch ran to completion, and then again under
                // the assumption that potentially none of the branches ran to completion and we in fact
                // jumped from a `try`, `else` or `except` branch straight into the `finally` branch.
                // This requires rethinking some fundamental assumptions semantic indexing makes.
                // For more details, see:
                // - https://astral-sh.notion.site/Exception-handler-control-flow-11348797e1ca80bb8ce1e9aedbbe439d
                // - https://github.com/astral-sh/ruff/pull/13633#discussion_r1788626702
                self.visit_body(finalbody);
            }

            ast::Stmt::Raise(_) | ast::Stmt::Return(_) | ast::Stmt::Continue(_) => {
                walk_stmt(self, stmt);
                // Everything in the current block after a terminal statement is unreachable.
                self.mark_unreachable();
            }

            ast::Stmt::Break(_) => {
                let snapshot = self.flow_snapshot();
                if let Some(current_loop) = self.current_loop_mut() {
                    current_loop.push_break(snapshot);
                }
                // Everything in the current block after a terminal statement is unreachable.
                self.mark_unreachable();
            }
            ast::Stmt::Global(ast::StmtGlobal {
                range: _,
                node_index: _,
                names,
            }) => {
                for name in names {
                    let symbol_id = self.add_symbol(name.id.clone());
                    let symbol_table = self.current_place_table();
                    let symbol = symbol_table.place_expr(symbol_id);
                    if symbol.is_bound() || symbol.is_declared() || symbol.is_used() {
                        self.report_semantic_error(SemanticSyntaxError {
                            kind: SemanticSyntaxErrorKind::LoadBeforeGlobalDeclaration {
                                name: name.to_string(),
                                start: name.range.start(),
                            },
                            range: name.range,
                            python_version: self.python_version,
                        });
                    }
                    let scope_id = self.current_scope();
                    self.globals_by_scope
                        .entry(scope_id)
                        .or_default()
                        .insert(symbol_id);
                }
                walk_stmt(self, stmt);
            }
            ast::Stmt::Delete(ast::StmtDelete {
                targets,
                range: _,
                node_index: _,
            }) => {
                // We will check the target expressions and then delete them.
                walk_stmt(self, stmt);
                for target in targets {
                    if let Ok(target) = PlaceExpr::try_from(target) {
                        let place_id = self.add_place(PlaceExprWithFlags::new(target));
                        self.current_place_table().mark_place_used(place_id);
                        self.delete_binding(place_id);
                    }
                }
            }
            ast::Stmt::Expr(ast::StmtExpr {
                value,
                range: _,
                node_index: _,
            }) if self.in_module_scope() => {
                if let Some(expr) = dunder_all_extend_argument(value) {
                    self.add_standalone_expression(expr);
                }
                self.visit_expr(value);
            }
            _ => {
                walk_stmt(self, stmt);
            }
        }
    }

    fn visit_expr(&mut self, expr: &'ast ast::Expr) {
        self.with_semantic_checker(|semantic, context| semantic.visit_expr(expr, context));

        self.scopes_by_expression
            .insert(expr.into(), self.current_scope());
        self.current_ast_ids().record_expression(expr);

        let node_key = NodeKey::from_node(expr);

        match expr {
            ast::Expr::Name(ast::ExprName { ctx, .. })
            | ast::Expr::Attribute(ast::ExprAttribute { ctx, .. })
            | ast::Expr::Subscript(ast::ExprSubscript { ctx, .. }) => {
<<<<<<< HEAD
                if let Ok(place_expr) = PlaceExpr::try_from(expr) {
                    let mut place_expr = PlaceExprWithFlags::new(place_expr);
                    if self.is_method_of_class().is_some() {
=======
                if let Ok(mut place_expr) = PlaceExpr::try_from(expr) {
                    if self.is_method_of_class().is_some()
                        && place_expr.is_instance_attribute_candidate()
                    {
>>>>>>> 3a77768f
                        // We specifically mark attribute assignments to the first parameter of a method,
                        // i.e. typically `self` or `cls`.
                        let accessed_object_refers_to_first_parameter = self
                            .current_first_parameter_name
<<<<<<< HEAD
                            .is_some_and(|fst| place_expr.expr.root_name().as_str() == fst);
=======
                            .is_some_and(|fst| place_expr.root_name() == fst);
>>>>>>> 3a77768f

                        if accessed_object_refers_to_first_parameter && place_expr.is_member() {
                            place_expr.mark_instance_attribute();
                        }
                    }

                    let (is_use, is_definition) = match (ctx, self.current_assignment()) {
                        (ast::ExprContext::Store, Some(CurrentAssignment::AugAssign(_))) => {
                            // For augmented assignment, the target expression is also used.
                            (true, true)
                        }
                        (ast::ExprContext::Load, _) => (true, false),
                        (ast::ExprContext::Store, _) => (false, true),
                        (ast::ExprContext::Del, _) => (true, true),
                        (ast::ExprContext::Invalid, _) => (false, false),
                    };
                    let place_id = self.add_place(place_expr);

                    if is_use {
                        self.mark_place_used(place_id);
                        let use_id = self.current_ast_ids().record_use(expr);
                        self.current_use_def_map_mut()
                            .record_use(place_id, use_id, node_key);
                    }

                    if is_definition {
                        match self.current_assignment() {
                            Some(CurrentAssignment::Assign { node, unpack }) => {
                                self.add_definition(
                                    place_id,
                                    AssignmentDefinitionNodeRef {
                                        unpack,
                                        value: &node.value,
                                        target: expr,
                                    },
                                );
                            }
                            Some(CurrentAssignment::AnnAssign(ann_assign)) => {
                                self.add_standalone_type_expression(&ann_assign.annotation);
                                self.add_definition(
                                    place_id,
                                    AnnotatedAssignmentDefinitionNodeRef {
                                        node: ann_assign,
                                        annotation: &ann_assign.annotation,
                                        value: ann_assign.value.as_deref(),
                                        target: expr,
                                    },
                                );
                            }
                            Some(CurrentAssignment::AugAssign(aug_assign)) => {
                                self.add_definition(place_id, aug_assign);
                            }
                            Some(CurrentAssignment::For { node, unpack }) => {
                                self.add_definition(
                                    place_id,
                                    ForStmtDefinitionNodeRef {
                                        unpack,
                                        iterable: &node.iter,
                                        target: expr,
                                        is_async: node.is_async,
                                    },
                                );
                            }
                            Some(CurrentAssignment::Named(named)) => {
                                // TODO(dhruvmanila): If the current scope is a comprehension, then the
                                // named expression is implicitly nonlocal. This is yet to be
                                // implemented.
                                self.add_definition(place_id, named);
                            }
                            Some(CurrentAssignment::Comprehension {
                                unpack,
                                node,
                                first,
                            }) => {
                                self.add_definition(
                                    place_id,
                                    ComprehensionDefinitionNodeRef {
                                        unpack,
                                        iterable: &node.iter,
                                        target: expr,
                                        first,
                                        is_async: node.is_async,
                                    },
                                );
                            }
                            Some(CurrentAssignment::WithItem {
                                item,
                                is_async,
                                unpack,
                            }) => {
                                self.add_definition(
                                    place_id,
                                    WithItemDefinitionNodeRef {
                                        unpack,
                                        context_expr: &item.context_expr,
                                        target: expr,
                                        is_async,
                                    },
                                );
                            }
                            None => {}
                        }
                    }

                    if let Some(unpack_position) = self
                        .current_assignment_mut()
                        .and_then(CurrentAssignment::unpack_position_mut)
                    {
                        *unpack_position = UnpackPosition::Other;
                    }
                }

                // Track reachability of attribute expressions to silence `unresolved-attribute`
                // diagnostics in unreachable code.
                if expr.is_attribute_expr() {
                    self.current_use_def_map_mut()
                        .record_node_reachability(node_key);
                }

                walk_expr(self, expr);
            }
            ast::Expr::Named(node) => {
                // TODO walrus in comprehensions is implicitly nonlocal
                self.visit_expr(&node.value);

                // See https://peps.python.org/pep-0572/#differences-between-assignment-expressions-and-assignment-statements
                if node.target.is_name_expr() {
                    self.push_assignment(node.into());
                    self.visit_expr(&node.target);
                    self.pop_assignment();
                } else {
                    self.visit_expr(&node.target);
                }
            }
            ast::Expr::Lambda(lambda) => {
                if let Some(parameters) = &lambda.parameters {
                    // The default value of the parameters needs to be evaluated in the
                    // enclosing scope.
                    for default in parameters
                        .iter_non_variadic_params()
                        .filter_map(|param| param.default.as_deref())
                    {
                        self.visit_expr(default);
                    }
                    self.visit_parameters(parameters);
                }
                self.push_scope(NodeWithScopeRef::Lambda(lambda));

                // Add symbols and definitions for the parameters to the lambda scope.
                if let Some(parameters) = lambda.parameters.as_ref() {
                    self.declare_parameters(parameters);
                }

                self.visit_expr(lambda.body.as_ref());
                self.pop_scope();
            }
            ast::Expr::If(ast::ExprIf {
                body, test, orelse, ..
            }) => {
                self.visit_expr(test);
                let pre_if = self.flow_snapshot();
                let predicate = self.record_expression_narrowing_constraint(test);
                let reachability_constraint = self.record_reachability_constraint(predicate);
                self.visit_expr(body);
                let post_body = self.flow_snapshot();
                self.flow_restore(pre_if);

                self.record_negated_narrowing_constraint(predicate);
                self.record_negated_reachability_constraint(reachability_constraint);
                self.visit_expr(orelse);
                self.flow_merge(post_body);
            }
            ast::Expr::ListComp(
                list_comprehension @ ast::ExprListComp {
                    elt, generators, ..
                },
            ) => {
                self.with_generators_scope(
                    NodeWithScopeRef::ListComprehension(list_comprehension),
                    generators,
                    |builder| builder.visit_expr(elt),
                );
            }
            ast::Expr::SetComp(
                set_comprehension @ ast::ExprSetComp {
                    elt, generators, ..
                },
            ) => {
                self.with_generators_scope(
                    NodeWithScopeRef::SetComprehension(set_comprehension),
                    generators,
                    |builder| builder.visit_expr(elt),
                );
            }
            ast::Expr::Generator(
                generator @ ast::ExprGenerator {
                    elt, generators, ..
                },
            ) => {
                self.with_generators_scope(
                    NodeWithScopeRef::GeneratorExpression(generator),
                    generators,
                    |builder| builder.visit_expr(elt),
                );
            }
            ast::Expr::DictComp(
                dict_comprehension @ ast::ExprDictComp {
                    key,
                    value,
                    generators,
                    ..
                },
            ) => {
                self.with_generators_scope(
                    NodeWithScopeRef::DictComprehension(dict_comprehension),
                    generators,
                    |builder| {
                        builder.visit_expr(key);
                        builder.visit_expr(value);
                    },
                );
            }
            ast::Expr::BoolOp(ast::ExprBoolOp {
                values,
                range: _,
                node_index: _,
                op,
            }) => {
                let mut snapshots = vec![];
                let mut reachability_constraints = vec![];

                for (index, value) in values.iter().enumerate() {
                    for id in &reachability_constraints {
                        self.current_use_def_map_mut()
                            .record_reachability_constraint(*id); // TODO: nicer API
                    }

                    self.visit_expr(value);

                    // For the last value, we don't need to model control flow. There is no short-circuiting
                    // anymore.
                    if index < values.len() - 1 {
                        let predicate = self.build_predicate(value);
                        let predicate_id = match op {
                            ast::BoolOp::And => self.add_predicate(predicate),
                            ast::BoolOp::Or => self.add_negated_predicate(predicate),
                        };
                        let reachability_constraint = self
                            .current_reachability_constraints_mut()
                            .add_atom(predicate_id);

                        let after_expr = self.flow_snapshot();

                        // We first model the short-circuiting behavior. We take the short-circuit
                        // path here if all of the previous short-circuit paths were not taken, so
                        // we record all previously existing reachability constraints, and negate the
                        // one for the current expression.

                        self.record_negated_reachability_constraint(reachability_constraint);
                        snapshots.push(self.flow_snapshot());

                        // Then we model the non-short-circuiting behavior. Here, we need to delay
                        // the application of the reachability constraint until after the expression
                        // has been evaluated, so we only push it onto the stack here.
                        self.flow_restore(after_expr);
                        self.record_narrowing_constraint_id(predicate_id);
                        reachability_constraints.push(reachability_constraint);
                    }
                }

                for snapshot in snapshots {
                    self.flow_merge(snapshot);
                }
            }
            ast::Expr::StringLiteral(_) => {
                // Track reachability of string literals, as they could be a stringified annotation
                // with child expressions whose reachability we are interested in.
                self.current_use_def_map_mut()
                    .record_node_reachability(node_key);

                walk_expr(self, expr);
            }
            ast::Expr::Yield(_) | ast::Expr::YieldFrom(_) => {
                let scope = self.current_scope();
                if self.scopes[scope].kind() == ScopeKind::Function {
                    self.generator_functions.insert(scope);
                }
                walk_expr(self, expr);
            }
            _ => {
                walk_expr(self, expr);
            }
        }
    }

    fn visit_parameters(&mut self, parameters: &'ast ast::Parameters) {
        // Intentionally avoid walking default expressions, as we handle them in the enclosing
        // scope.
        for parameter in parameters.iter().map(ast::AnyParameterRef::as_parameter) {
            self.visit_parameter(parameter);
        }
    }

    fn visit_pattern(&mut self, pattern: &'ast ast::Pattern) {
        if let ast::Pattern::MatchStar(ast::PatternMatchStar {
            name: Some(name),
            range: _,
            node_index: _,
        }) = pattern
        {
            let symbol = self.add_symbol(name.id().clone());
            let state = self.current_match_case.as_ref().unwrap();
            self.add_definition(
                symbol,
                MatchPatternDefinitionNodeRef {
                    pattern: state.pattern,
                    identifier: name,
                    index: state.index,
                },
            );
        }

        walk_pattern(self, pattern);

        if let ast::Pattern::MatchAs(ast::PatternMatchAs {
            name: Some(name), ..
        })
        | ast::Pattern::MatchMapping(ast::PatternMatchMapping {
            rest: Some(name), ..
        }) = pattern
        {
            let symbol = self.add_symbol(name.id().clone());
            let state = self.current_match_case.as_ref().unwrap();
            self.add_definition(
                symbol,
                MatchPatternDefinitionNodeRef {
                    pattern: state.pattern,
                    identifier: name,
                    index: state.index,
                },
            );
        }

        self.current_match_case.as_mut().unwrap().index += 1;
    }
}

impl SemanticSyntaxContext for SemanticIndexBuilder<'_, '_> {
    fn future_annotations_or_stub(&self) -> bool {
        self.has_future_annotations
    }

    fn python_version(&self) -> PythonVersion {
        self.python_version
    }

    fn source(&self) -> &str {
        self.source_text().as_str()
    }

    // We handle the one syntax error that relies on this method (`LoadBeforeGlobalDeclaration`)
    // directly in `visit_stmt`, so this just returns a placeholder value.
    fn global(&self, _name: &str) -> Option<TextRange> {
        None
    }

    fn in_async_context(&self) -> bool {
        for scope_info in self.scope_stack.iter().rev() {
            let scope = &self.scopes[scope_info.file_scope_id];
            match scope.kind() {
                ScopeKind::Class | ScopeKind::Lambda => return false,
                ScopeKind::Function => {
                    return scope.node().expect_function(self.module).is_async;
                }
                ScopeKind::Comprehension
                | ScopeKind::Module
                | ScopeKind::TypeAlias
                | ScopeKind::Annotation => {}
            }
        }
        false
    }

    fn in_await_allowed_context(&self) -> bool {
        for scope_info in self.scope_stack.iter().rev() {
            let scope = &self.scopes[scope_info.file_scope_id];
            match scope.kind() {
                ScopeKind::Class => return false,
                ScopeKind::Function | ScopeKind::Lambda => return true,
                ScopeKind::Comprehension
                | ScopeKind::Module
                | ScopeKind::TypeAlias
                | ScopeKind::Annotation => {}
            }
        }
        false
    }

    fn in_yield_allowed_context(&self) -> bool {
        for scope_info in self.scope_stack.iter().rev() {
            let scope = &self.scopes[scope_info.file_scope_id];
            match scope.kind() {
                ScopeKind::Class | ScopeKind::Comprehension => return false,
                ScopeKind::Function | ScopeKind::Lambda => return true,
                ScopeKind::Module | ScopeKind::TypeAlias | ScopeKind::Annotation => {}
            }
        }
        false
    }

    fn in_sync_comprehension(&self) -> bool {
        for scope_info in self.scope_stack.iter().rev() {
            let scope = &self.scopes[scope_info.file_scope_id];
            let generators = match scope.node() {
                NodeWithScopeKind::ListComprehension(node) => &node.node(self.module).generators,
                NodeWithScopeKind::SetComprehension(node) => &node.node(self.module).generators,
                NodeWithScopeKind::DictComprehension(node) => &node.node(self.module).generators,
                _ => continue,
            };
            if generators
                .iter()
                .all(|comprehension| !comprehension.is_async)
            {
                return true;
            }
        }
        false
    }

    fn in_module_scope(&self) -> bool {
        self.scope_stack.len() == 1
    }

    fn in_function_scope(&self) -> bool {
        let kind = self.scopes[self.current_scope()].kind();
        matches!(kind, ScopeKind::Function | ScopeKind::Lambda)
    }

    fn in_generator_scope(&self) -> bool {
        matches!(
            self.scopes[self.current_scope()].node(),
            NodeWithScopeKind::GeneratorExpression(_)
        )
    }

    fn in_notebook(&self) -> bool {
        self.source_text().is_notebook()
    }

    fn report_semantic_error(&self, error: SemanticSyntaxError) {
        if self.db.is_file_open(self.file) {
            self.semantic_syntax_errors.borrow_mut().push(error);
        }
    }
}

#[derive(Copy, Clone, Debug, PartialEq)]
enum CurrentAssignment<'ast, 'db> {
    Assign {
        node: &'ast ast::StmtAssign,
        unpack: Option<(UnpackPosition, Unpack<'db>)>,
    },
    AnnAssign(&'ast ast::StmtAnnAssign),
    AugAssign(&'ast ast::StmtAugAssign),
    For {
        node: &'ast ast::StmtFor,
        unpack: Option<(UnpackPosition, Unpack<'db>)>,
    },
    Named(&'ast ast::ExprNamed),
    Comprehension {
        node: &'ast ast::Comprehension,
        first: bool,
        unpack: Option<(UnpackPosition, Unpack<'db>)>,
    },
    WithItem {
        item: &'ast ast::WithItem,
        is_async: bool,
        unpack: Option<(UnpackPosition, Unpack<'db>)>,
    },
}

impl CurrentAssignment<'_, '_> {
    fn unpack_position_mut(&mut self) -> Option<&mut UnpackPosition> {
        match self {
            Self::Assign { unpack, .. }
            | Self::For { unpack, .. }
            | Self::WithItem { unpack, .. }
            | Self::Comprehension { unpack, .. } => unpack.as_mut().map(|(position, _)| position),
            Self::AnnAssign(_) | Self::AugAssign(_) | Self::Named(_) => None,
        }
    }
}

impl<'ast> From<&'ast ast::StmtAnnAssign> for CurrentAssignment<'ast, '_> {
    fn from(value: &'ast ast::StmtAnnAssign) -> Self {
        Self::AnnAssign(value)
    }
}

impl<'ast> From<&'ast ast::StmtAugAssign> for CurrentAssignment<'ast, '_> {
    fn from(value: &'ast ast::StmtAugAssign) -> Self {
        Self::AugAssign(value)
    }
}

impl<'ast> From<&'ast ast::ExprNamed> for CurrentAssignment<'ast, '_> {
    fn from(value: &'ast ast::ExprNamed) -> Self {
        Self::Named(value)
    }
}

#[derive(Debug, PartialEq)]
struct CurrentMatchCase<'ast> {
    /// The pattern that's part of the current match case.
    pattern: &'ast ast::Pattern,

    /// The index of the sub-pattern that's being currently visited within the pattern.
    ///
    /// For example:
    /// ```py
    /// match subject:
    ///     case a as b: ...
    ///     case [a, b]: ...
    ///     case a | b: ...
    /// ```
    ///
    /// In all of the above cases, the index would be 0 for `a` and 1 for `b`.
    index: u32,
}

impl<'a> CurrentMatchCase<'a> {
    fn new(pattern: &'a ast::Pattern) -> Self {
        Self { pattern, index: 0 }
    }
}

enum Unpackable<'ast> {
    Assign(&'ast ast::StmtAssign),
    For(&'ast ast::StmtFor),
    WithItem {
        item: &'ast ast::WithItem,
        is_async: bool,
    },
    Comprehension {
        first: bool,
        node: &'ast ast::Comprehension,
    },
}

impl<'ast> Unpackable<'ast> {
    const fn kind(&self) -> UnpackKind {
        match self {
            Unpackable::Assign(_) => UnpackKind::Assign,
            Unpackable::For(_) | Unpackable::Comprehension { .. } => UnpackKind::Iterable,
            Unpackable::WithItem { .. } => UnpackKind::ContextManager,
        }
    }

    fn as_current_assignment<'db>(
        &self,
        unpack: Option<Unpack<'db>>,
    ) -> CurrentAssignment<'ast, 'db> {
        let unpack = unpack.map(|unpack| (UnpackPosition::First, unpack));
        match self {
            Unpackable::Assign(stmt) => CurrentAssignment::Assign { node: stmt, unpack },
            Unpackable::For(stmt) => CurrentAssignment::For { node: stmt, unpack },
            Unpackable::WithItem { item, is_async } => CurrentAssignment::WithItem {
                item,
                is_async: *is_async,
                unpack,
            },
            Unpackable::Comprehension { node, first } => CurrentAssignment::Comprehension {
                node,
                first: *first,
                unpack,
            },
        }
    }
}

/// Returns the single argument to `__all__.extend()`, if it is a call to `__all__.extend()`
/// where it looks like the argument might be a `submodule.__all__` expression.
/// Else, returns `None`.
fn dunder_all_extend_argument(value: &ast::Expr) -> Option<&ast::Expr> {
    let ast::ExprCall {
        func,
        arguments:
            ast::Arguments {
                args,
                keywords,
                range: _,
                node_index: _,
            },
        ..
    } = value.as_call_expr()?;

    let ast::ExprAttribute { value, attr, .. } = func.as_attribute_expr()?;

    let ast::ExprName { id, .. } = value.as_name_expr()?;

    if id != "__all__" {
        return None;
    }

    if attr != "extend" {
        return None;
    }

    if !keywords.is_empty() {
        return None;
    }

    let [single_argument] = &**args else {
        return None;
    };

    let ast::ExprAttribute { value, attr, .. } = single_argument.as_attribute_expr()?;

    (attr == "__all__").then_some(value)
}<|MERGE_RESOLUTION|>--- conflicted
+++ resolved
@@ -1908,25 +1908,16 @@
             ast::Expr::Name(ast::ExprName { ctx, .. })
             | ast::Expr::Attribute(ast::ExprAttribute { ctx, .. })
             | ast::Expr::Subscript(ast::ExprSubscript { ctx, .. }) => {
-<<<<<<< HEAD
                 if let Ok(place_expr) = PlaceExpr::try_from(expr) {
                     let mut place_expr = PlaceExprWithFlags::new(place_expr);
-                    if self.is_method_of_class().is_some() {
-=======
-                if let Ok(mut place_expr) = PlaceExpr::try_from(expr) {
                     if self.is_method_of_class().is_some()
                         && place_expr.is_instance_attribute_candidate()
                     {
->>>>>>> 3a77768f
                         // We specifically mark attribute assignments to the first parameter of a method,
                         // i.e. typically `self` or `cls`.
                         let accessed_object_refers_to_first_parameter = self
                             .current_first_parameter_name
-<<<<<<< HEAD
-                            .is_some_and(|fst| place_expr.expr.root_name().as_str() == fst);
-=======
-                            .is_some_and(|fst| place_expr.root_name() == fst);
->>>>>>> 3a77768f
+                            .is_some_and(|fst| place_expr.expr.root_name() == fst);
 
                         if accessed_object_refers_to_first_parameter && place_expr.is_member() {
                             place_expr.mark_instance_attribute();
