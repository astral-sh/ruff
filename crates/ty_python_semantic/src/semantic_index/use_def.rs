--- conflicted
+++ resolved
@@ -590,8 +590,6 @@
             .map(|symbol_id| (symbol_id, self.end_of_scope_symbol_bindings(symbol_id)))
     }
 
-<<<<<<< HEAD
-=======
     pub(crate) fn all_reachable_symbols<'map>(
         &'map self,
     ) -> impl Iterator<
@@ -617,7 +615,6 @@
     }
 
     /// This function is intended to be called only once inside `TypeInferenceBuilder::infer_function_body`.
->>>>>>> 0b918ae4
     pub(crate) fn can_implicitly_return_none(&self, db: &dyn crate::Db) -> bool {
         !self
             .reachability_constraints
