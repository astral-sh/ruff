--- conflicted
+++ resolved
@@ -237,14 +237,10 @@
         Program::from_settings(
             &db,
             ProgramSettings {
-<<<<<<< HEAD
-                python_version: Some(python_version),
-=======
-                python_version: PythonVersionWithSource {
+                python_version: Some(PythonVersionWithSource {
                     version: python_version,
                     source: PythonVersionSource::default(),
-                },
->>>>>>> a5ebb3f3
+                }),
                 python_platform,
                 search_paths: SearchPathSettings {
                     extra_paths: vec![],
@@ -302,14 +298,10 @@
         Program::from_settings(
             &db,
             ProgramSettings {
-<<<<<<< HEAD
-                python_version: Some(python_version),
-=======
-                python_version: PythonVersionWithSource {
+                python_version: Some(PythonVersionWithSource {
                     version: python_version,
                     source: PythonVersionSource::default(),
-                },
->>>>>>> a5ebb3f3
+                }),
                 python_platform,
                 search_paths: SearchPathSettings {
                     python_path: PythonPath::KnownSitePackages(vec![site_packages.clone()]),
