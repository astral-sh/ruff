use std::borrow::Cow;
use std::fmt;
use std::iter::FusedIterator;
use std::str::Split;

use compact_str::format_compact;
use rustc_hash::{FxBuildHasher, FxHashSet};

use ruff_db::files::{File, FilePath, FileRootKind};
use ruff_db::system::{DirectoryEntry, System, SystemPath, SystemPathBuf};
use ruff_db::vendored::{VendoredFileSystem, VendoredPath};
use ruff_python_ast::PythonVersion;

use crate::db::Db;
use crate::module_name::ModuleName;
<<<<<<< HEAD
use crate::module_resolver::typeshed::{vendored_typeshed_versions, TypeshedVersions};
use crate::site_packages::{PythonEnvironment, SysPrefixPathOrigin};
=======
use crate::module_resolver::typeshed::{TypeshedVersions, vendored_typeshed_versions};
use crate::site_packages::{
    PythonEnvironment, SitePackagesDiscoveryError, SitePackagesPaths, SysPrefixPathOrigin,
};
>>>>>>> a5ebb3f3
use crate::{Program, PythonPath, SearchPathSettings};

use super::module::{Module, ModuleKind};
use super::path::{ModulePath, SearchPath, SearchPathValidationError};

/// Resolves a module name to a module.
pub fn resolve_module(db: &dyn Db, module_name: &ModuleName) -> Option<Module> {
    let interned_name = ModuleNameIngredient::new(db, module_name);

    resolve_module_query(db, interned_name)
}

/// Salsa query that resolves an interned [`ModuleNameIngredient`] to a module.
///
/// This query should not be called directly. Instead, use [`resolve_module`]. It only exists
/// because Salsa requires the module name to be an ingredient.
#[salsa::tracked]
pub(crate) fn resolve_module_query<'db>(
    db: &'db dyn Db,
    module_name: ModuleNameIngredient<'db>,
) -> Option<Module> {
    let name = module_name.name(db);
    let _span = tracing::trace_span!("resolve_module", %name).entered();

    let Some(resolved) = resolve_name(db, name) else {
        tracing::debug!("Module `{name}` not found in search paths");
        return None;
    };

    let module = match resolved {
        ResolvedName::FileModule(module) => {
            tracing::trace!(
                "Resolved module `{name}` to `{path}`",
                path = module.file.path(db)
            );
            Module::file_module(name.clone(), module.kind, module.search_path, module.file)
        }
        ResolvedName::NamespacePackage => {
            tracing::trace!("Module `{name}` is a namespace package");
            Module::namespace_package(name.clone())
        }
    };

    Some(module)
}

/// Resolves the module for the given path.
///
/// Returns `None` if the path is not a module locatable via any of the known search paths.
#[allow(unused)]
pub(crate) fn path_to_module(db: &dyn Db, path: &FilePath) -> Option<Module> {
    // It's not entirely clear on first sight why this method calls `file_to_module` instead of
    // it being the other way round, considering that the first thing that `file_to_module` does
    // is to retrieve the file's path.
    //
    // The reason is that `file_to_module` is a tracked Salsa query and salsa queries require that
    // all arguments are Salsa ingredients (something stored in Salsa). `Path`s aren't salsa ingredients but
    // `VfsFile` is. So what we do here is to retrieve the `path`'s `VfsFile` so that we can make
    // use of Salsa's caching and invalidation.
    let file = path.to_file(db.upcast())?;
    file_to_module(db, file)
}

#[derive(Debug, Clone, Copy)]
enum SystemOrVendoredPathRef<'a> {
    System(&'a SystemPath),
    Vendored(&'a VendoredPath),
}

impl std::fmt::Display for SystemOrVendoredPathRef<'_> {
    fn fmt(&self, f: &mut std::fmt::Formatter<'_>) -> std::fmt::Result {
        match self {
            SystemOrVendoredPathRef::System(system) => system.fmt(f),
            SystemOrVendoredPathRef::Vendored(vendored) => vendored.fmt(f),
        }
    }
}

/// Resolves the module for the file with the given id.
///
/// Returns `None` if the file is not a module locatable via any of the known search paths.
#[salsa::tracked]
pub(crate) fn file_to_module(db: &dyn Db, file: File) -> Option<Module> {
    let _span = tracing::trace_span!("file_to_module", ?file).entered();

    let path = match file.path(db.upcast()) {
        FilePath::System(system) => SystemOrVendoredPathRef::System(system),
        FilePath::Vendored(vendored) => SystemOrVendoredPathRef::Vendored(vendored),
        FilePath::SystemVirtual(_) => return None,
    };

    let module_name = search_paths(db).find_map(|candidate| {
        let relative_path = match path {
            SystemOrVendoredPathRef::System(path) => candidate.relativize_system_path(path),
            SystemOrVendoredPathRef::Vendored(path) => candidate.relativize_vendored_path(path),
        }?;
        relative_path.to_module_name()
    })?;

    // Resolve the module name to see if Python would resolve the name to the same path.
    // If it doesn't, then that means that multiple modules have the same name in different
    // root paths, but that the module corresponding to `path` is in a lower priority search path,
    // in which case we ignore it.
    let module = resolve_module(db, &module_name)?;
    let module_file = module.file()?;

    if file.path(db) == module_file.path(db) {
        Some(module)
    } else {
        // This path is for a module with the same name but with a different precedence. For example:
        // ```
        // src/foo.py
        // src/foo/__init__.py
        // ```
        // The module name of `src/foo.py` is `foo`, but the module loaded by Python is `src/foo/__init__.py`.
        // That means we need to ignore `src/foo.py` even though it resolves to the same module name.
        None
    }
}

pub(crate) fn search_paths(db: &dyn Db) -> SearchPathIterator {
    Program::get(db).search_paths(db).iter(db)
}

/// Searches for a `.venv` directory in `project_root` that contains a `pyvenv.cfg` file.
fn discover_venv_in(system: &dyn System, project_root: &SystemPath) -> Option<SystemPathBuf> {
    let virtual_env_directory = project_root.join(".venv");

    system
        .is_file(&virtual_env_directory.join("pyvenv.cfg"))
        .then_some(virtual_env_directory)
}

#[derive(Debug, PartialEq, Eq)]
pub struct SearchPaths {
    /// Search paths that have been statically determined purely from reading Ruff's configuration settings.
    /// These shouldn't ever change unless the config settings themselves change.
    static_paths: Vec<SearchPath>,

    /// site-packages paths are not included in the above field:
    /// if there are multiple site-packages paths, editable installations can appear
    /// *between* the site-packages paths on `sys.path` at runtime.
    /// That means we can't know where a second or third `site-packages` path should sit
    /// in terms of module-resolution priority until we've discovered the editable installs
    /// for the first `site-packages` path
    site_packages: Vec<SearchPath>,

    typeshed_versions: TypeshedVersions,

    /// The Python version for the search paths, if any.
    ///
    /// This is read from the `pyvenv.cfg` if present.
    python_version: Option<PythonVersion>,
}

impl SearchPaths {
    /// Validate and normalize the raw settings given by the user
    /// into settings we can use for module resolution
    ///
    /// This method also implements the typing spec's [module resolution order].
    ///
    /// [module resolution order]: https://typing.python.org/en/latest/spec/distributing.html#import-resolution-ordering
    pub(crate) fn from_settings(
        db: &dyn Db,
        settings: &SearchPathSettings,
    ) -> Result<Self, SearchPathValidationError> {
        fn canonicalize(path: &SystemPath, system: &dyn System) -> SystemPathBuf {
            system
                .canonicalize_path(path)
                .unwrap_or_else(|_| path.to_path_buf())
        }

        let SearchPathSettings {
            extra_paths,
            src_roots,
            custom_typeshed: typeshed,
            python_path,
        } = settings;

        let system = db.system();
        let files = db.files();

        let mut static_paths = vec![];

        for path in extra_paths {
            let path = canonicalize(path, system);
            files.try_add_root(db.upcast(), &path, FileRootKind::LibrarySearchPath);
            tracing::debug!("Adding extra search-path '{path}'");

            static_paths.push(SearchPath::extra(system, path)?);
        }

        for src_root in src_roots {
            tracing::debug!("Adding first-party search path '{src_root}'");
            static_paths.push(SearchPath::first_party(system, src_root.to_path_buf())?);
        }

        let (typeshed_versions, stdlib_path) = if let Some(typeshed) = typeshed {
            let typeshed = canonicalize(typeshed, system);
            tracing::debug!("Adding custom-stdlib search path '{typeshed}'");

            files.try_add_root(db.upcast(), &typeshed, FileRootKind::LibrarySearchPath);

            let versions_path = typeshed.join("stdlib/VERSIONS");

            let versions_content = system.read_to_string(&versions_path).map_err(|error| {
                SearchPathValidationError::FailedToReadVersionsFile {
                    path: versions_path,
                    error,
                }
            })?;

            let parsed: TypeshedVersions = versions_content.parse()?;

            let search_path = SearchPath::custom_stdlib(db, &typeshed)?;

            (parsed, search_path)
        } else {
            tracing::debug!("Using vendored stdlib");
            (
                vendored_typeshed_versions(db),
                SearchPath::vendored_stdlib(),
            )
        };

        static_paths.push(stdlib_path);

        let (site_packages_paths, python_version) = match python_path {
            PythonPath::SysPrefix(sys_prefix, origin) => {
                tracing::debug!(
                    "Discovering site-packages paths from sys-prefix `{sys_prefix}` ({origin}')"
                );
                // TODO: We may want to warn here if the venv's python version is older
                //  than the one resolved in the program settings because it indicates
                //  that the `target-version` is incorrectly configured or that the
                //  venv is out of date.
                PythonEnvironment::new(sys_prefix.clone(), *origin, system).and_then(|env| {
                    Ok((env.site_packages_directories(system)?, env.python_version()))
                })?
            }

            PythonPath::Resolve(target, origin) => {
                tracing::debug!("Resolving {origin}: {target}");

                let root = system
                    // If given a file, assume it's a Python executable, e.g., `.venv/bin/python3`,
                    // and search for a virtual environment in the root directory. Ideally, we'd
                    // invoke the target to determine `sys.prefix` here, but that's more complicated
                    // and may be deferred to uv.
                    .is_file(target)
                    .then(|| target.as_path())
                    .take_if(|target| {
                        // Avoid using the target if it doesn't look like a Python executable, e.g.,
                        // to deny cases like `.venv/bin/foo`
                        target
                            .file_name()
                            .is_some_and(|name| name.starts_with("python"))
                    })
                    .and_then(SystemPath::parent)
                    .and_then(SystemPath::parent)
                    // If not a file, use the path as given and allow let `PythonEnvironment::new`
                    // handle the error.
                    .unwrap_or(target);

                PythonEnvironment::new(root, *origin, system).and_then(|env| {
                    Ok((env.site_packages_directories(system)?, env.python_version()))
                })?
            }

            PythonPath::Discover(root) => {
                tracing::debug!("Discovering virtual environment in `{root}`");
<<<<<<< HEAD
                discover_venv_in(db.system(), root)
                    .and_then(|virtual_env_path| {
                        tracing::debug!("Found `.venv` folder at `{}`", virtual_env_path);

                        PythonEnvironment::new(
                            virtual_env_path.clone(),
                            SysPrefixPathOrigin::LocalVenv,
                            system,
                        )
                        .and_then(|env| {
                            Ok((env.site_packages_directories(system)?, env.python_version()))
                        })
                        .inspect_err(|err| {
                            tracing::debug!(
                                "Ignoring automatically detected virtual environment at `{}`: {}",
                                virtual_env_path,
                                err
                            );
                        })
                        .ok()
                    })
                    .unwrap_or_else(|| {
                        tracing::debug!("No virtual environment found");
                        (vec![], None)
                    })
=======
                let virtual_env_path = discover_venv_in(db.system(), root);
                if let Some(virtual_env_path) = virtual_env_path {
                    tracing::debug!("Found `.venv` folder at `{}`", virtual_env_path);

                    let handle_invalid_virtual_env = |error: SitePackagesDiscoveryError| {
                        tracing::debug!(
                            "Ignoring automatically detected virtual environment at `{}`: {}",
                            virtual_env_path,
                            error
                        );
                        SitePackagesPaths::default()
                    };

                    match PythonEnvironment::new(
                        virtual_env_path.clone(),
                        SysPrefixPathOrigin::LocalVenv,
                        system,
                    ) {
                        Ok(venv) => venv
                            .site_packages_directories(system)
                            .unwrap_or_else(handle_invalid_virtual_env),
                        Err(error) => handle_invalid_virtual_env(error),
                    }
                } else {
                    tracing::debug!("No virtual environment found");
                    SitePackagesPaths::default()
                }
>>>>>>> a5ebb3f3
            }

            PythonPath::KnownSitePackages(paths) => (
                paths
                    .iter()
                    .map(|path| canonicalize(path, system))
                    .collect(),
                None,
            ),
        };

        let mut site_packages: Vec<_> = Vec::with_capacity(site_packages_paths.len());

        for path in site_packages_paths {
            tracing::debug!("Adding site-packages search path '{path}'");
            files.try_add_root(db.upcast(), &path, FileRootKind::LibrarySearchPath);
            site_packages.push(SearchPath::site_packages(system, path)?);
        }

        // TODO vendor typeshed's third-party stubs as well as the stdlib and fallback to them as a final step

        // Filter out module resolution paths that point to the same directory on disk (the same invariant maintained by [`sys.path` at runtime]).
        // (Paths may, however, *overlap* -- e.g. you could have both `src/` and `src/foo`
        // as module resolution paths simultaneously.)
        //
        // This code doesn't use an `IndexSet` because the key is the system path and not the search root.
        //
        // [`sys.path` at runtime]: https://docs.python.org/3/library/site.html#module-site
        let mut seen_paths = FxHashSet::with_capacity_and_hasher(static_paths.len(), FxBuildHasher);

        static_paths.retain(|path| {
            if let Some(path) = path.as_system_path() {
                seen_paths.insert(path.to_path_buf())
            } else {
                true
            }
        });

        Ok(SearchPaths {
            static_paths,
            site_packages,
            typeshed_versions,
            python_version,
        })
    }

    pub(super) fn iter<'a>(&'a self, db: &'a dyn Db) -> SearchPathIterator<'a> {
        SearchPathIterator {
            db,
            static_paths: self.static_paths.iter(),
            dynamic_paths: None,
        }
    }

    pub(crate) fn custom_stdlib(&self) -> Option<&SystemPath> {
        self.static_paths.iter().find_map(|search_path| {
            if search_path.is_standard_library() {
                search_path.as_system_path()
            } else {
                None
            }
        })
    }

    pub(super) fn typeshed_versions(&self) -> &TypeshedVersions {
        &self.typeshed_versions
    }

    pub fn python_version(&self) -> Option<PythonVersion> {
        self.python_version
    }
}

/// Collect all dynamic search paths. For each `site-packages` path:
/// - Collect that `site-packages` path
/// - Collect any search paths listed in `.pth` files in that `site-packages` directory
///   due to editable installations of third-party packages.
///
/// The editable-install search paths for the first `site-packages` directory
/// should come between the two `site-packages` directories when it comes to
/// module-resolution priority.
#[salsa::tracked(returns(deref))]
pub(crate) fn dynamic_resolution_paths(db: &dyn Db) -> Vec<SearchPath> {
    tracing::debug!("Resolving dynamic module resolution paths");

    let SearchPaths {
        static_paths,
        site_packages,
        typeshed_versions: _,
        python_version: _,
    } = Program::get(db).search_paths(db);

    let mut dynamic_paths = Vec::new();

    if site_packages.is_empty() {
        return dynamic_paths;
    }

    let mut existing_paths: FxHashSet<_> = static_paths
        .iter()
        .filter_map(|path| path.as_system_path())
        .map(Cow::Borrowed)
        .collect();

    let files = db.files();
    let system = db.system();

    for site_packages_search_path in site_packages {
        let site_packages_dir = site_packages_search_path
            .as_system_path()
            .expect("Expected site package path to be a system path");

        if !existing_paths.insert(Cow::Borrowed(site_packages_dir)) {
            continue;
        }

        let site_packages_root = files
            .root(db.upcast(), site_packages_dir)
            .expect("Site-package root to have been created");

        // This query needs to be re-executed each time a `.pth` file
        // is added, modified or removed from the `site-packages` directory.
        // However, we don't use Salsa queries to read the source text of `.pth` files;
        // we use the APIs on the `System` trait directly. As such, add a dependency on the
        // site-package directory's revision.
        site_packages_root.revision(db.upcast());

        dynamic_paths.push(site_packages_search_path.clone());

        // As well as modules installed directly into `site-packages`,
        // the directory may also contain `.pth` files.
        // Each `.pth` file in `site-packages` may contain one or more lines
        // containing a (relative or absolute) path.
        // Each of these paths may point to an editable install of a package,
        // so should be considered an additional search path.
        let pth_file_iterator = match PthFileIterator::new(db, site_packages_dir) {
            Ok(iterator) => iterator,
            Err(error) => {
                tracing::warn!(
                    "Failed to search for editable installation in {site_packages_dir}: {error}"
                );
                continue;
            }
        };

        // The Python documentation specifies that `.pth` files in `site-packages`
        // are processed in alphabetical order, so collecting and then sorting is necessary.
        // https://docs.python.org/3/library/site.html#module-site
        let mut all_pth_files: Vec<PthFile> = pth_file_iterator.collect();
        all_pth_files.sort_unstable_by(|a, b| a.path.cmp(&b.path));

        let installations = all_pth_files.iter().flat_map(PthFile::items);

        for installation in installations {
            let installation = system
                .canonicalize_path(&installation)
                .unwrap_or(installation);

            if existing_paths.insert(Cow::Owned(installation.clone())) {
                match SearchPath::editable(system, installation.clone()) {
                    Ok(search_path) => {
                        tracing::debug!(
                            "Adding editable installation to module resolution path {path}",
                            path = installation
                        );
                        dynamic_paths.push(search_path);
                    }

                    Err(error) => {
                        tracing::debug!("Skipping editable installation: {error}");
                    }
                }
            }
        }
    }

    dynamic_paths
}

/// Iterate over the available module-resolution search paths,
/// following the invariants maintained by [`sys.path` at runtime]:
/// "No item is added to `sys.path` more than once."
/// Dynamic search paths (required for editable installs into `site-packages`)
/// are only calculated lazily.
///
/// [`sys.path` at runtime]: https://docs.python.org/3/library/site.html#module-site
pub(crate) struct SearchPathIterator<'db> {
    db: &'db dyn Db,
    static_paths: std::slice::Iter<'db, SearchPath>,
    dynamic_paths: Option<std::slice::Iter<'db, SearchPath>>,
}

impl<'db> Iterator for SearchPathIterator<'db> {
    type Item = &'db SearchPath;

    fn next(&mut self) -> Option<Self::Item> {
        let SearchPathIterator {
            db,
            static_paths,
            dynamic_paths,
        } = self;

        static_paths.next().or_else(|| {
            dynamic_paths
                .get_or_insert_with(|| dynamic_resolution_paths(*db).iter())
                .next()
        })
    }
}

impl FusedIterator for SearchPathIterator<'_> {}

/// Represents a single `.pth` file in a `site-packages` directory.
/// One or more lines in a `.pth` file may be a (relative or absolute)
/// path that represents an editable installation of a package.
struct PthFile<'db> {
    path: SystemPathBuf,
    contents: String,
    site_packages: &'db SystemPath,
}

impl<'db> PthFile<'db> {
    /// Yield paths in this `.pth` file that appear to represent editable installations,
    /// and should therefore be added as module-resolution search paths.
    fn items(&'db self) -> impl Iterator<Item = SystemPathBuf> + 'db {
        let PthFile {
            path: _,
            contents,
            site_packages,
        } = self;

        // Empty lines or lines starting with '#' are ignored by the Python interpreter.
        // Lines that start with "import " or "import\t" do not represent editable installs at all;
        // instead, these are lines that are executed by Python at startup.
        // https://docs.python.org/3/library/site.html#module-site
        contents.lines().filter_map(move |line| {
            let line = line.trim_end();
            if line.is_empty()
                || line.starts_with('#')
                || line.starts_with("import ")
                || line.starts_with("import\t")
            {
                return None;
            }

            Some(SystemPath::absolute(line, site_packages))
        })
    }
}

/// Iterator that yields a [`PthFile`] instance for every `.pth` file
/// found in a given `site-packages` directory.
struct PthFileIterator<'db> {
    db: &'db dyn Db,
    directory_iterator: Box<dyn Iterator<Item = std::io::Result<DirectoryEntry>> + 'db>,
    site_packages: &'db SystemPath,
}

impl<'db> PthFileIterator<'db> {
    fn new(db: &'db dyn Db, site_packages: &'db SystemPath) -> std::io::Result<Self> {
        Ok(Self {
            db,
            directory_iterator: db.system().read_directory(site_packages)?,
            site_packages,
        })
    }
}

impl<'db> Iterator for PthFileIterator<'db> {
    type Item = PthFile<'db>;

    fn next(&mut self) -> Option<Self::Item> {
        let PthFileIterator {
            db,
            directory_iterator,
            site_packages,
        } = self;

        let system = db.system();

        loop {
            let entry_result = directory_iterator.next()?;
            let Ok(entry) = entry_result else {
                continue;
            };
            let file_type = entry.file_type();
            if file_type.is_directory() {
                continue;
            }
            let path = entry.into_path();
            if path.extension() != Some("pth") {
                continue;
            }

            let contents = match system.read_to_string(&path) {
                Ok(contents) => contents,
                Err(error) => {
                    tracing::warn!("Failed to read .pth file '{path}': {error}");
                    continue;
                }
            };

            return Some(PthFile {
                path,
                contents,
                site_packages,
            });
        }
    }
}

/// A thin wrapper around `ModuleName` to make it a Salsa ingredient.
///
/// This is needed because Salsa requires that all query arguments are salsa ingredients.
#[salsa::interned(debug)]
struct ModuleNameIngredient<'db> {
    #[returns(ref)]
    pub(super) name: ModuleName,
}

/// Given a module name and a list of search paths in which to lookup modules,
/// attempt to resolve the module name
fn resolve_name(db: &dyn Db, name: &ModuleName) -> Option<ResolvedName> {
    let program = Program::get(db);
    let python_version = program.python_version(db);
    let resolver_state = ResolverContext::new(db, python_version);
    let is_builtin_module =
        ruff_python_stdlib::sys::is_builtin_module(python_version.minor, name.as_str());

    let name = RelaxedModuleName::new(name);
    let stub_name = name.to_stub_package();
    let mut is_namespace_package = false;

    for search_path in search_paths(db) {
        // When a builtin module is imported, standard module resolution is bypassed:
        // the module name always resolves to the stdlib module,
        // even if there's a module of the same name in the first-party root
        // (which would normally result in the stdlib module being overridden).
        if is_builtin_module && !search_path.is_standard_library() {
            continue;
        }

        if !search_path.is_standard_library() {
            match resolve_name_in_search_path(&resolver_state, &stub_name, search_path) {
                Ok((package_kind, ResolvedName::FileModule(module))) => {
                    if package_kind.is_root() && module.kind.is_module() {
                        tracing::trace!(
                            "Search path '{search_path} contains a module named `{stub_name}` but a standalone module isn't a valid stub."
                        );
                    } else {
                        return Some(ResolvedName::FileModule(module));
                    }
                }
                Ok((_, ResolvedName::NamespacePackage)) => {
                    is_namespace_package = true;
                }
                Err(PackageKind::Root) => {
                    tracing::trace!(
                        "Search path '{search_path}' contains no stub package named `{stub_name}`."
                    );
                }
                Err(PackageKind::Regular) => {
                    tracing::trace!(
                        "Stub-package in `{search_path} doesn't contain module: `{name}`"
                    );
                    // stub exists, but the module doesn't.
                    // TODO: Support partial packages.
                    return None;
                }
                Err(PackageKind::Namespace) => {
                    tracing::trace!(
                        "Stub-package in `{search_path} doesn't contain module: `{name}` but it is a namespace package, keep going."
                    );
                    // stub exists, but the module doesn't. But this is a namespace package,
                    // keep searching the next search path for a stub package with the same name.
                    continue;
                }
            }
        }

        match resolve_name_in_search_path(&resolver_state, &name, search_path) {
            Ok((_, ResolvedName::FileModule(module))) => {
                return Some(ResolvedName::FileModule(module));
            }
            Ok((_, ResolvedName::NamespacePackage)) => {
                is_namespace_package = true;
            }
            Err(kind) => match kind {
                PackageKind::Root => {
                    tracing::trace!(
                        "Search path '{search_path}' contains no package named `{name}`."
                    );
                }
                PackageKind::Regular => {
                    // For regular packages, don't search the next search path. All files of that
                    // package must be in the same location
                    tracing::trace!("Package in `{search_path} doesn't contain module: `{name}`");
                    return None;
                }
                PackageKind::Namespace => {
                    tracing::trace!(
                        "Package in `{search_path} doesn't contain module: `{name}` but it is a namespace package, keep going."
                    );
                }
            },
        }
    }

    if is_namespace_package {
        return Some(ResolvedName::NamespacePackage);
    }

    None
}

#[derive(Debug)]
enum ResolvedName {
    /// A module that resolves to a file.
    FileModule(ResolvedFileModule),

    /// The module name resolved to a namespace package.
    ///
    /// For example, `from opentelemetry import trace, metrics` where `opentelemetry` is a namespace package (and `trace` and `metrics` are sub packages).
    NamespacePackage,
}

#[derive(Debug)]
struct ResolvedFileModule {
    kind: ModuleKind,
    search_path: SearchPath,
    file: File,
}

fn resolve_name_in_search_path(
    context: &ResolverContext,
    name: &RelaxedModuleName,
    search_path: &SearchPath,
) -> Result<(PackageKind, ResolvedName), PackageKind> {
    let mut components = name.components();
    let module_name = components.next_back().unwrap();

    let resolved_package = resolve_package(search_path, components, context)?;

    let mut package_path = resolved_package.path;

    package_path.push(module_name);

    // Check for a regular package first (highest priority)
    package_path.push("__init__");
    if let Some(regular_package) = resolve_file_module(&package_path, context) {
        return Ok((
            resolved_package.kind,
            ResolvedName::FileModule(ResolvedFileModule {
                search_path: search_path.clone(),
                kind: ModuleKind::Package,
                file: regular_package,
            }),
        ));
    }

    // Check for a file module next
    package_path.pop();

    if let Some(file_module) = resolve_file_module(&package_path, context) {
        return Ok((
            resolved_package.kind,
            ResolvedName::FileModule(ResolvedFileModule {
                file: file_module,
                kind: ModuleKind::Module,
                search_path: search_path.clone(),
            }),
        ));
    }

    // Last resort, check if a folder with the given name exists.
    // If so, then this is a namespace package.
    // We need to skip this check for typeshed because the `resolve_file_module` can also return `None`
    // if the `__init__.py` exists but isn't available for the current Python version.
    // Let's assume that the `xml` module is only available on Python 3.11+ and we're resolving for Python 3.10:
    // * `resolve_file_module("xml/__init__.pyi")` returns `None` even though the file exists but the
    //   module isn't available for the current Python version.
    // * The check here would now return `true` because the `xml` directory exists, resulting
    //   in a false positive for a namespace package.
    //
    // Since typeshed doesn't use any namespace packages today (May 2025), simply skip this
    // check which also helps performance. If typeshed ever uses namespace packages, ensure that
    // this check also takes the `VERSIONS` file into consideration.
    if !search_path.is_standard_library() && package_path.is_directory(context) {
        if let Some(path) = package_path.to_system_path() {
            let system = context.db.system();
            if system.case_sensitivity().is_case_sensitive()
                || system.path_exists_case_sensitive(
                    &path,
                    package_path.search_path().as_system_path().unwrap(),
                )
            {
                return Ok((resolved_package.kind, ResolvedName::NamespacePackage));
            }
        }
    }

    Err(resolved_package.kind)
}

/// If `module` exists on disk with either a `.pyi` or `.py` extension,
/// return the [`File`] corresponding to that path.
///
/// `.pyi` files take priority, as they always have priority when
/// resolving modules.
fn resolve_file_module(module: &ModulePath, resolver_state: &ResolverContext) -> Option<File> {
    // Stubs have precedence over source files
    let file = module
        .with_pyi_extension()
        .to_file(resolver_state)
        .or_else(|| {
            module
                .with_py_extension()
                .and_then(|path| path.to_file(resolver_state))
        })?;

    // For system files, test if the path has the correct casing.
    // We can skip this step for vendored files or virtual files because
    // those file systems are case sensitive (we wouldn't get to this point).
    if let Some(path) = file.path(resolver_state.db).as_system_path() {
        let system = resolver_state.db.system();
        if !system.case_sensitivity().is_case_sensitive()
            && !system
                .path_exists_case_sensitive(path, module.search_path().as_system_path().unwrap())
        {
            return None;
        }
    }

    Some(file)
}

fn resolve_package<'a, 'db, I>(
    module_search_path: &SearchPath,
    components: I,
    resolver_state: &ResolverContext<'db>,
) -> Result<ResolvedPackage, PackageKind>
where
    I: Iterator<Item = &'a str>,
{
    let mut package_path = module_search_path.to_module_path();

    // `true` if inside a folder that is a namespace package (has no `__init__.py`).
    // Namespace packages are special because they can be spread across multiple search paths.
    // https://peps.python.org/pep-0420/
    let mut in_namespace_package = false;

    // `true` if resolving a sub-package. For example, `true` when resolving `bar` of `foo.bar`.
    let mut in_sub_package = false;

    // For `foo.bar.baz`, test that `foo` and `baz` both contain a `__init__.py`.
    for folder in components {
        package_path.push(folder);

        let is_regular_package = package_path.is_regular_package(resolver_state);

        if is_regular_package {
            in_namespace_package = false;
        } else if package_path.is_directory(resolver_state)
            // Pure modules hide namespace packages with the same name
            && resolve_file_module(&package_path, resolver_state).is_none()
        {
            // A directory without an `__init__.py(i)` is a namespace package, continue with the next folder.
            in_namespace_package = true;
        } else if in_namespace_package {
            // Package not found but it is part of a namespace package.
            return Err(PackageKind::Namespace);
        } else if in_sub_package {
            // A regular sub package wasn't found.
            return Err(PackageKind::Regular);
        } else {
            // We couldn't find `foo` for `foo.bar.baz`, search the next search path.
            return Err(PackageKind::Root);
        }

        in_sub_package = true;
    }

    let kind = if in_namespace_package {
        PackageKind::Namespace
    } else if in_sub_package {
        PackageKind::Regular
    } else {
        PackageKind::Root
    };

    Ok(ResolvedPackage {
        kind,
        path: package_path,
    })
}

#[derive(Debug)]
struct ResolvedPackage {
    path: ModulePath,
    kind: PackageKind,
}

#[derive(Copy, Clone, Eq, PartialEq, Debug)]
enum PackageKind {
    /// A root package or module. E.g. `foo` in `foo.bar.baz` or just `foo`.
    Root,

    /// A regular sub-package where the parent contains an `__init__.py`.
    ///
    /// For example, `bar` in `foo.bar` when the `foo` directory contains an `__init__.py`.
    Regular,

    /// A sub-package in a namespace package. A namespace package is a package without an `__init__.py`.
    ///
    /// For example, `bar` in `foo.bar` if the `foo` directory contains no `__init__.py`.
    Namespace,
}

impl PackageKind {
    pub(crate) const fn is_root(self) -> bool {
        matches!(self, PackageKind::Root)
    }
}

pub(super) struct ResolverContext<'db> {
    pub(super) db: &'db dyn Db,
    pub(super) python_version: PythonVersion,
}

impl<'db> ResolverContext<'db> {
    pub(super) fn new(db: &'db dyn Db, python_version: PythonVersion) -> Self {
        Self { db, python_version }
    }

    pub(super) fn vendored(&self) -> &VendoredFileSystem {
        self.db.vendored()
    }
}

/// A [`ModuleName`] but with relaxed semantics to allow `<package>-stubs.path`
#[derive(Debug)]
struct RelaxedModuleName(compact_str::CompactString);

impl RelaxedModuleName {
    fn new(name: &ModuleName) -> Self {
        Self(name.as_str().into())
    }

    fn components(&self) -> Split<'_, char> {
        self.0.split('.')
    }

    fn to_stub_package(&self) -> Self {
        if let Some((package, rest)) = self.0.split_once('.') {
            Self(format_compact!("{package}-stubs.{rest}"))
        } else {
            Self(format_compact!("{package}-stubs", package = self.0))
        }
    }
}

impl fmt::Display for RelaxedModuleName {
    fn fmt(&self, f: &mut fmt::Formatter<'_>) -> fmt::Result {
        self.0.fmt(f)
    }
}

#[cfg(test)]
mod tests {
    use ruff_db::Db;
    use ruff_db::files::{File, FilePath, system_path_to_file};
    use ruff_db::system::{DbWithTestSystem as _, DbWithWritableSystem as _};
    use ruff_db::testing::{
        assert_const_function_query_was_not_run, assert_function_query_was_not_run,
    };
    use ruff_python_ast::PythonVersion;

    use crate::db::tests::TestDb;
    use crate::module_name::ModuleName;
    use crate::module_resolver::module::ModuleKind;
    use crate::module_resolver::testing::{FileSpec, MockedTypeshed, TestCase, TestCaseBuilder};
    use crate::{ProgramSettings, PythonPlatform, PythonVersionWithSource};

    use super::*;

    #[test]
    fn first_party_module() {
        let TestCase { db, src, .. } = TestCaseBuilder::new()
            .with_src_files(&[("foo.py", "print('Hello, world!')")])
            .build();

        let foo_module_name = ModuleName::new_static("foo").unwrap();
        let foo_module = resolve_module(&db, &foo_module_name).unwrap();

        assert_eq!(
            Some(&foo_module),
            resolve_module(&db, &foo_module_name).as_ref()
        );

        assert_eq!("foo", foo_module.name());
        assert_eq!(&src, foo_module.search_path().unwrap());
        assert_eq!(ModuleKind::Module, foo_module.kind());

        let expected_foo_path = src.join("foo.py");
        assert_eq!(&expected_foo_path, foo_module.file().unwrap().path(&db));
        assert_eq!(
            Some(foo_module),
            path_to_module(&db, &FilePath::System(expected_foo_path))
        );
    }

    #[test]
    fn builtins_vendored() {
        let TestCase { db, stdlib, .. } = TestCaseBuilder::new()
            .with_vendored_typeshed()
            .with_src_files(&[("builtins.py", "FOOOO = 42")])
            .build();

        let builtins_module_name = ModuleName::new_static("builtins").unwrap();
        let builtins = resolve_module(&db, &builtins_module_name).expect("builtins to resolve");

        assert_eq!(
            builtins.file().unwrap().path(&db),
            &stdlib.join("builtins.pyi")
        );
    }

    #[test]
    fn builtins_custom() {
        const TYPESHED: MockedTypeshed = MockedTypeshed {
            stdlib_files: &[("builtins.pyi", "def min(a, b): ...")],
            versions: "builtins: 3.8-",
        };

        const SRC: &[FileSpec] = &[("builtins.py", "FOOOO = 42")];

        let TestCase { db, stdlib, .. } = TestCaseBuilder::new()
            .with_src_files(SRC)
            .with_mocked_typeshed(TYPESHED)
            .with_python_version(PythonVersion::PY38)
            .build();

        let builtins_module_name = ModuleName::new_static("builtins").unwrap();
        let builtins = resolve_module(&db, &builtins_module_name).expect("builtins to resolve");

        assert_eq!(
            builtins.file().unwrap().path(&db),
            &stdlib.join("builtins.pyi")
        );
    }

    #[test]
    fn stdlib() {
        const TYPESHED: MockedTypeshed = MockedTypeshed {
            stdlib_files: &[("functools.pyi", "def update_wrapper(): ...")],
            versions: "functools: 3.8-",
        };

        let TestCase { db, stdlib, .. } = TestCaseBuilder::new()
            .with_mocked_typeshed(TYPESHED)
            .with_python_version(PythonVersion::PY38)
            .build();

        let functools_module_name = ModuleName::new_static("functools").unwrap();
        let functools_module = resolve_module(&db, &functools_module_name).unwrap();

        assert_eq!(
            Some(&functools_module),
            resolve_module(&db, &functools_module_name).as_ref()
        );

        assert_eq!(&stdlib, functools_module.search_path().unwrap());
        assert_eq!(ModuleKind::Module, functools_module.kind());

        let expected_functools_path = stdlib.join("functools.pyi");
        assert_eq!(
            &expected_functools_path,
            functools_module.file().unwrap().path(&db)
        );

        assert_eq!(
            Some(functools_module),
            path_to_module(&db, &FilePath::System(expected_functools_path))
        );
    }

    fn create_module_names(raw_names: &[&str]) -> Vec<ModuleName> {
        raw_names
            .iter()
            .map(|raw| ModuleName::new(raw).unwrap())
            .collect()
    }

    #[test]
    fn stdlib_resolution_respects_versions_file_py38_existing_modules() {
        const VERSIONS: &str = "\
            asyncio: 3.8-               # 'Regular' package on py38+
            asyncio.tasks: 3.9-3.11     # Submodule on py39+ only
            functools: 3.8-             # Top-level single-file module
            xml: 3.8-3.8                # Namespace package on py38 only
        ";

        const STDLIB: &[FileSpec] = &[
            ("asyncio/__init__.pyi", ""),
            ("asyncio/tasks.pyi", ""),
            ("functools.pyi", ""),
            ("xml/etree.pyi", ""),
        ];

        const TYPESHED: MockedTypeshed = MockedTypeshed {
            stdlib_files: STDLIB,
            versions: VERSIONS,
        };

        let TestCase { db, stdlib, .. } = TestCaseBuilder::new()
            .with_mocked_typeshed(TYPESHED)
            .with_python_version(PythonVersion::PY38)
            .build();

        let existing_modules = create_module_names(&["asyncio", "functools", "xml.etree"]);
        for module_name in existing_modules {
            let resolved_module = resolve_module(&db, &module_name).unwrap_or_else(|| {
                panic!("Expected module {module_name} to exist in the mock stdlib")
            });
            let search_path = resolved_module.search_path().unwrap();
            assert_eq!(
                &stdlib, search_path,
                "Search path for {module_name} was unexpectedly {search_path:?}"
            );
            assert!(
                search_path.is_standard_library(),
                "Expected a stdlib search path, but got {search_path:?}"
            );
        }
    }

    #[test]
    fn stdlib_resolution_respects_versions_file_py38_nonexisting_modules() {
        const VERSIONS: &str = "\
            asyncio: 3.8-               # 'Regular' package on py38+
            asyncio.tasks: 3.9-3.11     # Submodule on py39+ only
            collections: 3.9-           # 'Regular' package on py39+
            importlib: 3.9-             # Namespace package on py39+
            xml: 3.8-3.8                # Namespace package on 3.8 only
        ";

        const STDLIB: &[FileSpec] = &[
            ("collections/__init__.pyi", ""),
            ("asyncio/__init__.pyi", ""),
            ("asyncio/tasks.pyi", ""),
            ("importlib/abc.pyi", ""),
            ("xml/etree.pyi", ""),
        ];

        const TYPESHED: MockedTypeshed = MockedTypeshed {
            stdlib_files: STDLIB,
            versions: VERSIONS,
        };

        let TestCase { db, .. } = TestCaseBuilder::new()
            .with_mocked_typeshed(TYPESHED)
            .with_python_version(PythonVersion::PY38)
            .build();

        let nonexisting_modules = create_module_names(&[
            "collections",
            "importlib",
            "importlib.abc",
            "xml",
            "asyncio.tasks",
        ]);

        for module_name in nonexisting_modules {
            assert!(
                resolve_module(&db, &module_name).is_none(),
                "Unexpectedly resolved a module for {module_name}"
            );
        }
    }

    #[test]
    fn stdlib_resolution_respects_versions_file_py39_existing_modules() {
        const VERSIONS: &str = "\
            asyncio: 3.8-               # 'Regular' package on py38+
            asyncio.tasks: 3.9-3.11     # Submodule on py39+ only
            collections: 3.9-           # 'Regular' package on py39+
            functools: 3.8-             # Top-level single-file module
            importlib: 3.9-             # Namespace package on py39+
        ";

        const STDLIB: &[FileSpec] = &[
            ("asyncio/__init__.pyi", ""),
            ("asyncio/tasks.pyi", ""),
            ("collections/__init__.pyi", ""),
            ("functools.pyi", ""),
            ("importlib/abc.pyi", ""),
        ];

        const TYPESHED: MockedTypeshed = MockedTypeshed {
            stdlib_files: STDLIB,
            versions: VERSIONS,
        };

        let TestCase { db, stdlib, .. } = TestCaseBuilder::new()
            .with_mocked_typeshed(TYPESHED)
            .with_python_version(PythonVersion::PY39)
            .build();

        let existing_modules = create_module_names(&[
            "asyncio",
            "functools",
            "importlib.abc",
            "collections",
            "asyncio.tasks",
        ]);

        for module_name in existing_modules {
            let resolved_module = resolve_module(&db, &module_name).unwrap_or_else(|| {
                panic!("Expected module {module_name} to exist in the mock stdlib")
            });
            let search_path = resolved_module.search_path().unwrap();
            assert_eq!(
                &stdlib, search_path,
                "Search path for {module_name} was unexpectedly {search_path:?}"
            );
            assert!(
                search_path.is_standard_library(),
                "Expected a stdlib search path, but got {search_path:?}"
            );
        }
    }
    #[test]
    fn stdlib_resolution_respects_versions_file_py39_nonexisting_modules() {
        const VERSIONS: &str = "\
            importlib: 3.9-   # Namespace package on py39+
            xml: 3.8-3.8      # Namespace package on 3.8 only
        ";

        const STDLIB: &[FileSpec] = &[("importlib/abc.pyi", ""), ("xml/etree.pyi", "")];

        const TYPESHED: MockedTypeshed = MockedTypeshed {
            stdlib_files: STDLIB,
            versions: VERSIONS,
        };

        let TestCase { db, .. } = TestCaseBuilder::new()
            .with_mocked_typeshed(TYPESHED)
            .with_python_version(PythonVersion::PY39)
            .build();

        let nonexisting_modules = create_module_names(&["importlib", "xml", "xml.etree"]);
        for module_name in nonexisting_modules {
            assert!(
                resolve_module(&db, &module_name).is_none(),
                "Unexpectedly resolved a module for {module_name}"
            );
        }
    }

    #[test]
    fn first_party_precedence_over_stdlib() {
        const SRC: &[FileSpec] = &[("functools.py", "def update_wrapper(): ...")];

        const TYPESHED: MockedTypeshed = MockedTypeshed {
            stdlib_files: &[("functools.pyi", "def update_wrapper(): ...")],
            versions: "functools: 3.8-",
        };

        let TestCase { db, src, .. } = TestCaseBuilder::new()
            .with_src_files(SRC)
            .with_mocked_typeshed(TYPESHED)
            .with_python_version(PythonVersion::PY38)
            .build();

        let functools_module_name = ModuleName::new_static("functools").unwrap();
        let functools_module = resolve_module(&db, &functools_module_name).unwrap();

        assert_eq!(
            Some(&functools_module),
            resolve_module(&db, &functools_module_name).as_ref()
        );
        assert_eq!(&src, functools_module.search_path().unwrap());
        assert_eq!(ModuleKind::Module, functools_module.kind());
        assert_eq!(
            &src.join("functools.py"),
            functools_module.file().unwrap().path(&db)
        );

        assert_eq!(
            Some(functools_module),
            path_to_module(&db, &FilePath::System(src.join("functools.py")))
        );
    }

    #[test]
    fn stdlib_uses_vendored_typeshed_when_no_custom_typeshed_supplied() {
        let TestCase { db, stdlib, .. } = TestCaseBuilder::new()
            .with_vendored_typeshed()
            .with_python_version(PythonVersion::default())
            .build();

        let pydoc_data_topics_name = ModuleName::new_static("pydoc_data.topics").unwrap();
        let pydoc_data_topics = resolve_module(&db, &pydoc_data_topics_name).unwrap();

        assert_eq!("pydoc_data.topics", pydoc_data_topics.name());
        assert_eq!(pydoc_data_topics.search_path().unwrap(), &stdlib);
        assert_eq!(
            pydoc_data_topics.file().unwrap().path(&db),
            &stdlib.join("pydoc_data/topics.pyi")
        );
    }

    #[test]
    fn resolve_package() {
        let TestCase { src, db, .. } = TestCaseBuilder::new()
            .with_src_files(&[("foo/__init__.py", "print('Hello, world!'")])
            .build();

        let foo_path = src.join("foo/__init__.py");
        let foo_module = resolve_module(&db, &ModuleName::new_static("foo").unwrap()).unwrap();

        assert_eq!("foo", foo_module.name());
        assert_eq!(&src, foo_module.search_path().unwrap());
        assert_eq!(&foo_path, foo_module.file().unwrap().path(&db));

        assert_eq!(
            Some(&foo_module),
            path_to_module(&db, &FilePath::System(foo_path)).as_ref()
        );

        // Resolving by directory doesn't resolve to the init file.
        assert_eq!(
            None,
            path_to_module(&db, &FilePath::System(src.join("foo")))
        );
    }

    #[test]
    fn package_priority_over_module() {
        const SRC: &[FileSpec] = &[
            ("foo/__init__.py", "print('Hello, world!')"),
            ("foo.py", "print('Hello, world!')"),
        ];

        let TestCase { db, src, .. } = TestCaseBuilder::new().with_src_files(SRC).build();

        let foo_module = resolve_module(&db, &ModuleName::new_static("foo").unwrap()).unwrap();
        let foo_init_path = src.join("foo/__init__.py");

        assert_eq!(&src, foo_module.search_path().unwrap());
        assert_eq!(&foo_init_path, foo_module.file().unwrap().path(&db));
        assert_eq!(ModuleKind::Package, foo_module.kind());

        assert_eq!(
            Some(foo_module),
            path_to_module(&db, &FilePath::System(foo_init_path))
        );
        assert_eq!(
            None,
            path_to_module(&db, &FilePath::System(src.join("foo.py")))
        );
    }

    #[test]
    fn typing_stub_over_module() {
        const SRC: &[FileSpec] = &[("foo.py", "print('Hello, world!')"), ("foo.pyi", "x: int")];

        let TestCase { db, src, .. } = TestCaseBuilder::new().with_src_files(SRC).build();

        let foo = resolve_module(&db, &ModuleName::new_static("foo").unwrap()).unwrap();
        let foo_stub = src.join("foo.pyi");

        assert_eq!(&src, foo.search_path().unwrap());
        assert_eq!(&foo_stub, foo.file().unwrap().path(&db));

        assert_eq!(Some(foo), path_to_module(&db, &FilePath::System(foo_stub)));
        assert_eq!(
            None,
            path_to_module(&db, &FilePath::System(src.join("foo.py")))
        );
    }

    #[test]
    fn sub_packages() {
        const SRC: &[FileSpec] = &[
            ("foo/__init__.py", ""),
            ("foo/bar/__init__.py", ""),
            ("foo/bar/baz.py", "print('Hello, world!)'"),
        ];

        let TestCase { db, src, .. } = TestCaseBuilder::new().with_src_files(SRC).build();

        let baz_module =
            resolve_module(&db, &ModuleName::new_static("foo.bar.baz").unwrap()).unwrap();
        let baz_path = src.join("foo/bar/baz.py");

        assert_eq!(&src, baz_module.search_path().unwrap());
        assert_eq!(&baz_path, baz_module.file().unwrap().path(&db));

        assert_eq!(
            Some(baz_module),
            path_to_module(&db, &FilePath::System(baz_path))
        );
    }

    #[test]
    fn module_search_path_priority() {
        let TestCase {
            db,
            src,
            site_packages,
            ..
        } = TestCaseBuilder::new()
            .with_src_files(&[("foo.py", "")])
            .with_site_packages_files(&[("foo.py", "")])
            .build();

        let foo_module = resolve_module(&db, &ModuleName::new_static("foo").unwrap()).unwrap();
        let foo_src_path = src.join("foo.py");

        assert_eq!(&src, foo_module.search_path().unwrap());
        assert_eq!(&foo_src_path, foo_module.file().unwrap().path(&db));
        assert_eq!(
            Some(foo_module),
            path_to_module(&db, &FilePath::System(foo_src_path))
        );

        assert_eq!(
            None,
            path_to_module(&db, &FilePath::System(site_packages.join("foo.py")))
        );
    }

    #[test]
    #[cfg(target_family = "unix")]
    fn symlink() -> anyhow::Result<()> {
        use anyhow::Context;

        use crate::{
            PythonPlatform, PythonVersionSource, PythonVersionWithSource, program::Program,
        };
        use ruff_db::system::{OsSystem, SystemPath};

        use crate::db::tests::TestDb;

        let mut db = TestDb::new();

        let temp_dir = tempfile::tempdir()?;
        let root = temp_dir
            .path()
            .canonicalize()
            .context("Failed to canonicalize temp dir")?;
        let root = SystemPath::from_std_path(&root).unwrap();
        db.use_system(OsSystem::new(root));

        let src = root.join("src");
        let site_packages = root.join("site-packages");
        let custom_typeshed = root.join("typeshed");

        let foo = src.join("foo.py");
        let bar = src.join("bar.py");

        std::fs::create_dir_all(src.as_std_path())?;
        std::fs::create_dir_all(site_packages.as_std_path())?;
        std::fs::create_dir_all(custom_typeshed.join("stdlib").as_std_path())?;
        std::fs::File::create(custom_typeshed.join("stdlib/VERSIONS").as_std_path())?;

        std::fs::write(foo.as_std_path(), "")?;
        std::os::unix::fs::symlink(foo.as_std_path(), bar.as_std_path())?;

        Program::from_settings(
            &db,
            ProgramSettings {
<<<<<<< HEAD
                python_version: Some(PythonVersion::PY38),
=======
                python_version: PythonVersionWithSource {
                    version: PythonVersion::PY38,
                    source: PythonVersionSource::default(),
                },
>>>>>>> a5ebb3f3
                python_platform: PythonPlatform::default(),
                search_paths: SearchPathSettings {
                    extra_paths: vec![],
                    src_roots: vec![src.clone()],
                    custom_typeshed: Some(custom_typeshed),
                    python_path: PythonPath::KnownSitePackages(vec![site_packages]),
                },
            },
        )
        .context("Invalid program settings")?;

        let foo_module = resolve_module(&db, &ModuleName::new_static("foo").unwrap()).unwrap();
        let bar_module = resolve_module(&db, &ModuleName::new_static("bar").unwrap()).unwrap();

        assert_ne!(foo_module, bar_module);

        assert_eq!(&src, foo_module.search_path().unwrap());
        assert_eq!(&foo, foo_module.file().unwrap().path(&db));

        // `foo` and `bar` shouldn't resolve to the same file

        assert_eq!(&src, bar_module.search_path().unwrap());
        assert_eq!(&bar, bar_module.file().unwrap().path(&db));
        assert_eq!(&foo, foo_module.file().unwrap().path(&db));

        assert_ne!(&foo_module, &bar_module);

        assert_eq!(
            Some(foo_module),
            path_to_module(&db, &FilePath::System(foo))
        );
        assert_eq!(
            Some(bar_module),
            path_to_module(&db, &FilePath::System(bar))
        );

        Ok(())
    }

    #[test]
    fn deleting_an_unrelated_file_doesnt_change_module_resolution() {
        let TestCase { mut db, src, .. } = TestCaseBuilder::new()
            .with_src_files(&[("foo.py", "x = 1"), ("bar.py", "x = 2")])
            .with_python_version(PythonVersion::PY38)
            .build();

        let foo_module_name = ModuleName::new_static("foo").unwrap();
        let foo_module = resolve_module(&db, &foo_module_name).unwrap();

        let bar_path = src.join("bar.py");
        let bar = system_path_to_file(&db, &bar_path).expect("bar.py to exist");

        db.clear_salsa_events();

        // Delete `bar.py`
        db.memory_file_system().remove_file(&bar_path).unwrap();
        bar.sync(&mut db);

        // Re-query the foo module. The foo module should still be cached because `bar.py` isn't relevant
        // for resolving `foo`.

        let foo_module2 = resolve_module(&db, &foo_module_name);

        assert!(
            !db.take_salsa_events()
                .iter()
                .any(|event| { matches!(event.kind, salsa::EventKind::WillExecute { .. }) })
        );

        assert_eq!(Some(foo_module), foo_module2);
    }

    #[test]
    fn adding_file_on_which_module_resolution_depends_invalidates_previously_failing_query_that_now_succeeds()
    -> anyhow::Result<()> {
        let TestCase { mut db, src, .. } = TestCaseBuilder::new().build();
        let foo_path = src.join("foo.py");

        let foo_module_name = ModuleName::new_static("foo").unwrap();
        assert_eq!(resolve_module(&db, &foo_module_name), None);

        // Now write the foo file
        db.write_file(&foo_path, "x = 1")?;

        let foo_file = system_path_to_file(&db, &foo_path).expect("foo.py to exist");

        let foo_module = resolve_module(&db, &foo_module_name).expect("Foo module to resolve");
        assert_eq!(foo_file, foo_module.file().unwrap());

        Ok(())
    }

    #[test]
    fn removing_file_on_which_module_resolution_depends_invalidates_previously_successful_query_that_now_fails()
    -> anyhow::Result<()> {
        const SRC: &[FileSpec] = &[("foo.py", "x = 1"), ("foo/__init__.py", "x = 2")];

        let TestCase { mut db, src, .. } = TestCaseBuilder::new().with_src_files(SRC).build();

        let foo_module_name = ModuleName::new_static("foo").unwrap();
        let foo_module = resolve_module(&db, &foo_module_name).expect("foo module to exist");
        let foo_init_path = src.join("foo/__init__.py");

        assert_eq!(&foo_init_path, foo_module.file().unwrap().path(&db));

        // Delete `foo/__init__.py` and the `foo` folder. `foo` should now resolve to `foo.py`
        db.memory_file_system().remove_file(&foo_init_path)?;
        db.memory_file_system()
            .remove_directory(foo_init_path.parent().unwrap())?;
        File::sync_path(&mut db, &foo_init_path);
        File::sync_path(&mut db, foo_init_path.parent().unwrap());

        let foo_module = resolve_module(&db, &foo_module_name).expect("Foo module to resolve");
        assert_eq!(&src.join("foo.py"), foo_module.file().unwrap().path(&db));

        Ok(())
    }

    #[test]
    fn adding_file_to_search_path_with_lower_priority_does_not_invalidate_query() {
        const TYPESHED: MockedTypeshed = MockedTypeshed {
            versions: "functools: 3.8-",
            stdlib_files: &[("functools.pyi", "def update_wrapper(): ...")],
        };

        let TestCase {
            mut db,
            stdlib,
            site_packages,
            ..
        } = TestCaseBuilder::new()
            .with_mocked_typeshed(TYPESHED)
            .with_python_version(PythonVersion::PY38)
            .build();

        let functools_module_name = ModuleName::new_static("functools").unwrap();
        let stdlib_functools_path = stdlib.join("functools.pyi");

        let functools_module = resolve_module(&db, &functools_module_name).unwrap();
        assert_eq!(functools_module.search_path().unwrap(), &stdlib);
        assert_eq!(
            Ok(functools_module.file().unwrap()),
            system_path_to_file(&db, &stdlib_functools_path)
        );

        // Adding a file to site-packages does not invalidate the query,
        // since site-packages takes lower priority in the module resolution
        db.clear_salsa_events();
        let site_packages_functools_path = site_packages.join("functools.py");
        db.write_file(&site_packages_functools_path, "f: int")
            .unwrap();
        let functools_module = resolve_module(&db, &functools_module_name).unwrap();
        let events = db.take_salsa_events();
        assert_function_query_was_not_run(
            &db,
            resolve_module_query,
            ModuleNameIngredient::new(&db, functools_module_name),
            &events,
        );
        assert_eq!(functools_module.search_path().unwrap(), &stdlib);
        assert_eq!(
            Ok(functools_module.file().unwrap()),
            system_path_to_file(&db, &stdlib_functools_path)
        );
    }

    #[test]
    fn adding_file_to_search_path_with_higher_priority_invalidates_the_query() {
        const TYPESHED: MockedTypeshed = MockedTypeshed {
            versions: "functools: 3.8-",
            stdlib_files: &[("functools.pyi", "def update_wrapper(): ...")],
        };

        let TestCase {
            mut db,
            stdlib,
            src,
            ..
        } = TestCaseBuilder::new()
            .with_mocked_typeshed(TYPESHED)
            .with_python_version(PythonVersion::PY38)
            .build();

        let functools_module_name = ModuleName::new_static("functools").unwrap();
        let functools_module = resolve_module(&db, &functools_module_name).unwrap();
        assert_eq!(functools_module.search_path().unwrap(), &stdlib);
        assert_eq!(
            Ok(functools_module.file().unwrap()),
            system_path_to_file(&db, stdlib.join("functools.pyi"))
        );

        // Adding a first-party file invalidates the query,
        // since first-party files take higher priority in module resolution:
        let src_functools_path = src.join("functools.py");
        db.write_file(&src_functools_path, "FOO: int").unwrap();
        let functools_module = resolve_module(&db, &functools_module_name).unwrap();
        assert_eq!(functools_module.search_path().unwrap(), &src);
        assert_eq!(
            Ok(functools_module.file().unwrap()),
            system_path_to_file(&db, &src_functools_path)
        );
    }

    #[test]
    fn deleting_file_from_higher_priority_search_path_invalidates_the_query() {
        const SRC: &[FileSpec] = &[("functools.py", "FOO: int")];

        const TYPESHED: MockedTypeshed = MockedTypeshed {
            versions: "functools: 3.8-",
            stdlib_files: &[("functools.pyi", "def update_wrapper(): ...")],
        };

        let TestCase {
            mut db,
            stdlib,
            src,
            ..
        } = TestCaseBuilder::new()
            .with_src_files(SRC)
            .with_mocked_typeshed(TYPESHED)
            .with_python_version(PythonVersion::PY38)
            .build();

        let functools_module_name = ModuleName::new_static("functools").unwrap();
        let src_functools_path = src.join("functools.py");

        let functools_module = resolve_module(&db, &functools_module_name).unwrap();
        assert_eq!(functools_module.search_path().unwrap(), &src);
        assert_eq!(
            Ok(functools_module.file().unwrap()),
            system_path_to_file(&db, &src_functools_path)
        );

        // If we now delete the first-party file,
        // it should resolve to the stdlib:
        db.memory_file_system()
            .remove_file(&src_functools_path)
            .unwrap();
        File::sync_path(&mut db, &src_functools_path);
        let functools_module = resolve_module(&db, &functools_module_name).unwrap();
        assert_eq!(functools_module.search_path().unwrap(), &stdlib);
        assert_eq!(
            Ok(functools_module.file().unwrap()),
            system_path_to_file(&db, stdlib.join("functools.pyi"))
        );
    }

    #[test]
    fn editable_install_absolute_path() {
        const SITE_PACKAGES: &[FileSpec] = &[("_foo.pth", "/x/src")];
        let x_directory = [("/x/src/foo/__init__.py", ""), ("/x/src/foo/bar.py", "")];

        let TestCase { mut db, .. } = TestCaseBuilder::new()
            .with_site_packages_files(SITE_PACKAGES)
            .build();

        db.write_files(x_directory).unwrap();

        let foo_module_name = ModuleName::new_static("foo").unwrap();
        let foo_bar_module_name = ModuleName::new_static("foo.bar").unwrap();

        let foo_module = resolve_module(&db, &foo_module_name).unwrap();
        let foo_bar_module = resolve_module(&db, &foo_bar_module_name).unwrap();

        assert_eq!(
            foo_module.file().unwrap().path(&db),
            &FilePath::system("/x/src/foo/__init__.py")
        );
        assert_eq!(
            foo_bar_module.file().unwrap().path(&db),
            &FilePath::system("/x/src/foo/bar.py")
        );
    }

    #[test]
    fn editable_install_pth_file_with_whitespace() {
        const SITE_PACKAGES: &[FileSpec] = &[
            ("_foo.pth", "        /x/src"),
            ("_bar.pth", "/y/src        "),
        ];
        let external_files = [("/x/src/foo.py", ""), ("/y/src/bar.py", "")];

        let TestCase { mut db, .. } = TestCaseBuilder::new()
            .with_site_packages_files(SITE_PACKAGES)
            .build();

        db.write_files(external_files).unwrap();

        // Lines with leading whitespace in `.pth` files do not parse:
        let foo_module_name = ModuleName::new_static("foo").unwrap();
        assert_eq!(resolve_module(&db, &foo_module_name), None);

        // Lines with trailing whitespace in `.pth` files do:
        let bar_module_name = ModuleName::new_static("bar").unwrap();
        let bar_module = resolve_module(&db, &bar_module_name).unwrap();
        assert_eq!(
            bar_module.file().unwrap().path(&db),
            &FilePath::system("/y/src/bar.py")
        );
    }

    #[test]
    fn editable_install_relative_path() {
        const SITE_PACKAGES: &[FileSpec] = &[
            ("_foo.pth", "../../x/../x/y/src"),
            ("../x/y/src/foo.pyi", ""),
        ];

        let TestCase { db, .. } = TestCaseBuilder::new()
            .with_site_packages_files(SITE_PACKAGES)
            .build();

        let foo_module_name = ModuleName::new_static("foo").unwrap();
        let foo_module = resolve_module(&db, &foo_module_name).unwrap();

        assert_eq!(
            foo_module.file().unwrap().path(&db),
            &FilePath::system("/x/y/src/foo.pyi")
        );
    }

    #[test]
    fn editable_install_multiple_pth_files_with_multiple_paths() {
        const COMPLEX_PTH_FILE: &str = "\
/

# a comment
/baz

import not_an_editable_install; do_something_else_crazy_dynamic()

# another comment
spam

not_a_directory
";

        const SITE_PACKAGES: &[FileSpec] = &[
            ("_foo.pth", "../../x/../x/y/src"),
            ("_lots_of_others.pth", COMPLEX_PTH_FILE),
            ("../x/y/src/foo.pyi", ""),
            ("spam/spam.py", ""),
        ];

        let root_files = [("/a.py", ""), ("/baz/b.py", "")];

        let TestCase {
            mut db,
            site_packages,
            ..
        } = TestCaseBuilder::new()
            .with_site_packages_files(SITE_PACKAGES)
            .build();

        db.write_files(root_files).unwrap();

        let foo_module_name = ModuleName::new_static("foo").unwrap();
        let a_module_name = ModuleName::new_static("a").unwrap();
        let b_module_name = ModuleName::new_static("b").unwrap();
        let spam_module_name = ModuleName::new_static("spam").unwrap();

        let foo_module = resolve_module(&db, &foo_module_name).unwrap();
        let a_module = resolve_module(&db, &a_module_name).unwrap();
        let b_module = resolve_module(&db, &b_module_name).unwrap();
        let spam_module = resolve_module(&db, &spam_module_name).unwrap();

        assert_eq!(
            foo_module.file().unwrap().path(&db),
            &FilePath::system("/x/y/src/foo.pyi")
        );
        assert_eq!(
            a_module.file().unwrap().path(&db),
            &FilePath::system("/a.py")
        );
        assert_eq!(
            b_module.file().unwrap().path(&db),
            &FilePath::system("/baz/b.py")
        );
        assert_eq!(
            spam_module.file().unwrap().path(&db),
            &FilePath::System(site_packages.join("spam/spam.py"))
        );
    }

    #[test]
    fn module_resolution_paths_cached_between_different_module_resolutions() {
        const SITE_PACKAGES: &[FileSpec] = &[("_foo.pth", "/x/src"), ("_bar.pth", "/y/src")];
        let external_directories = [("/x/src/foo.py", ""), ("/y/src/bar.py", "")];

        let TestCase { mut db, .. } = TestCaseBuilder::new()
            .with_site_packages_files(SITE_PACKAGES)
            .build();

        db.write_files(external_directories).unwrap();

        let foo_module_name = ModuleName::new_static("foo").unwrap();
        let bar_module_name = ModuleName::new_static("bar").unwrap();

        let foo_module = resolve_module(&db, &foo_module_name).unwrap();
        assert_eq!(
            foo_module.file().unwrap().path(&db),
            &FilePath::system("/x/src/foo.py")
        );

        db.clear_salsa_events();
        let bar_module = resolve_module(&db, &bar_module_name).unwrap();
        assert_eq!(
            bar_module.file().unwrap().path(&db),
            &FilePath::system("/y/src/bar.py")
        );
        let events = db.take_salsa_events();
        assert_const_function_query_was_not_run(&db, dynamic_resolution_paths, &events);
    }

    #[test]
    fn deleting_pth_file_on_which_module_resolution_depends_invalidates_cache() {
        const SITE_PACKAGES: &[FileSpec] = &[("_foo.pth", "/x/src")];
        let x_directory = [("/x/src/foo.py", "")];

        let TestCase {
            mut db,
            site_packages,
            ..
        } = TestCaseBuilder::new()
            .with_site_packages_files(SITE_PACKAGES)
            .build();

        db.write_files(x_directory).unwrap();

        let foo_module_name = ModuleName::new_static("foo").unwrap();
        let foo_module = resolve_module(&db, &foo_module_name).unwrap();
        assert_eq!(
            foo_module.file().unwrap().path(&db),
            &FilePath::system("/x/src/foo.py")
        );

        db.memory_file_system()
            .remove_file(site_packages.join("_foo.pth"))
            .unwrap();

        File::sync_path(&mut db, &site_packages.join("_foo.pth"));

        assert_eq!(resolve_module(&db, &foo_module_name), None);
    }

    #[test]
    fn deleting_editable_install_on_which_module_resolution_depends_invalidates_cache() {
        const SITE_PACKAGES: &[FileSpec] = &[("_foo.pth", "/x/src")];
        let x_directory = [("/x/src/foo.py", "")];

        let TestCase { mut db, .. } = TestCaseBuilder::new()
            .with_site_packages_files(SITE_PACKAGES)
            .build();

        db.write_files(x_directory).unwrap();

        let foo_module_name = ModuleName::new_static("foo").unwrap();
        let foo_module = resolve_module(&db, &foo_module_name).unwrap();
        let src_path = SystemPathBuf::from("/x/src");
        assert_eq!(
            foo_module.file().unwrap().path(&db),
            &FilePath::System(src_path.join("foo.py"))
        );

        db.memory_file_system()
            .remove_file(src_path.join("foo.py"))
            .unwrap();
        db.memory_file_system().remove_directory(&src_path).unwrap();
        File::sync_path(&mut db, &src_path.join("foo.py"));
        File::sync_path(&mut db, &src_path);
        assert_eq!(resolve_module(&db, &foo_module_name), None);
    }

    #[test]
    fn no_duplicate_search_paths_added() {
        let TestCase { db, .. } = TestCaseBuilder::new()
            .with_src_files(&[("foo.py", "")])
            .with_site_packages_files(&[("_foo.pth", "/src")])
            .build();

        let search_paths: Vec<&SearchPath> = search_paths(&db).collect();

        assert!(search_paths.contains(
            &&SearchPath::first_party(db.system(), SystemPathBuf::from("/src")).unwrap()
        ));
        assert!(
            !search_paths.contains(
                &&SearchPath::editable(db.system(), SystemPathBuf::from("/src")).unwrap()
            )
        );
    }

    #[test]
    fn multiple_site_packages_with_editables() {
        let mut db = TestDb::new();

        let venv_site_packages = SystemPathBuf::from("/venv-site-packages");
        let site_packages_pth = venv_site_packages.join("foo.pth");
        let system_site_packages = SystemPathBuf::from("/system-site-packages");
        let editable_install_location = SystemPathBuf::from("/x/y/a.py");
        let system_site_packages_location = system_site_packages.join("a.py");

        db.memory_file_system()
            .create_directory_all("/src")
            .unwrap();
        db.write_files([
            (&site_packages_pth, "/x/y"),
            (&editable_install_location, ""),
            (&system_site_packages_location, ""),
        ])
        .unwrap();

        Program::from_settings(
            &db,
            ProgramSettings {
<<<<<<< HEAD
                python_version: Some(PythonVersion::default()),
=======
                python_version: PythonVersionWithSource::default(),
>>>>>>> a5ebb3f3
                python_platform: PythonPlatform::default(),
                search_paths: SearchPathSettings {
                    extra_paths: vec![],
                    src_roots: vec![SystemPathBuf::from("/src")],
                    custom_typeshed: None,
                    python_path: PythonPath::KnownSitePackages(vec![
                        venv_site_packages,
                        system_site_packages,
                    ]),
                },
            },
        )
        .expect("Valid program settings");

        // The editable installs discovered from the `.pth` file in the first `site-packages` directory
        // take precedence over the second `site-packages` directory...
        let a_module_name = ModuleName::new_static("a").unwrap();
        let a_module = resolve_module(&db, &a_module_name).unwrap();
        assert_eq!(
            a_module.file().unwrap().path(&db),
            &editable_install_location
        );

        db.memory_file_system()
            .remove_file(&site_packages_pth)
            .unwrap();
        File::sync_path(&mut db, &site_packages_pth);

        // ...But now that the `.pth` file in the first `site-packages` directory has been deleted,
        // the editable install no longer exists, so the module now resolves to the file in the
        // second `site-packages` directory
        let a_module = resolve_module(&db, &a_module_name).unwrap();
        assert_eq!(
            a_module.file().unwrap().path(&db),
            &system_site_packages_location
        );
    }

    #[test]
    #[cfg(unix)]
    fn case_sensitive_resolution_with_symlinked_directory() -> anyhow::Result<()> {
        use anyhow::Context;
        use ruff_db::system::OsSystem;

        let temp_dir = tempfile::TempDir::new()?;
        let root = SystemPathBuf::from_path_buf(
            temp_dir
                .path()
                .canonicalize()
                .context("Failed to canonicalized path")?,
        )
        .expect("UTF8 path for temp dir");

        let mut db = TestDb::new();

        let src = root.join("src");
        let a_package_target = root.join("a-package");
        let a_src = src.join("a");

        db.use_system(OsSystem::new(&root));

        db.write_file(
            a_package_target.join("__init__.py"),
            "class Foo: x: int = 4",
        )
        .context("Failed to write `a-package/__init__.py`")?;

        db.write_file(src.join("main.py"), "print('Hy')")
            .context("Failed to write `main.py`")?;

        // The symlink triggers the slow-path in the `OsSystem`'s `exists_path_case_sensitive`
        // code because canonicalizing the path for `a/__init__.py` results in `a-package/__init__.py`
        std::os::unix::fs::symlink(a_package_target.as_std_path(), a_src.as_std_path())
            .context("Failed to symlink `src/a` to `a-package`")?;

        Program::from_settings(
            &db,
            ProgramSettings {
<<<<<<< HEAD
                python_version: Some(PythonVersion::default()),
=======
                python_version: PythonVersionWithSource::default(),
>>>>>>> a5ebb3f3
                python_platform: PythonPlatform::default(),
                search_paths: SearchPathSettings {
                    extra_paths: vec![],
                    src_roots: vec![src],
                    custom_typeshed: None,
                    python_path: PythonPath::KnownSitePackages(vec![]),
                },
            },
        )
        .expect("Valid program settings");

        // Now try to resolve the module `A` (note the capital `A` instead of `a`).
        let a_module_name = ModuleName::new_static("A").unwrap();
        assert_eq!(resolve_module(&db, &a_module_name), None);

        // Now lookup the same module using the lowercase `a` and it should resolve to the file in the system site-packages
        let a_module_name = ModuleName::new_static("a").unwrap();
        let a_module = resolve_module(&db, &a_module_name).expect("a.py to resolve");
        assert!(
            a_module
                .file()
                .unwrap()
                .path(&db)
                .as_str()
                .ends_with("src/a/__init__.py"),
        );

        Ok(())
    }

    #[test]
    fn file_to_module_where_one_search_path_is_subdirectory_of_other() {
        let project_directory = SystemPathBuf::from("/project");
        let site_packages = project_directory.join(".venv/lib/python3.13/site-packages");
        let installed_foo_module = site_packages.join("foo/__init__.py");

        let mut db = TestDb::new();
        db.write_file(&installed_foo_module, "").unwrap();

        Program::from_settings(
            &db,
            ProgramSettings {
<<<<<<< HEAD
                python_version: Some(PythonVersion::default()),
=======
                python_version: PythonVersionWithSource::default(),
>>>>>>> a5ebb3f3
                python_platform: PythonPlatform::default(),
                search_paths: SearchPathSettings {
                    extra_paths: vec![],
                    src_roots: vec![project_directory],
                    custom_typeshed: None,
                    python_path: PythonPath::KnownSitePackages(vec![site_packages.clone()]),
                },
            },
        )
        .unwrap();

        let foo_module_file = File::new(&db, FilePath::System(installed_foo_module));
        let module = file_to_module(&db, foo_module_file).unwrap();
        assert_eq!(module.search_path().unwrap(), &site_packages);
    }
}<|MERGE_RESOLUTION|>--- conflicted
+++ resolved
@@ -13,16 +13,9 @@
 
 use crate::db::Db;
 use crate::module_name::ModuleName;
-<<<<<<< HEAD
-use crate::module_resolver::typeshed::{vendored_typeshed_versions, TypeshedVersions};
-use crate::site_packages::{PythonEnvironment, SysPrefixPathOrigin};
-=======
 use crate::module_resolver::typeshed::{TypeshedVersions, vendored_typeshed_versions};
-use crate::site_packages::{
-    PythonEnvironment, SitePackagesDiscoveryError, SitePackagesPaths, SysPrefixPathOrigin,
-};
->>>>>>> a5ebb3f3
-use crate::{Program, PythonPath, SearchPathSettings};
+use crate::site_packages::{PythonEnvironment, SitePackagesPaths, SysPrefixPathOrigin};
+use crate::{Program, PythonPath, PythonVersionWithSource, SearchPathSettings};
 
 use super::module::{Module, ModuleKind};
 use super::path::{ModulePath, SearchPath, SearchPathValidationError};
@@ -174,7 +167,7 @@
     /// The Python version for the search paths, if any.
     ///
     /// This is read from the `pyvenv.cfg` if present.
-    python_version: Option<PythonVersion>,
+    python_version: Option<PythonVersionWithSource>,
 }
 
 impl SearchPaths {
@@ -258,9 +251,8 @@
                 //  than the one resolved in the program settings because it indicates
                 //  that the `target-version` is incorrectly configured or that the
                 //  venv is out of date.
-                PythonEnvironment::new(sys_prefix.clone(), *origin, system).and_then(|env| {
-                    Ok((env.site_packages_directories(system)?, env.python_version()))
-                })?
+                PythonEnvironment::new(sys_prefix.clone(), *origin, system)?
+                    .into_settings(system)?
             }
 
             PythonPath::Resolve(target, origin) => {
@@ -286,14 +278,11 @@
                     // handle the error.
                     .unwrap_or(target);
 
-                PythonEnvironment::new(root, *origin, system).and_then(|env| {
-                    Ok((env.site_packages_directories(system)?, env.python_version()))
-                })?
+                PythonEnvironment::new(root, *origin, system)?.into_settings(system)?
             }
 
             PythonPath::Discover(root) => {
                 tracing::debug!("Discovering virtual environment in `{root}`");
-<<<<<<< HEAD
                 discover_venv_in(db.system(), root)
                     .and_then(|virtual_env_path| {
                         tracing::debug!("Found `.venv` folder at `{}`", virtual_env_path);
@@ -303,9 +292,7 @@
                             SysPrefixPathOrigin::LocalVenv,
                             system,
                         )
-                        .and_then(|env| {
-                            Ok((env.site_packages_directories(system)?, env.python_version()))
-                        })
+                        .and_then(|env| env.into_settings(system))
                         .inspect_err(|err| {
                             tracing::debug!(
                                 "Ignoring automatically detected virtual environment at `{}`: {}",
@@ -317,37 +304,8 @@
                     })
                     .unwrap_or_else(|| {
                         tracing::debug!("No virtual environment found");
-                        (vec![], None)
+                        (SitePackagesPaths::default(), None)
                     })
-=======
-                let virtual_env_path = discover_venv_in(db.system(), root);
-                if let Some(virtual_env_path) = virtual_env_path {
-                    tracing::debug!("Found `.venv` folder at `{}`", virtual_env_path);
-
-                    let handle_invalid_virtual_env = |error: SitePackagesDiscoveryError| {
-                        tracing::debug!(
-                            "Ignoring automatically detected virtual environment at `{}`: {}",
-                            virtual_env_path,
-                            error
-                        );
-                        SitePackagesPaths::default()
-                    };
-
-                    match PythonEnvironment::new(
-                        virtual_env_path.clone(),
-                        SysPrefixPathOrigin::LocalVenv,
-                        system,
-                    ) {
-                        Ok(venv) => venv
-                            .site_packages_directories(system)
-                            .unwrap_or_else(handle_invalid_virtual_env),
-                        Err(error) => handle_invalid_virtual_env(error),
-                    }
-                } else {
-                    tracing::debug!("No virtual environment found");
-                    SitePackagesPaths::default()
-                }
->>>>>>> a5ebb3f3
             }
 
             PythonPath::KnownSitePackages(paths) => (
@@ -416,8 +374,8 @@
         &self.typeshed_versions
     }
 
-    pub fn python_version(&self) -> Option<PythonVersion> {
-        self.python_version
+    pub fn python_version(&self) -> Option<&PythonVersionWithSource> {
+        self.python_version.as_ref()
     }
 }
 
@@ -1521,14 +1479,10 @@
         Program::from_settings(
             &db,
             ProgramSettings {
-<<<<<<< HEAD
-                python_version: Some(PythonVersion::PY38),
-=======
-                python_version: PythonVersionWithSource {
+                python_version: Some(PythonVersionWithSource {
                     version: PythonVersion::PY38,
                     source: PythonVersionSource::default(),
-                },
->>>>>>> a5ebb3f3
+                }),
                 python_platform: PythonPlatform::default(),
                 search_paths: SearchPathSettings {
                     extra_paths: vec![],
@@ -2044,11 +1998,7 @@
         Program::from_settings(
             &db,
             ProgramSettings {
-<<<<<<< HEAD
-                python_version: Some(PythonVersion::default()),
-=======
-                python_version: PythonVersionWithSource::default(),
->>>>>>> a5ebb3f3
+                python_version: Some(PythonVersionWithSource::default()),
                 python_platform: PythonPlatform::default(),
                 search_paths: SearchPathSettings {
                     extra_paths: vec![],
@@ -2127,11 +2077,7 @@
         Program::from_settings(
             &db,
             ProgramSettings {
-<<<<<<< HEAD
-                python_version: Some(PythonVersion::default()),
-=======
-                python_version: PythonVersionWithSource::default(),
->>>>>>> a5ebb3f3
+                python_version: Some(PythonVersionWithSource::default()),
                 python_platform: PythonPlatform::default(),
                 search_paths: SearchPathSettings {
                     extra_paths: vec![],
@@ -2174,11 +2120,7 @@
         Program::from_settings(
             &db,
             ProgramSettings {
-<<<<<<< HEAD
-                python_version: Some(PythonVersion::default()),
-=======
-                python_version: PythonVersionWithSource::default(),
->>>>>>> a5ebb3f3
+                python_version: Some(PythonVersionWithSource::default()),
                 python_platform: PythonPlatform::default(),
                 search_paths: SearchPathSettings {
                     extra_paths: vec![],
