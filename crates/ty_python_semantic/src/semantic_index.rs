--- conflicted
+++ resolved
@@ -30,12 +30,8 @@
 mod builder;
 pub mod definition;
 pub mod expression;
-<<<<<<< HEAD
 pub mod globals;
-mod narrowing_constraints;
-=======
 pub(crate) mod narrowing_constraints;
->>>>>>> 4510a236
 pub(crate) mod predicate;
 mod re_exports;
 pub mod symbol;
