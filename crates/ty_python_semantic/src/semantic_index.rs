use std::iter::FusedIterator;
use std::sync::Arc;

use ruff_db::files::File;
use ruff_db::parsed::parsed_module;
use ruff_index::{IndexSlice, IndexVec};

use ruff_python_parser::semantic_errors::SemanticSyntaxError;
use rustc_hash::{FxBuildHasher, FxHashMap, FxHashSet};
use salsa::Update;
use salsa::plumbing::AsId;

use crate::Db;
use crate::module_name::ModuleName;
use crate::node_key::NodeKey;
use crate::semantic_index::ast_ids::AstIds;
use crate::semantic_index::ast_ids::node_key::ExpressionNodeKey;
use crate::semantic_index::builder::SemanticIndexBuilder;
use crate::semantic_index::definition::{Definition, DefinitionNodeKey, Definitions};
use crate::semantic_index::expression::Expression;
use crate::semantic_index::narrowing_constraints::ScopedNarrowingConstraint;
use crate::semantic_index::place::{
    FileScopeId, NodeWithScopeKey, NodeWithScopeRef, PlaceExpr, PlaceTable, Scope, ScopeId,
    ScopeKind, ScopedPlaceId,
};
use crate::semantic_index::use_def::{EagerSnapshotKey, ScopedEagerSnapshotId, UseDefMap};

pub mod ast_ids;
mod builder;
pub mod definition;
pub mod expression;
pub(crate) mod narrowing_constraints;
pub mod place;
pub(crate) mod predicate;
mod re_exports;
mod use_def;
mod visibility_constraints;

pub(crate) use self::use_def::{
    BindingWithConstraints, BindingWithConstraintsIterator, DeclarationWithConstraint,
    DeclarationsIterator,
};

type PlaceSet = hashbrown::HashMap<ScopedPlaceId, (), FxBuildHasher>;

/// Returns the semantic index for `file`.
///
/// Prefer using [`symbol_table`] when working with symbols from a single scope.
#[salsa::tracked(returns(ref), no_eq)]
pub(crate) fn semantic_index(db: &dyn Db, file: File) -> SemanticIndex<'_> {
    let _span = tracing::trace_span!("semantic_index", ?file).entered();

    let parsed = parsed_module(db.upcast(), file);

    SemanticIndexBuilder::new(db, file, parsed).build()
}

/// Returns the place table for a specific `scope`.
///
/// Using [`place_table`] over [`semantic_index`] has the advantage that
/// Salsa can avoid invalidating dependent queries if this scope's place table
/// is unchanged.
#[salsa::tracked(returns(deref))]
pub(crate) fn place_table<'db>(db: &'db dyn Db, scope: ScopeId<'db>) -> Arc<PlaceTable> {
    let file = scope.file(db);
    let _span = tracing::trace_span!("place_table", scope=?scope.as_id(), ?file).entered();
    let index = semantic_index(db, file);

    index.place_table(scope.file_scope_id(db))
}

/// Returns the set of modules that are imported anywhere in `file`.
///
/// This set only considers `import` statements, not `from...import` statements, because:
///
///   - In `from foo import bar`, we cannot determine whether `foo.bar` is a submodule (and is
///     therefore imported) without looking outside the content of this file.  (We could turn this
///     into a _potentially_ imported modules set, but that would change how it's used in our type
///     inference logic.)
///
///   - We cannot resolve relative imports (which aren't allowed in `import` statements) without
///     knowing the name of the current module, and whether it's a package.
#[salsa::tracked(returns(deref))]
pub(crate) fn imported_modules<'db>(db: &'db dyn Db, file: File) -> Arc<FxHashSet<ModuleName>> {
    semantic_index(db, file).imported_modules.clone()
}

/// Returns the use-def map for a specific `scope`.
///
/// Using [`use_def_map`] over [`semantic_index`] has the advantage that
/// Salsa can avoid invalidating dependent queries if this scope's use-def map
/// is unchanged.
#[salsa::tracked(returns(deref))]
pub(crate) fn use_def_map<'db>(db: &'db dyn Db, scope: ScopeId<'db>) -> Arc<UseDefMap<'db>> {
    let file = scope.file(db);
    let _span = tracing::trace_span!("use_def_map", scope=?scope.as_id(), ?file).entered();
    let index = semantic_index(db, file);

    index.use_def_map(scope.file_scope_id(db))
}

/// Returns all attribute assignments (and their method scope IDs) for a specific class body scope.
/// Only call this when doing type inference on the same file as `class_body_scope`, otherwise it
/// introduces a direct dependency on that file's AST.
pub(crate) fn attribute_assignments<'db, 's>(
    db: &'db dyn Db,
    class_body_scope: ScopeId<'db>,
    name: &'s str,
) -> impl Iterator<Item = (BindingWithConstraintsIterator<'db, 'db>, FileScopeId)> + use<'s, 'db> {
    let file = class_body_scope.file(db);
    let index = semantic_index(db, file);
    let class_scope_id = class_body_scope.file_scope_id(db);

    ChildrenIter::new(index, class_scope_id).filter_map(|(child_scope_id, scope)| {
        let (function_scope_id, function_scope) =
            if scope.node().scope_kind() == ScopeKind::Annotation {
                // This could be a generic method with a type-params scope.
                // Go one level deeper to find the function scope. The first
                // descendant is the (potential) function scope.
                let function_scope_id = scope.descendants().start;
                (function_scope_id, index.scope(function_scope_id))
            } else {
                (child_scope_id, scope)
            };

        function_scope.node().as_function()?;
        let place_table = index.place_table(function_scope_id);
        let place = place_table.place_id_by_instance_attribute_name(name)?;
        let use_def = &index.use_def_maps[function_scope_id];
        Some((use_def.public_bindings(place), function_scope_id))
    })
}

/// Returns the module global scope of `file`.
#[salsa::tracked]
pub(crate) fn global_scope(db: &dyn Db, file: File) -> ScopeId<'_> {
    let _span = tracing::trace_span!("global_scope", ?file).entered();

    FileScopeId::global().to_scope_id(db, file)
}

pub(crate) enum EagerSnapshotResult<'map, 'db> {
    FoundConstraint(ScopedNarrowingConstraint),
    FoundBindings(BindingWithConstraintsIterator<'map, 'db>),
    NotFound,
    NoLongerInEagerContext,
}

/// The symbol tables and use-def maps for all scopes in a file.
#[derive(Debug, Update)]
pub(crate) struct SemanticIndex<'db> {
    /// List of all place tables in this file, indexed by scope.
    place_tables: IndexVec<FileScopeId, Arc<PlaceTable>>,

    /// List of all scopes in this file.
    scopes: IndexVec<FileScopeId, Scope>,

    /// Map expressions to their corresponding scope.
    scopes_by_expression: FxHashMap<ExpressionNodeKey, FileScopeId>,

    /// Map from a node creating a definition to its definition.
    definitions_by_node: FxHashMap<DefinitionNodeKey, Definitions<'db>>,

    /// Map from a standalone expression to its [`Expression`] ingredient.
    expressions_by_node: FxHashMap<ExpressionNodeKey, Expression<'db>>,

    /// Map from nodes that create a scope to the scope they create.
    scopes_by_node: FxHashMap<NodeWithScopeKey, FileScopeId>,

    /// Map from the file-local [`FileScopeId`] to the salsa-ingredient [`ScopeId`].
    scope_ids_by_scope: IndexVec<FileScopeId, ScopeId<'db>>,

    /// Map from the file-local [`FileScopeId`] to the set of explicit-global symbols it contains.
    globals_by_scope: FxHashMap<FileScopeId, FxHashSet<ScopedPlaceId>>,

    /// Use-def map for each scope in this file.
    use_def_maps: IndexVec<FileScopeId, Arc<UseDefMap<'db>>>,

    /// Lookup table to map between node ids and ast nodes.
    ///
    /// Note: We should not depend on this map when analysing other files or
    /// changing a file invalidates all dependents.
    ast_ids: IndexVec<FileScopeId, AstIds>,

    /// The set of modules that are imported anywhere within this file.
    imported_modules: Arc<FxHashSet<ModuleName>>,

    /// Flags about the global scope (code usage impacting inference)
    has_future_annotations: bool,

    /// Map of all of the eager snapshots that appear in this file.
    eager_snapshots: FxHashMap<EagerSnapshotKey, ScopedEagerSnapshotId>,

    /// List of all semantic syntax errors in this file.
    semantic_syntax_errors: Vec<SemanticSyntaxError>,

    /// Set of all generator functions in this file.
    generator_functions: FxHashSet<FileScopeId>,
}

impl<'db> SemanticIndex<'db> {
    /// Returns the place table for a specific scope.
    ///
    /// Use the Salsa cached [`place_table()`] query if you only need the
    /// place table for a single scope.
    #[track_caller]
    pub(super) fn place_table(&self, scope_id: FileScopeId) -> Arc<PlaceTable> {
        self.place_tables[scope_id].clone()
    }

    /// Returns the use-def map for a specific scope.
    ///
    /// Use the Salsa cached [`use_def_map()`] query if you only need the
    /// use-def map for a single scope.
    #[track_caller]
    pub(super) fn use_def_map(&self, scope_id: FileScopeId) -> Arc<UseDefMap> {
        self.use_def_maps[scope_id].clone()
    }

    #[track_caller]
    pub(crate) fn ast_ids(&self, scope_id: FileScopeId) -> &AstIds {
        &self.ast_ids[scope_id]
    }

    /// Returns the ID of the `expression`'s enclosing scope.
    #[track_caller]
    pub(crate) fn expression_scope_id(
        &self,
        expression: impl Into<ExpressionNodeKey>,
    ) -> FileScopeId {
        self.scopes_by_expression[&expression.into()]
    }

    /// Returns the [`Scope`] of the `expression`'s enclosing scope.
    #[allow(unused)]
    #[track_caller]
    pub(crate) fn expression_scope(&self, expression: impl Into<ExpressionNodeKey>) -> &Scope {
        &self.scopes[self.expression_scope_id(expression)]
    }

    /// Returns the [`Scope`] with the given id.
    #[track_caller]
    pub(crate) fn scope(&self, id: FileScopeId) -> &Scope {
        &self.scopes[id]
    }

    pub(crate) fn scope_ids(&self) -> impl Iterator<Item = ScopeId> {
        self.scope_ids_by_scope.iter().copied()
    }

    pub(crate) fn symbol_is_global_in_scope(
        &self,
        symbol: ScopedPlaceId,
        scope: FileScopeId,
    ) -> bool {
        self.globals_by_scope
            .get(&scope)
            .is_some_and(|globals| globals.contains(&symbol))
    }

    /// Returns the id of the parent scope.
    pub(crate) fn parent_scope_id(&self, scope_id: FileScopeId) -> Option<FileScopeId> {
        let scope = self.scope(scope_id);
        scope.parent()
    }

    /// Returns the parent scope of `scope_id`.
    #[expect(unused)]
    #[track_caller]
    pub(crate) fn parent_scope(&self, scope_id: FileScopeId) -> Option<&Scope> {
        Some(&self.scopes[self.parent_scope_id(scope_id)?])
    }

    fn is_scope_reachable(&self, db: &'db dyn Db, scope_id: FileScopeId) -> bool {
        self.parent_scope_id(scope_id)
            .is_none_or(|parent_scope_id| {
                if !self.is_scope_reachable(db, parent_scope_id) {
                    return false;
                }

                let parent_use_def = self.use_def_map(parent_scope_id);
                let reachability = self.scope(scope_id).reachability();

                parent_use_def.is_reachable(db, reachability)
            })
    }

    /// Returns true if a given AST node is reachable from the start of the scope. For example,
    /// in the following code, expression `2` is reachable, but expressions `1` and `3` are not:
    /// ```py
    /// def f():
    ///     x = 1
    ///     if False:
    ///         x  # 1
    ///     x  # 2
    ///     return
    ///     x  # 3
    /// ```
    pub(crate) fn is_node_reachable(
        &self,
        db: &'db dyn crate::Db,
        scope_id: FileScopeId,
        node_key: NodeKey,
    ) -> bool {
        self.is_scope_reachable(db, scope_id)
            && self.use_def_map(scope_id).is_node_reachable(db, node_key)
    }

    /// Returns an iterator over the descendent scopes of `scope`.
    #[allow(unused)]
    pub(crate) fn descendent_scopes(&self, scope: FileScopeId) -> DescendantsIter {
        DescendantsIter::new(self, scope)
    }

    /// Returns an iterator over the direct child scopes of `scope`.
    #[allow(unused)]
    pub(crate) fn child_scopes(&self, scope: FileScopeId) -> ChildrenIter {
        ChildrenIter::new(self, scope)
    }

    /// Returns an iterator over all ancestors of `scope`, starting with `scope` itself.
    pub(crate) fn ancestor_scopes(&self, scope: FileScopeId) -> AncestorsIter {
        AncestorsIter::new(self, scope)
    }

    /// Returns the [`definition::Definition`] salsa ingredient(s) for `definition_key`.
    ///
    /// There will only ever be >1 `Definition` associated with a `definition_key`
    /// if the definition is created by a wildcard (`*`) import.
    #[track_caller]
    pub(crate) fn definitions(
        &self,
        definition_key: impl Into<DefinitionNodeKey>,
    ) -> &Definitions<'db> {
        &self.definitions_by_node[&definition_key.into()]
    }

    /// Returns the [`definition::Definition`] salsa ingredient for `definition_key`.
    ///
    /// ## Panics
    ///
    /// If the number of definitions associated with the key is not exactly 1 and
    /// the `debug_assertions` feature is enabled, this method will panic.
    #[track_caller]
    pub(crate) fn expect_single_definition(
        &self,
        definition_key: impl Into<DefinitionNodeKey> + std::fmt::Debug + Copy,
    ) -> Definition<'db> {
        let definitions = self.definitions(definition_key);
        debug_assert_eq!(
            definitions.len(),
            1,
            "Expected exactly one definition to be associated with AST node {definition_key:?} but found {}",
            definitions.len()
        );
        definitions[0]
    }

    /// Returns the [`Expression`] ingredient for an expression node.
    /// Panics if we have no expression ingredient for that node. We can only call this method for
    /// standalone-inferable expressions, which we call `add_standalone_expression` for in
    /// [`SemanticIndexBuilder`].
    #[track_caller]
    pub(crate) fn expression(
        &self,
        expression_key: impl Into<ExpressionNodeKey>,
    ) -> Expression<'db> {
        self.expressions_by_node[&expression_key.into()]
    }

    pub(crate) fn try_expression(
        &self,
        expression_key: impl Into<ExpressionNodeKey>,
    ) -> Option<Expression<'db>> {
        self.expressions_by_node
            .get(&expression_key.into())
            .copied()
    }

    pub(crate) fn is_standalone_expression(
        &self,
        expression_key: impl Into<ExpressionNodeKey>,
    ) -> bool {
        self.expressions_by_node
            .contains_key(&expression_key.into())
    }

    /// Returns the id of the scope that `node` creates.
    /// This is different from [`definition::Definition::scope`] which
    /// returns the scope in which that definition is defined in.
    #[track_caller]
    pub(crate) fn node_scope(&self, node: NodeWithScopeRef) -> FileScopeId {
        self.scopes_by_node[&node.node_key()]
    }

    /// Checks if there is an import of `__future__.annotations` in the global scope, which affects
    /// the logic for type inference.
    pub(super) fn has_future_annotations(&self) -> bool {
        self.has_future_annotations
    }

    /// Returns
    /// * `NoLongerInEagerContext` if the nested scope is no longer in an eager context
    ///   (that is, not every scope that will be traversed is eager).
    /// *  an iterator of bindings for a particular nested eager scope reference if the bindings exist.
    /// *  a narrowing constraint if there are no bindings, but there is a narrowing constraint for an outer scope symbol.
    /// * `NotFound` if the narrowing constraint / bindings do not exist in the nested eager scope.
    pub(crate) fn eager_snapshot(
        &self,
        enclosing_scope: FileScopeId,
        expr: &PlaceExpr,
        nested_scope: FileScopeId,
    ) -> EagerSnapshotResult<'_, 'db> {
        for (ancestor_scope_id, ancestor_scope) in self.ancestor_scopes(nested_scope) {
            if ancestor_scope_id == enclosing_scope {
                break;
            }
            if !ancestor_scope.is_eager() {
                return EagerSnapshotResult::NoLongerInEagerContext;
            }
        }
        let Some(place_id) = self.place_tables[enclosing_scope].place_id_by_expr(expr) else {
            return EagerSnapshotResult::NotFound;
        };
        let key = EagerSnapshotKey {
            enclosing_scope,
            enclosing_place: place_id,
            nested_scope,
        };
        let Some(id) = self.eager_snapshots.get(&key) else {
            return EagerSnapshotResult::NotFound;
        };
        self.use_def_maps[enclosing_scope].eager_snapshot(*id)
    }

    pub(crate) fn semantic_syntax_errors(&self) -> &[SemanticSyntaxError] {
        &self.semantic_syntax_errors
    }
}

pub struct AncestorsIter<'a> {
    scopes: &'a IndexSlice<FileScopeId, Scope>,
    next_id: Option<FileScopeId>,
}

impl<'a> AncestorsIter<'a> {
    fn new(module_table: &'a SemanticIndex, start: FileScopeId) -> Self {
        Self {
            scopes: &module_table.scopes,
            next_id: Some(start),
        }
    }
}

impl<'a> Iterator for AncestorsIter<'a> {
    type Item = (FileScopeId, &'a Scope);

    fn next(&mut self) -> Option<Self::Item> {
        let current_id = self.next_id?;
        let current = &self.scopes[current_id];
        self.next_id = current.parent();

        Some((current_id, current))
    }
}

impl FusedIterator for AncestorsIter<'_> {}

pub struct DescendantsIter<'a> {
    next_id: FileScopeId,
    descendants: std::slice::Iter<'a, Scope>,
}

impl<'a> DescendantsIter<'a> {
    fn new(index: &'a SemanticIndex, scope_id: FileScopeId) -> Self {
        let scope = &index.scopes[scope_id];
        let scopes = &index.scopes[scope.descendants()];

        Self {
            next_id: scope_id + 1,
            descendants: scopes.iter(),
        }
    }
}

impl<'a> Iterator for DescendantsIter<'a> {
    type Item = (FileScopeId, &'a Scope);

    fn next(&mut self) -> Option<Self::Item> {
        let descendant = self.descendants.next()?;
        let id = self.next_id;
        self.next_id = self.next_id + 1;

        Some((id, descendant))
    }

    fn size_hint(&self) -> (usize, Option<usize>) {
        self.descendants.size_hint()
    }
}

impl FusedIterator for DescendantsIter<'_> {}

impl ExactSizeIterator for DescendantsIter<'_> {}

pub struct ChildrenIter<'a> {
    parent: FileScopeId,
    descendants: DescendantsIter<'a>,
}

impl<'a> ChildrenIter<'a> {
    fn new(module_table: &'a SemanticIndex, parent: FileScopeId) -> Self {
        let descendants = DescendantsIter::new(module_table, parent);

        Self {
            parent,
            descendants,
        }
    }
}

impl<'a> Iterator for ChildrenIter<'a> {
    type Item = (FileScopeId, &'a Scope);

    fn next(&mut self) -> Option<Self::Item> {
        self.descendants
            .find(|(_, scope)| scope.parent() == Some(self.parent))
    }
}

impl FusedIterator for ChildrenIter<'_> {}

#[cfg(test)]
mod tests {
    use ruff_db::files::{File, system_path_to_file};
    use ruff_db::parsed::parsed_module;
    use ruff_python_ast::{self as ast};
    use ruff_text_size::{Ranged, TextRange};

    use crate::Db;
    use crate::db::tests::{TestDb, TestDbBuilder};
    use crate::semantic_index::ast_ids::{HasScopedUseId, ScopedUseId};
    use crate::semantic_index::definition::{Definition, DefinitionKind};
    use crate::semantic_index::place::{FileScopeId, PlaceTable, Scope, ScopeKind, ScopedPlaceId};
    use crate::semantic_index::use_def::UseDefMap;
<<<<<<< HEAD
    use crate::semantic_index::{global_scope, place_table, semantic_index, use_def_map};
    use crate::Db;
=======
    use crate::semantic_index::{global_scope, semantic_index, symbol_table, use_def_map};
>>>>>>> 3d55a16c

    impl UseDefMap<'_> {
        fn first_public_binding(&self, symbol: ScopedPlaceId) -> Option<Definition<'_>> {
            self.public_bindings(symbol)
                .find_map(|constrained_binding| constrained_binding.binding)
        }

        fn first_binding_at_use(&self, use_id: ScopedUseId) -> Option<Definition<'_>> {
            self.bindings_at_use(use_id)
                .find_map(|constrained_binding| constrained_binding.binding)
        }
    }

    struct TestCase {
        db: TestDb,
        file: File,
    }

    fn test_case(content: &str) -> TestCase {
        const FILENAME: &str = "test.py";

        let db = TestDbBuilder::new()
            .with_file(FILENAME, content)
            .build()
            .unwrap();

        let file = system_path_to_file(&db, FILENAME).unwrap();

        TestCase { db, file }
    }

    fn names(table: &PlaceTable) -> Vec<String> {
        table
            .places()
            .filter_map(|expr| Some(expr.as_name()?.to_string()))
            .collect()
    }

    #[test]
    fn empty() {
        let TestCase { db, file } = test_case("");
        let global_table = place_table(&db, global_scope(&db, file));

        let global_names = names(global_table);

        assert_eq!(global_names, Vec::<&str>::new());
    }

    #[test]
    fn simple() {
        let TestCase { db, file } = test_case("x");
        let global_table = place_table(&db, global_scope(&db, file));

        assert_eq!(names(global_table), vec!["x"]);
    }

    #[test]
    fn annotation_only() {
        let TestCase { db, file } = test_case("x: int");
        let global_table = place_table(&db, global_scope(&db, file));

        assert_eq!(names(global_table), vec!["int", "x"]);
        // TODO record definition
    }

    #[test]
    fn import() {
        let TestCase { db, file } = test_case("import foo");
        let scope = global_scope(&db, file);
        let global_table = place_table(&db, scope);

        assert_eq!(names(global_table), vec!["foo"]);
        let foo = global_table.place_id_by_name("foo").unwrap();

        let use_def = use_def_map(&db, scope);
        let binding = use_def.first_public_binding(foo).unwrap();
        assert!(matches!(binding.kind(&db), DefinitionKind::Import(_)));
    }

    #[test]
    fn import_sub() {
        let TestCase { db, file } = test_case("import foo.bar");
        let global_table = place_table(&db, global_scope(&db, file));

        assert_eq!(names(global_table), vec!["foo"]);
    }

    #[test]
    fn import_as() {
        let TestCase { db, file } = test_case("import foo.bar as baz");
        let global_table = place_table(&db, global_scope(&db, file));

        assert_eq!(names(global_table), vec!["baz"]);
    }

    #[test]
    fn import_from() {
        let TestCase { db, file } = test_case("from bar import foo");
        let scope = global_scope(&db, file);
        let global_table = place_table(&db, scope);

        assert_eq!(names(global_table), vec!["foo"]);
        assert!(
            global_table
                .place_by_name("foo")
                .is_some_and(|symbol| { symbol.is_bound() && !symbol.is_used() }),
            "symbols that are defined get the defined flag"
        );

        let use_def = use_def_map(&db, scope);
        let binding = use_def
            .first_public_binding(
                global_table
                    .place_id_by_name("foo")
                    .expect("symbol to exist"),
            )
            .unwrap();
        assert!(matches!(binding.kind(&db), DefinitionKind::ImportFrom(_)));
    }

    #[test]
    fn assign() {
        let TestCase { db, file } = test_case("x = foo");
        let scope = global_scope(&db, file);
        let global_table = place_table(&db, scope);

        assert_eq!(names(global_table), vec!["foo", "x"]);
        assert!(
            global_table
                .place_by_name("foo")
                .is_some_and(|symbol| { !symbol.is_bound() && symbol.is_used() }),
            "a symbol used but not bound in a scope should have only the used flag"
        );
        let use_def = use_def_map(&db, scope);
        let binding = use_def
            .first_public_binding(global_table.place_id_by_name("x").expect("symbol exists"))
            .unwrap();
        assert!(matches!(binding.kind(&db), DefinitionKind::Assignment(_)));
    }

    #[test]
    fn augmented_assignment() {
        let TestCase { db, file } = test_case("x += 1");
        let scope = global_scope(&db, file);
        let global_table = place_table(&db, scope);

        assert_eq!(names(global_table), vec!["x"]);

        let use_def = use_def_map(&db, scope);
        let binding = use_def
            .first_public_binding(global_table.place_id_by_name("x").unwrap())
            .unwrap();

        assert!(matches!(
            binding.kind(&db),
            DefinitionKind::AugmentedAssignment(_)
        ));
    }

    #[test]
    fn class_scope() {
        let TestCase { db, file } = test_case(
            "
class C:
    x = 1
y = 2
",
        );
        let global_table = place_table(&db, global_scope(&db, file));

        assert_eq!(names(global_table), vec!["C", "y"]);

        let index = semantic_index(&db, file);

        let [(class_scope_id, class_scope)] = index
            .child_scopes(FileScopeId::global())
            .collect::<Vec<_>>()[..]
        else {
            panic!("expected one child scope")
        };
        assert_eq!(class_scope.kind(), ScopeKind::Class);
        assert_eq!(class_scope_id.to_scope_id(&db, file).name(&db), "C");

        let class_table = index.place_table(class_scope_id);
        assert_eq!(names(&class_table), vec!["x"]);

        let use_def = index.use_def_map(class_scope_id);
        let binding = use_def
            .first_public_binding(class_table.place_id_by_name("x").expect("symbol exists"))
            .unwrap();
        assert!(matches!(binding.kind(&db), DefinitionKind::Assignment(_)));
    }

    #[test]
    fn function_scope() {
        let TestCase { db, file } = test_case(
            "
def func():
    x = 1
y = 2
",
        );
        let index = semantic_index(&db, file);
        let global_table = index.place_table(FileScopeId::global());

        assert_eq!(names(&global_table), vec!["func", "y"]);

        let [(function_scope_id, function_scope)] = index
            .child_scopes(FileScopeId::global())
            .collect::<Vec<_>>()[..]
        else {
            panic!("expected one child scope")
        };
        assert_eq!(function_scope.kind(), ScopeKind::Function);
        assert_eq!(function_scope_id.to_scope_id(&db, file).name(&db), "func");

        let function_table = index.place_table(function_scope_id);
        assert_eq!(names(&function_table), vec!["x"]);

        let use_def = index.use_def_map(function_scope_id);
        let binding = use_def
            .first_public_binding(function_table.place_id_by_name("x").expect("symbol exists"))
            .unwrap();
        assert!(matches!(binding.kind(&db), DefinitionKind::Assignment(_)));
    }

    #[test]
    fn function_parameter_symbols() {
        let TestCase { db, file } = test_case(
            "
def f(a: str, /, b: str, c: int = 1, *args, d: int = 2, **kwargs):
    pass
",
        );

        let index = semantic_index(&db, file);
        let global_table = place_table(&db, global_scope(&db, file));

        assert_eq!(names(global_table), vec!["str", "int", "f"]);

        let [(function_scope_id, _function_scope)] = index
            .child_scopes(FileScopeId::global())
            .collect::<Vec<_>>()[..]
        else {
            panic!("Expected a function scope")
        };

        let function_table = index.place_table(function_scope_id);
        assert_eq!(
            names(&function_table),
            vec!["a", "b", "c", "d", "args", "kwargs"],
        );

        let use_def = index.use_def_map(function_scope_id);
        for name in ["a", "b", "c", "d"] {
            let binding = use_def
                .first_public_binding(
                    function_table
                        .place_id_by_name(name)
                        .expect("symbol exists"),
                )
                .unwrap();
            assert!(matches!(binding.kind(&db), DefinitionKind::Parameter(_)));
        }
        let args_binding = use_def
            .first_public_binding(
                function_table
                    .place_id_by_name("args")
                    .expect("symbol exists"),
            )
            .unwrap();
        assert!(matches!(
            args_binding.kind(&db),
            DefinitionKind::VariadicPositionalParameter(_)
        ));
        let kwargs_binding = use_def
            .first_public_binding(
                function_table
                    .place_id_by_name("kwargs")
                    .expect("symbol exists"),
            )
            .unwrap();
        assert!(matches!(
            kwargs_binding.kind(&db),
            DefinitionKind::VariadicKeywordParameter(_)
        ));
    }

    #[test]
    fn lambda_parameter_symbols() {
        let TestCase { db, file } = test_case("lambda a, b, c=1, *args, d=2, **kwargs: None");

        let index = semantic_index(&db, file);
        let global_table = place_table(&db, global_scope(&db, file));

        assert!(names(global_table).is_empty());

        let [(lambda_scope_id, _lambda_scope)] = index
            .child_scopes(FileScopeId::global())
            .collect::<Vec<_>>()[..]
        else {
            panic!("Expected a lambda scope")
        };

        let lambda_table = index.place_table(lambda_scope_id);
        assert_eq!(
            names(&lambda_table),
            vec!["a", "b", "c", "d", "args", "kwargs"],
        );

        let use_def = index.use_def_map(lambda_scope_id);
        for name in ["a", "b", "c", "d"] {
            let binding = use_def
                .first_public_binding(lambda_table.place_id_by_name(name).expect("symbol exists"))
                .unwrap();
            assert!(matches!(binding.kind(&db), DefinitionKind::Parameter(_)));
        }
        let args_binding = use_def
            .first_public_binding(
                lambda_table
                    .place_id_by_name("args")
                    .expect("symbol exists"),
            )
            .unwrap();
        assert!(matches!(
            args_binding.kind(&db),
            DefinitionKind::VariadicPositionalParameter(_)
        ));
        let kwargs_binding = use_def
            .first_public_binding(
                lambda_table
                    .place_id_by_name("kwargs")
                    .expect("symbol exists"),
            )
            .unwrap();
        assert!(matches!(
            kwargs_binding.kind(&db),
            DefinitionKind::VariadicKeywordParameter(_)
        ));
    }

    /// Test case to validate that the comprehension scope is correctly identified and that the target
    /// variable is defined only in the comprehension scope and not in the global scope.
    #[test]
    fn comprehension_scope() {
        let TestCase { db, file } = test_case(
            "
[x for x, y in iter1]
",
        );

        let index = semantic_index(&db, file);
        let global_table = index.place_table(FileScopeId::global());

        assert_eq!(names(&global_table), vec!["iter1"]);

        let [(comprehension_scope_id, comprehension_scope)] = index
            .child_scopes(FileScopeId::global())
            .collect::<Vec<_>>()[..]
        else {
            panic!("expected one child scope")
        };

        assert_eq!(comprehension_scope.kind(), ScopeKind::Comprehension);
        assert_eq!(
            comprehension_scope_id.to_scope_id(&db, file).name(&db),
            "<listcomp>"
        );

        let comprehension_symbol_table = index.place_table(comprehension_scope_id);

        assert_eq!(names(&comprehension_symbol_table), vec!["x", "y"]);

        let use_def = index.use_def_map(comprehension_scope_id);
        for name in ["x", "y"] {
            let binding = use_def
                .first_public_binding(
                    comprehension_symbol_table
                        .place_id_by_name(name)
                        .expect("symbol exists"),
                )
                .unwrap();
            assert!(matches!(
                binding.kind(&db),
                DefinitionKind::Comprehension(_)
            ));
        }
    }

    /// Test case to validate that the `x` variable used in the comprehension is referencing the
    /// `x` variable defined by the inner generator (`for x in iter2`) and not the outer one.
    #[test]
    fn multiple_generators() {
        let TestCase { db, file } = test_case(
            "
[x for x in iter1 for x in iter2]
",
        );

        let index = semantic_index(&db, file);
        let [(comprehension_scope_id, _)] = index
            .child_scopes(FileScopeId::global())
            .collect::<Vec<_>>()[..]
        else {
            panic!("expected one child scope")
        };

        let use_def = index.use_def_map(comprehension_scope_id);

        let module = parsed_module(&db, file).syntax();
        let element = module.body[0]
            .as_expr_stmt()
            .unwrap()
            .value
            .as_list_comp_expr()
            .unwrap()
            .elt
            .as_name_expr()
            .unwrap();
        let element_use_id =
            element.scoped_use_id(&db, comprehension_scope_id.to_scope_id(&db, file));

        let binding = use_def.first_binding_at_use(element_use_id).unwrap();
        let DefinitionKind::Comprehension(comprehension) = binding.kind(&db) else {
            panic!("expected generator definition")
        };
        let target = comprehension.target();
        let name = target.as_name_expr().unwrap().id().as_str();

        assert_eq!(name, "x");
        assert_eq!(target.range(), TextRange::new(23.into(), 24.into()));
    }

    /// Test case to validate that the nested comprehension creates a new scope which is a child of
    /// the outer comprehension scope and the variables are correctly defined in the respective
    /// scopes.
    #[test]
    fn nested_generators() {
        let TestCase { db, file } = test_case(
            "
[{x for x in iter2} for y in iter1]
",
        );

        let index = semantic_index(&db, file);
        let global_table = index.place_table(FileScopeId::global());

        assert_eq!(names(&global_table), vec!["iter1"]);

        let [(comprehension_scope_id, comprehension_scope)] = index
            .child_scopes(FileScopeId::global())
            .collect::<Vec<_>>()[..]
        else {
            panic!("expected one child scope")
        };

        assert_eq!(comprehension_scope.kind(), ScopeKind::Comprehension);
        assert_eq!(
            comprehension_scope_id.to_scope_id(&db, file).name(&db),
            "<listcomp>"
        );

        let comprehension_symbol_table = index.place_table(comprehension_scope_id);

        assert_eq!(names(&comprehension_symbol_table), vec!["y", "iter2"]);

        let [(inner_comprehension_scope_id, inner_comprehension_scope)] = index
            .child_scopes(comprehension_scope_id)
            .collect::<Vec<_>>()[..]
        else {
            panic!("expected one inner generator scope")
        };

        assert_eq!(inner_comprehension_scope.kind(), ScopeKind::Comprehension);
        assert_eq!(
            inner_comprehension_scope_id
                .to_scope_id(&db, file)
                .name(&db),
            "<setcomp>"
        );

        let inner_comprehension_symbol_table = index.place_table(inner_comprehension_scope_id);

        assert_eq!(names(&inner_comprehension_symbol_table), vec!["x"]);
    }

    #[test]
    fn with_item_definition() {
        let TestCase { db, file } = test_case(
            "
with item1 as x, item2 as y:
    pass
",
        );

        let index = semantic_index(&db, file);
        let global_table = index.place_table(FileScopeId::global());

        assert_eq!(names(&global_table), vec!["item1", "x", "item2", "y"]);

        let use_def = index.use_def_map(FileScopeId::global());
        for name in ["x", "y"] {
            let binding = use_def
                .first_public_binding(global_table.place_id_by_name(name).expect("symbol exists"))
                .expect("Expected with item definition for {name}");
            assert!(matches!(binding.kind(&db), DefinitionKind::WithItem(_)));
        }
    }

    #[test]
    fn with_item_unpacked_definition() {
        let TestCase { db, file } = test_case(
            "
with context() as (x, y):
    pass
",
        );

        let index = semantic_index(&db, file);
        let global_table = index.place_table(FileScopeId::global());

        assert_eq!(names(&global_table), vec!["context", "x", "y"]);

        let use_def = index.use_def_map(FileScopeId::global());
        for name in ["x", "y"] {
            let binding = use_def
                .first_public_binding(global_table.place_id_by_name(name).expect("symbol exists"))
                .expect("Expected with item definition for {name}");
            assert!(matches!(binding.kind(&db), DefinitionKind::WithItem(_)));
        }
    }

    #[test]
    fn dupes() {
        let TestCase { db, file } = test_case(
            "
def func():
    x = 1
def func():
    y = 2
",
        );
        let index = semantic_index(&db, file);
        let global_table = index.place_table(FileScopeId::global());

        assert_eq!(names(&global_table), vec!["func"]);
        let [
            (func_scope1_id, func_scope_1),
            (func_scope2_id, func_scope_2),
        ] = index
            .child_scopes(FileScopeId::global())
            .collect::<Vec<_>>()[..]
        else {
            panic!("expected two child scopes");
        };

        assert_eq!(func_scope_1.kind(), ScopeKind::Function);

        assert_eq!(func_scope1_id.to_scope_id(&db, file).name(&db), "func");
        assert_eq!(func_scope_2.kind(), ScopeKind::Function);
        assert_eq!(func_scope2_id.to_scope_id(&db, file).name(&db), "func");

        let func1_table = index.place_table(func_scope1_id);
        let func2_table = index.place_table(func_scope2_id);
        assert_eq!(names(&func1_table), vec!["x"]);
        assert_eq!(names(&func2_table), vec!["y"]);

        let use_def = index.use_def_map(FileScopeId::global());
        let binding = use_def
            .first_public_binding(
                global_table
                    .place_id_by_name("func")
                    .expect("symbol exists"),
            )
            .unwrap();
        assert!(matches!(binding.kind(&db), DefinitionKind::Function(_)));
    }

    #[test]
    fn generic_function() {
        let TestCase { db, file } = test_case(
            "
def func[T]():
    x = 1
",
        );

        let index = semantic_index(&db, file);
        let global_table = index.place_table(FileScopeId::global());

        assert_eq!(names(&global_table), vec!["func"]);

        let [(ann_scope_id, ann_scope)] = index
            .child_scopes(FileScopeId::global())
            .collect::<Vec<_>>()[..]
        else {
            panic!("expected one child scope");
        };

        assert_eq!(ann_scope.kind(), ScopeKind::Annotation);
        assert_eq!(ann_scope_id.to_scope_id(&db, file).name(&db), "func");
        let ann_table = index.place_table(ann_scope_id);
        assert_eq!(names(&ann_table), vec!["T"]);

        let [(func_scope_id, func_scope)] =
            index.child_scopes(ann_scope_id).collect::<Vec<_>>()[..]
        else {
            panic!("expected one child scope");
        };
        assert_eq!(func_scope.kind(), ScopeKind::Function);
        assert_eq!(func_scope_id.to_scope_id(&db, file).name(&db), "func");
        let func_table = index.place_table(func_scope_id);
        assert_eq!(names(&func_table), vec!["x"]);
    }

    #[test]
    fn generic_class() {
        let TestCase { db, file } = test_case(
            "
class C[T]:
    x = 1
",
        );

        let index = semantic_index(&db, file);
        let global_table = index.place_table(FileScopeId::global());

        assert_eq!(names(&global_table), vec!["C"]);

        let [(ann_scope_id, ann_scope)] = index
            .child_scopes(FileScopeId::global())
            .collect::<Vec<_>>()[..]
        else {
            panic!("expected one child scope");
        };

        assert_eq!(ann_scope.kind(), ScopeKind::Annotation);
        assert_eq!(ann_scope_id.to_scope_id(&db, file).name(&db), "C");
        let ann_table = index.place_table(ann_scope_id);
        assert_eq!(names(&ann_table), vec!["T"]);
        assert!(
            ann_table
                .place_by_name("T")
                .is_some_and(|s| s.is_bound() && !s.is_used()),
            "type parameters are defined by the scope that introduces them"
        );

        let [(class_scope_id, class_scope)] =
            index.child_scopes(ann_scope_id).collect::<Vec<_>>()[..]
        else {
            panic!("expected one child scope");
        };

        assert_eq!(class_scope.kind(), ScopeKind::Class);
        assert_eq!(class_scope_id.to_scope_id(&db, file).name(&db), "C");
        assert_eq!(names(&index.place_table(class_scope_id)), vec!["x"]);
    }

    #[test]
    fn reachability_trivial() {
        let TestCase { db, file } = test_case("x = 1; x");
        let parsed = parsed_module(&db, file);
        let scope = global_scope(&db, file);
        let ast = parsed.syntax();
        let ast::Stmt::Expr(ast::StmtExpr {
            value: x_use_expr, ..
        }) = &ast.body[1]
        else {
            panic!("should be an expr")
        };
        let ast::Expr::Name(x_use_expr_name) = x_use_expr.as_ref() else {
            panic!("expected a Name");
        };
        let x_use_id = x_use_expr_name.scoped_use_id(&db, scope);
        let use_def = use_def_map(&db, scope);
        let binding = use_def.first_binding_at_use(x_use_id).unwrap();
        let DefinitionKind::Assignment(assignment) = binding.kind(&db) else {
            panic!("should be an assignment definition")
        };
        let ast::Expr::NumberLiteral(ast::ExprNumberLiteral {
            value: ast::Number::Int(num),
            ..
        }) = assignment.value()
        else {
            panic!("should be a number literal")
        };
        assert_eq!(*num, 1);
    }

    #[test]
    fn expression_scope() {
        let TestCase { db, file } = test_case("x = 1;\ndef test():\n  y = 4");

        let index = semantic_index(&db, file);
        let parsed = parsed_module(&db, file);
        let ast = parsed.syntax();

        let x_stmt = ast.body[0].as_assign_stmt().unwrap();
        let x = &x_stmt.targets[0];

        assert_eq!(index.expression_scope(x).kind(), ScopeKind::Module);
        assert_eq!(index.expression_scope_id(x), FileScopeId::global());

        let def = ast.body[1].as_function_def_stmt().unwrap();
        let y_stmt = def.body[0].as_assign_stmt().unwrap();
        let y = &y_stmt.targets[0];

        assert_eq!(index.expression_scope(y).kind(), ScopeKind::Function);
    }

    #[test]
    fn scope_iterators() {
        fn scope_names<'a>(
            scopes: impl Iterator<Item = (FileScopeId, &'a Scope)>,
            db: &'a dyn Db,
            file: File,
        ) -> Vec<&'a str> {
            scopes
                .into_iter()
                .map(|(scope_id, _)| scope_id.to_scope_id(db, file).name(db))
                .collect()
        }

        let TestCase { db, file } = test_case(
            r"
class Test:
    def foo():
        def bar():
            ...
    def baz():
        pass

def x():
    pass",
        );

        let index = semantic_index(&db, file);

        let descendants = index.descendent_scopes(FileScopeId::global());
        assert_eq!(
            scope_names(descendants, &db, file),
            vec!["Test", "foo", "bar", "baz", "x"]
        );

        let children = index.child_scopes(FileScopeId::global());
        assert_eq!(scope_names(children, &db, file), vec!["Test", "x"]);

        let test_class = index.child_scopes(FileScopeId::global()).next().unwrap().0;
        let test_child_scopes = index.child_scopes(test_class);
        assert_eq!(
            scope_names(test_child_scopes, &db, file),
            vec!["foo", "baz"]
        );

        let bar_scope = index
            .descendent_scopes(FileScopeId::global())
            .nth(2)
            .unwrap()
            .0;
        let ancestors = index.ancestor_scopes(bar_scope);

        assert_eq!(
            scope_names(ancestors, &db, file),
            vec!["bar", "foo", "Test", "<module>"]
        );
    }

    #[test]
    fn match_stmt() {
        let TestCase { db, file } = test_case(
            "
match subject:
    case a: ...
    case [b, c, *d]: ...
    case e as f: ...
    case {'x': g, **h}: ...
    case Foo(i, z=j): ...
    case k | l: ...
    case _: ...
",
        );

        let global_scope_id = global_scope(&db, file);
        let global_table = place_table(&db, global_scope_id);

        assert!(global_table.place_by_name("Foo").unwrap().is_used());
        assert_eq!(
            names(global_table),
            vec![
                "subject", "a", "b", "c", "d", "e", "f", "g", "h", "Foo", "i", "j", "k", "l"
            ]
        );

        let use_def = use_def_map(&db, global_scope_id);
        for (name, expected_index) in [
            ("a", 0),
            ("b", 0),
            ("c", 1),
            ("d", 2),
            ("e", 0),
            ("f", 1),
            ("g", 0),
            ("h", 1),
            ("i", 0),
            ("j", 1),
            ("k", 0),
            ("l", 1),
        ] {
            let binding = use_def
                .first_public_binding(global_table.place_id_by_name(name).expect("symbol exists"))
                .expect("Expected with item definition for {name}");
            if let DefinitionKind::MatchPattern(pattern) = binding.kind(&db) {
                assert_eq!(pattern.index(), expected_index);
            } else {
                panic!("Expected match pattern definition for {name}");
            }
        }
    }

    #[test]
    fn nested_match_case() {
        let TestCase { db, file } = test_case(
            "
match 1:
    case first:
        match 2:
            case second:
                pass
",
        );

        let global_scope_id = global_scope(&db, file);
        let global_table = place_table(&db, global_scope_id);

        assert_eq!(names(global_table), vec!["first", "second"]);

        let use_def = use_def_map(&db, global_scope_id);
        for (name, expected_index) in [("first", 0), ("second", 0)] {
            let binding = use_def
                .first_public_binding(global_table.place_id_by_name(name).expect("symbol exists"))
                .expect("Expected with item definition for {name}");
            if let DefinitionKind::MatchPattern(pattern) = binding.kind(&db) {
                assert_eq!(pattern.index(), expected_index);
            } else {
                panic!("Expected match pattern definition for {name}");
            }
        }
    }

    #[test]
    fn for_loops_single_assignment() {
        let TestCase { db, file } = test_case("for x in a: pass");
        let scope = global_scope(&db, file);
        let global_table = place_table(&db, scope);

        assert_eq!(&names(global_table), &["a", "x"]);

        let use_def = use_def_map(&db, scope);
        let binding = use_def
            .first_public_binding(global_table.place_id_by_name("x").unwrap())
            .unwrap();

        assert!(matches!(binding.kind(&db), DefinitionKind::For(_)));
    }

    #[test]
    fn for_loops_simple_unpacking() {
        let TestCase { db, file } = test_case("for (x, y) in a: pass");
        let scope = global_scope(&db, file);
        let global_table = place_table(&db, scope);

        assert_eq!(&names(global_table), &["a", "x", "y"]);

        let use_def = use_def_map(&db, scope);
        let x_binding = use_def
            .first_public_binding(global_table.place_id_by_name("x").unwrap())
            .unwrap();
        let y_binding = use_def
            .first_public_binding(global_table.place_id_by_name("y").unwrap())
            .unwrap();

        assert!(matches!(x_binding.kind(&db), DefinitionKind::For(_)));
        assert!(matches!(y_binding.kind(&db), DefinitionKind::For(_)));
    }

    #[test]
    fn for_loops_complex_unpacking() {
        let TestCase { db, file } = test_case("for [((a,) b), (c, d)] in e: pass");
        let scope = global_scope(&db, file);
        let global_table = place_table(&db, scope);

        assert_eq!(&names(global_table), &["e", "a", "b", "c", "d"]);

        let use_def = use_def_map(&db, scope);
        let binding = use_def
            .first_public_binding(global_table.place_id_by_name("a").unwrap())
            .unwrap();

        assert!(matches!(binding.kind(&db), DefinitionKind::For(_)));
    }
}<|MERGE_RESOLUTION|>--- conflicted
+++ resolved
@@ -543,12 +543,7 @@
     use crate::semantic_index::definition::{Definition, DefinitionKind};
     use crate::semantic_index::place::{FileScopeId, PlaceTable, Scope, ScopeKind, ScopedPlaceId};
     use crate::semantic_index::use_def::UseDefMap;
-<<<<<<< HEAD
     use crate::semantic_index::{global_scope, place_table, semantic_index, use_def_map};
-    use crate::Db;
-=======
-    use crate::semantic_index::{global_scope, semantic_index, symbol_table, use_def_map};
->>>>>>> 3d55a16c
 
     impl UseDefMap<'_> {
         fn first_public_binding(&self, symbol: ScopedPlaceId) -> Option<Definition<'_>> {
