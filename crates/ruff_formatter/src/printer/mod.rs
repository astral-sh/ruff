use std::num::NonZeroU8;

use drop_bomb::DebugDropBomb;
use unicode_width::UnicodeWidthChar;

pub use printer_options::*;
use ruff_text_size::{Ranged, TextLen, TextSize};

use crate::format_element::document::Document;
use crate::format_element::tag::{Condition, GroupMode};
use crate::format_element::{BestFittingMode, BestFittingVariants, LineMode, PrintMode};
use crate::prelude::tag;
use crate::prelude::tag::{DedentMode, Tag, TagKind, VerbatimKind};
use crate::printer::call_stack::{
    CallStack, FitsCallStack, PrintCallStack, PrintElementArgs, StackFrame,
};
use crate::printer::line_suffixes::{LineSuffixEntry, LineSuffixes};
use crate::printer::queue::{
    AllPredicate, FitsEndPredicate, FitsQueue, PrintQueue, Queue, SingleEntryPredicate,
};
use crate::source_code::SourceCode;
use crate::{
    ActualStart, FormatElement, GroupId, IndentStyle, InvalidDocumentError, PrintError,
    PrintResult, Printed, SourceMarker, TextRange,
};

mod call_stack;
mod line_suffixes;
mod printer_options;
mod queue;
mod stack;

/// Prints the format elements into a string
#[derive(Debug, Default)]
pub struct Printer<'a> {
    options: PrinterOptions,
    source_code: SourceCode<'a>,
    state: PrinterState<'a>,
}

impl<'a> Printer<'a> {
    pub fn new(source_code: SourceCode<'a>, options: PrinterOptions) -> Self {
        Self {
            source_code,
            options,
            state: PrinterState::with_capacity(source_code.as_str().len()),
        }
    }

    /// Prints the passed in element as well as all its content
    pub fn print(self, document: &'a Document) -> PrintResult<Printed> {
        self.print_with_indent(document, 0)
    }

    /// Prints the passed in element as well as all its content,
    /// starting at the specified indentation level
    pub fn print_with_indent(
        mut self,
        document: &'a Document,
        indent: u16,
    ) -> PrintResult<Printed> {
        tracing::debug_span!("Printer::print").in_scope(move || {
            let mut stack = PrintCallStack::new(PrintElementArgs::new(Indention::Level(indent)));
            let mut queue: PrintQueue<'a> = PrintQueue::new(document.as_ref());

            loop {
                if let Some(element) = queue.pop() {
                    self.print_element(&mut stack, &mut queue, element)?;
                } else {
                    if !self.flush_line_suffixes(&mut queue, &mut stack, None) {
                        break;
                    }
                }
            }

            Ok(Printed::new(
                self.state.buffer,
                None,
                self.state.source_markers,
                self.state.verbatim_markers,
            ))
        })
    }

    /// Prints a single element and push the following elements to queue
    fn print_element(
        &mut self,
        stack: &mut PrintCallStack,
        queue: &mut PrintQueue<'a>,
        element: &'a FormatElement,
    ) -> PrintResult<()> {
        #[allow(clippy::enum_glob_use)]
        use Tag::*;

        let args = stack.top();

        match element {
            FormatElement::Space => self.print_text(" ", None),
            FormatElement::StaticText { text } => self.print_text(text, None),
            FormatElement::DynamicText { text } => self.print_text(text, None),
            FormatElement::SourceCodeSlice { slice, .. } => {
                let text = slice.text(self.source_code);
                self.print_text(text, Some(slice.range()));
            }
            FormatElement::Line(line_mode) => {
                if args.mode().is_flat()
                    && matches!(line_mode, LineMode::Soft | LineMode::SoftOrSpace)
                {
                    if line_mode == &LineMode::SoftOrSpace {
                        self.print_text(" ", None);
                    }
                } else if self.state.line_suffixes.has_pending() {
                    self.flush_line_suffixes(queue, stack, Some(element));
                } else {
                    // Only print a newline if the current line isn't already empty
                    if self.state.line_width > 0 {
                        self.print_str("\n");
                    }

                    // Print a second line break if this is an empty line
                    if line_mode == &LineMode::Empty {
                        self.print_str("\n");
                    }

                    self.state.pending_indent = args.indention();
                }
            }

            FormatElement::ExpandParent => {
                // Handled in `Document::propagate_expands()
            }

            FormatElement::SourcePosition(position) => {
                self.state.source_position = *position;
                self.push_marker();
            }

            FormatElement::LineSuffixBoundary => {
                const HARD_BREAK: &FormatElement = &FormatElement::Line(LineMode::Hard);
                self.flush_line_suffixes(queue, stack, Some(HARD_BREAK));
            }

            FormatElement::BestFitting { variants, mode } => {
                self.print_best_fitting(variants, *mode, queue, stack)?;
            }

            FormatElement::Interned(content) => {
                queue.extend_back(content);
            }

            FormatElement::Tag(StartGroup(group)) => {
                let print_mode = match group.mode() {
                    GroupMode::Expand | GroupMode::Propagated => PrintMode::Expanded,
                    GroupMode::Flat => {
                        self.flat_group_print_mode(TagKind::Group, group.id(), args, queue, stack)?
                    }
                };

                if let Some(id) = group.id() {
                    self.state.group_modes.insert_print_mode(id, print_mode);
                }

                stack.push(TagKind::Group, args.with_print_mode(print_mode));
            }

            FormatElement::Tag(StartConditionalGroup(group)) => {
                let condition = group.condition();
                let expected_mode = match condition.group_id {
                    None => args.mode(),
                    Some(id) => self.state.group_modes.get_print_mode(id)?,
                };

                if expected_mode == condition.mode {
                    let print_mode = match group.mode() {
                        GroupMode::Expand | GroupMode::Propagated => PrintMode::Expanded,
                        GroupMode::Flat => self.flat_group_print_mode(
                            TagKind::ConditionalGroup,
                            None,
                            args,
                            queue,
                            stack,
                        )?,
                    };

                    stack.push(TagKind::ConditionalGroup, args.with_print_mode(print_mode));
                } else {
                    // Condition isn't met, render as normal content
                    stack.push(TagKind::ConditionalGroup, args);
                }
            }

            FormatElement::Tag(StartFill) => {
                self.print_fill_entries(queue, stack)?;
            }

            FormatElement::Tag(StartIndent) => {
                stack.push(
                    TagKind::Indent,
                    args.increment_indent_level(self.options.indent_style()),
                );
            }

            FormatElement::Tag(StartDedent(mode)) => {
                let args = match mode {
                    DedentMode::Level => args.decrement_indent(),
                    DedentMode::Root => args.reset_indent(),
                };
                stack.push(TagKind::Dedent, args);
            }

            FormatElement::Tag(StartAlign(align)) => {
                stack.push(TagKind::Align, args.set_indent_align(align.count()));
            }

            FormatElement::Tag(StartConditionalContent(Condition { mode, group_id })) => {
                let group_mode = match group_id {
                    None => args.mode(),
                    Some(id) => self.state.group_modes.get_print_mode(*id)?,
                };

                if *mode == group_mode {
                    stack.push(TagKind::ConditionalContent, args);
                } else {
                    queue.skip_content(TagKind::ConditionalContent);
                }
            }

            FormatElement::Tag(StartIndentIfGroupBreaks(group_id)) => {
                let group_mode = self.state.group_modes.get_print_mode(*group_id)?;

                let args = match group_mode {
                    PrintMode::Flat => args,
                    PrintMode::Expanded => args.increment_indent_level(self.options.indent_style),
                };

                stack.push(TagKind::IndentIfGroupBreaks, args);
            }

            FormatElement::Tag(StartLineSuffix { reserved_width }) => {
                self.state.line_width += reserved_width;
                self.state
                    .line_suffixes
                    .extend(args, queue.iter_content(TagKind::LineSuffix));
            }

            FormatElement::Tag(StartVerbatim(kind)) => {
                if let VerbatimKind::Verbatim { length } = kind {
                    // SAFETY: Ruff only supports formatting files <= 4GB
                    #[allow(clippy::cast_possible_truncation)]
                    self.state.verbatim_markers.push(TextRange::at(
                        TextSize::from(self.state.buffer.len() as u32),
                        *length,
                    ));
                }

                stack.push(TagKind::Verbatim, args);
            }

            FormatElement::Tag(StartFitsExpanded(tag::FitsExpanded { condition, .. })) => {
                let condition_met = match condition {
                    Some(condition) => {
                        let group_mode = match condition.group_id {
                            Some(group_id) => self.state.group_modes.get_print_mode(group_id)?,
                            None => args.mode(),
                        };

                        condition.mode == group_mode
                    }
                    None => true,
                };

                if condition_met {
                    // We measured the inner groups all in expanded. It now is necessary to measure if the inner groups fit as well.
                    self.state.measured_group_fits = false;
                }

                stack.push(TagKind::FitsExpanded, args);
            }

            FormatElement::Tag(tag @ (StartLabelled(_) | StartEntry)) => {
                stack.push(tag.kind(), args);
            }

            FormatElement::Tag(
                tag @ (EndLabelled
                | EndEntry
                | EndGroup
                | EndConditionalGroup
                | EndIndent
                | EndDedent
                | EndAlign
                | EndConditionalContent
                | EndIndentIfGroupBreaks
                | EndFitsExpanded
                | EndVerbatim
                | EndLineSuffix
                | EndFill),
            ) => {
                stack.pop(tag.kind())?;
            }
        };

        Ok(())
    }

    fn fits(&mut self, queue: &PrintQueue<'a>, stack: &PrintCallStack) -> PrintResult<bool> {
        let mut measure = FitsMeasurer::new(queue, stack, self);
        let result = measure.fits(&mut AllPredicate);
        measure.finish();
        result
    }

    fn flat_group_print_mode(
        &mut self,
        kind: TagKind,
        id: Option<GroupId>,
        args: PrintElementArgs,
        queue: &PrintQueue<'a>,
        stack: &mut PrintCallStack,
    ) -> PrintResult<PrintMode> {
        let print_mode = match args.mode() {
            PrintMode::Flat if self.state.measured_group_fits => {
                // A parent group has already verified that this group fits on a single line
                // Thus, just continue in flat mode
                PrintMode::Flat
            }
            // The printer is either in expanded mode or it's necessary to re-measure if the group fits
            // because the printer printed a line break
            _ => {
                self.state.measured_group_fits = true;

                if let Some(id) = id {
                    self.state
                        .group_modes
                        .insert_print_mode(id, PrintMode::Flat);
                }

                // Measure to see if the group fits up on a single line. If that's the case,
                // print the group in "flat" mode, otherwise continue in expanded mode
                stack.push(kind, args.with_print_mode(PrintMode::Flat));
                let fits = self.fits(queue, stack)?;
                stack.pop(kind)?;

                if fits {
                    PrintMode::Flat
                } else {
                    PrintMode::Expanded
                }
            }
        };

        Ok(print_mode)
    }

    fn print_text(&mut self, text: &str, source_range: Option<TextRange>) {
        if !self.state.pending_indent.is_empty() {
            let (indent_char, repeat_count) = match self.options.indent_style() {
                IndentStyle::Tab => ('\t', 1),
                IndentStyle::Space(count) => (' ', count),
            };

            let indent = std::mem::take(&mut self.state.pending_indent);
            let total_indent_char_count = indent.level() as usize * repeat_count as usize;

            self.state
                .buffer
                .reserve(total_indent_char_count + indent.align() as usize);

            for _ in 0..total_indent_char_count {
                self.print_char(indent_char);
            }

            for _ in 0..indent.align() {
                self.print_char(' ');
            }
        }

        // Insert source map markers before and after the token
        //
        // If the token has source position information the start marker
        // will use the start position of the original token, and the end
        // marker will use that position + the text length of the token
        //
        // If the token has no source position (was created by the formatter)
        // both the start and end marker will use the last known position
        // in the input source (from state.source_position)
        if let Some(range) = source_range {
            self.state.source_position = range.start();
        }

        self.push_marker();

        self.print_str(text);

        if let Some(range) = source_range {
            self.state.source_position = range.end();
        }

        self.push_marker();
    }

    fn push_marker(&mut self) {
        if self.options.source_map_generation.is_disabled() {
            return;
        }

        let marker = SourceMarker {
            source: self.state.source_position,
            dest: self.state.buffer.text_len(),
        };

        if let Some(last) = self.state.source_markers.last() {
            if last != &marker {
                self.state.source_markers.push(marker);
            }
        } else {
            self.state.source_markers.push(marker);
        }
    }

    fn flush_line_suffixes(
        &mut self,
        queue: &mut PrintQueue<'a>,
        stack: &mut PrintCallStack,
        line_break: Option<&'a FormatElement>,
    ) -> bool {
        let suffixes = self.state.line_suffixes.take_pending();

        if suffixes.len() > 0 {
            // Print this line break element again once all the line suffixes have been flushed
            if let Some(line_break) = line_break {
                queue.push(line_break);
            }

            for entry in suffixes.rev() {
                match entry {
                    LineSuffixEntry::Suffix(suffix) => {
                        queue.push(suffix);
                    }
                    LineSuffixEntry::Args(args) => {
                        const LINE_SUFFIX_END: &FormatElement =
                            &FormatElement::Tag(Tag::EndLineSuffix);

                        stack.push(TagKind::LineSuffix, args);

                        queue.push(LINE_SUFFIX_END);
                    }
                }
            }

            true
        } else {
            false
        }
    }

    fn print_best_fitting(
        &mut self,
        variants: &'a BestFittingVariants,
        mode: BestFittingMode,
        queue: &mut PrintQueue<'a>,
        stack: &mut PrintCallStack,
    ) -> PrintResult<()> {
        let args = stack.top();

        if args.mode().is_flat() && self.state.measured_group_fits {
            queue.extend_back(variants.most_flat());
            self.print_entry(queue, stack, args)
        } else {
            self.state.measured_group_fits = true;
            let normal_variants = &variants[..variants.len() - 1];

            for variant in normal_variants {
                // Test if this variant fits and if so, use it. Otherwise try the next
                // variant.

                // Try to fit only the first variant on a single line
                if !matches!(variant.first(), Some(&FormatElement::Tag(Tag::StartEntry))) {
                    return invalid_start_tag(TagKind::Entry, variant.first());
                }

                // Skip the first element because we want to override the args for the entry and the
                // args must be popped from the stack as soon as it sees the matching end entry.
                let content = &variant[1..];

                let entry_args = args
                    .with_print_mode(PrintMode::Flat)
                    .with_measure_mode(MeasureMode::from(mode));

                queue.extend_back(content);
                stack.push(TagKind::Entry, entry_args);
                let variant_fits = self.fits(queue, stack)?;
                stack.pop(TagKind::Entry)?;

                // Remove the content slice because printing needs the variant WITH the start entry
                let popped_slice = queue.pop_slice();
                debug_assert_eq!(popped_slice, Some(content));

                if variant_fits {
                    queue.extend_back(variant);
                    return self.print_entry(queue, stack, args.with_print_mode(PrintMode::Flat));
                }
            }

            // No variant fits, take the last (most expanded) as fallback
            let most_expanded = variants.most_expanded();
            queue.extend_back(most_expanded);
            self.print_entry(queue, stack, args.with_print_mode(PrintMode::Expanded))
        }
    }

    /// Tries to fit as much content as possible on a single line.
    ///
    /// `Fill` is a sequence of *item*, *separator*, *item*, *separator*, *item*, ... entries.
    /// The goal is to fit as many items (with their separators) on a single line as possible and
    /// first expand the *separator* if the content exceeds the print width and only fallback to expanding
    /// the *item*s if the *item* or the *item* and the expanded *separator* don't fit on the line.
    ///
    /// The implementation handles the following 5 cases:
    ///
    /// - The *item*, *separator*, and the *next item* fit on the same line.
    ///   Print the *item* and *separator* in flat mode.
    /// - The *item* and *separator* fit on the line but there's not enough space for the *next item*.
    ///   Print the *item* in flat mode and the *separator* in expanded mode.
    /// - The *item* fits on the line but the *separator* does not in flat mode.
    ///   Print the *item* in flat mode and the *separator* in expanded mode.
    /// - The *item* fits on the line but the *separator* does not in flat **NOR** expanded mode.
    ///   Print the *item* and *separator* in expanded mode.
    /// - The *item* does not fit on the line.
    ///   Print the *item* and *separator* in expanded mode.
    fn print_fill_entries(
        &mut self,
        queue: &mut PrintQueue<'a>,
        stack: &mut PrintCallStack,
    ) -> PrintResult<()> {
        let args = stack.top();

        // It's already known that the content fit, print all items in flat mode.
        if self.state.measured_group_fits && args.mode().is_flat() {
            stack.push(TagKind::Fill, args.with_print_mode(PrintMode::Flat));
            return Ok(());
        }

        stack.push(TagKind::Fill, args);

        while matches!(queue.top(), Some(FormatElement::Tag(Tag::StartEntry))) {
            let mut measurer = FitsMeasurer::new_flat(queue, stack, self);

            // The number of item/separator pairs that fit on the same line.
            let mut flat_pairs = 0usize;
            let mut item_fits = measurer.fill_item_fits()?;

            let last_pair_layout = if item_fits {
                // Measure the remaining pairs until the first item or separator that does not fit (or the end of the fill element).
                // Optimisation to avoid re-measuring the next-item twice:
                // * Once when measuring if the *item*, *separator*, *next-item* fit
                // * A second time when measuring if *next-item*, *separator*, *next-next-item* fit.
                loop {
                    // Item that fits without a following separator.
                    if !matches!(
                        measurer.queue.top(),
                        Some(FormatElement::Tag(Tag::StartEntry))
                    ) {
                        break FillPairLayout::Flat;
                    }

                    let separator_fits = measurer.fill_separator_fits(PrintMode::Flat)?;

                    // Item fits but the flat separator does not.
                    if !separator_fits {
                        break FillPairLayout::ItemMaybeFlat;
                    }

                    // Last item/separator pair that both fit
                    if !matches!(
                        measurer.queue.top(),
                        Some(FormatElement::Tag(Tag::StartEntry))
                    ) {
                        break FillPairLayout::Flat;
                    }

                    item_fits = measurer.fill_item_fits()?;

                    if item_fits {
                        flat_pairs += 1;
                    } else {
                        // Item and separator both fit, but the next element doesn't.
                        // Print the separator in expanded mode and then re-measure if the item now
                        // fits in the next iteration of the outer loop.
                        break FillPairLayout::ItemFlatSeparatorExpanded;
                    }
                }
            } else {
                // Neither item nor separator fit, print both in expanded mode.
                FillPairLayout::Expanded
            };

            measurer.finish();

            self.state.measured_group_fits = true;

            // Print all pairs that fit in flat mode.
            for _ in 0..flat_pairs {
                self.print_fill_item(queue, stack, args.with_print_mode(PrintMode::Flat))?;
                self.print_fill_separator(queue, stack, args.with_print_mode(PrintMode::Flat))?;
            }

            let item_mode = match last_pair_layout {
                FillPairLayout::Flat | FillPairLayout::ItemFlatSeparatorExpanded => PrintMode::Flat,
                FillPairLayout::Expanded => PrintMode::Expanded,
                FillPairLayout::ItemMaybeFlat => {
                    let mut measurer = FitsMeasurer::new_flat(queue, stack, self);
                    // SAFETY: That the item fits is guaranteed by `ItemMaybeFlat`.
                    // Re-measuring is required to get the measurer in the correct state for measuring the separator.
                    assert!(measurer.fill_item_fits()?);
                    let separator_fits = measurer.fill_separator_fits(PrintMode::Expanded)?;
                    measurer.finish();

                    if separator_fits {
                        PrintMode::Flat
                    } else {
                        PrintMode::Expanded
                    }
                }
            };

            self.print_fill_item(queue, stack, args.with_print_mode(item_mode))?;

            if matches!(queue.top(), Some(FormatElement::Tag(Tag::StartEntry))) {
                let separator_mode = match last_pair_layout {
                    FillPairLayout::Flat => PrintMode::Flat,
                    FillPairLayout::ItemFlatSeparatorExpanded
                    | FillPairLayout::Expanded
                    | FillPairLayout::ItemMaybeFlat => PrintMode::Expanded,
                };

                // Push a new stack frame with print mode `Flat` for the case where the separator gets printed in expanded mode
                // but does contain a group to ensure that the group will measure "fits" with the "flat" versions of the next item/separator.
                stack.push(TagKind::Fill, args.with_print_mode(PrintMode::Flat));
                self.print_fill_separator(queue, stack, args.with_print_mode(separator_mode))?;
                stack.pop(TagKind::Fill)?;
            }
        }

        if queue.top() == Some(&FormatElement::Tag(Tag::EndFill)) {
            Ok(())
        } else {
            invalid_end_tag(TagKind::Fill, stack.top_kind())
        }
    }

    /// Semantic alias for [`Self::print_entry`] for fill items.
    fn print_fill_item(
        &mut self,
        queue: &mut PrintQueue<'a>,
        stack: &mut PrintCallStack,
        args: PrintElementArgs,
    ) -> PrintResult<()> {
        self.print_entry(queue, stack, args)
    }

    /// Semantic alias for [`Self::print_entry`] for fill separators.
    fn print_fill_separator(
        &mut self,
        queue: &mut PrintQueue<'a>,
        stack: &mut PrintCallStack,
        args: PrintElementArgs,
    ) -> PrintResult<()> {
        self.print_entry(queue, stack, args)
    }

    /// Fully print an element (print the element itself and all its descendants)
    ///
    /// Unlike [`print_element`], this function ensures the entire element has
    /// been printed when it returns and the queue is back to its original state
    fn print_entry(
        &mut self,
        queue: &mut PrintQueue<'a>,
        stack: &mut PrintCallStack,
        args: PrintElementArgs,
    ) -> PrintResult<()> {
        let start_entry = queue.top();

        if !matches!(start_entry, Some(&FormatElement::Tag(Tag::StartEntry))) {
            return invalid_start_tag(TagKind::Entry, start_entry);
        }

        let mut depth = 0;

        while let Some(element) = queue.pop() {
            match element {
                FormatElement::Tag(Tag::StartEntry) => {
                    // Handle the start of the first element by pushing the args on the stack.
                    if depth == 0 {
                        depth = 1;
                        stack.push(TagKind::Entry, args);
                        continue;
                    }

                    depth += 1;
                }
                FormatElement::Tag(Tag::EndEntry) => {
                    depth -= 1;
                    // Reached the end entry, pop the entry from the stack and return.
                    if depth == 0 {
                        stack.pop(TagKind::Entry)?;
                        return Ok(());
                    }
                }
                _ => {
                    // Fall through
                }
            }

            self.print_element(stack, queue, element)?;
        }

        invalid_end_tag(TagKind::Entry, stack.top_kind())
    }

    fn print_str(&mut self, content: &str) {
        for char in content.chars() {
            self.print_char(char);
        }
    }

    fn print_char(&mut self, char: char) {
        if char == '\n' {
            self.state
                .buffer
                .push_str(self.options.line_ending.as_str());

            self.state.line_width = 0;

            // Fit's only tests if groups up to the first line break fit.
            // The next group must re-measure if it still fits.
            self.state.measured_group_fits = false;
        } else {
            self.state.buffer.push(char);

            #[allow(clippy::cast_possible_truncation)]
            let char_width = if char == '\t' {
                self.options.tab_width.value()
            } else {
                // SAFETY: A u32 is sufficient to represent the width of a file <= 4GB
                char.width().unwrap_or(0) as u32
            };

            self.state.line_width += char_width;
        }
    }
}

#[derive(Copy, Clone, Debug)]
enum FillPairLayout {
    /// The item, separator, and next item fit. Print the first item and the separator in flat mode.
    Flat,

    /// The item and separator fit but the next element does not. Print the item in flat mode and
    /// the separator in expanded mode.
    ItemFlatSeparatorExpanded,

    /// The item does not fit. Print the item and any potential separator in expanded mode.
    Expanded,

    /// The item fits but the separator does not in flat mode. If the separator fits in expanded mode then
    /// print the item in flat and the separator in expanded mode, otherwise print both in expanded mode.
    ItemMaybeFlat,
}

/// Printer state that is global to all elements.
/// Stores the result of the print operation (buffer and mappings) and at what
/// position the printer currently is.
#[derive(Default, Debug)]
struct PrinterState<'a> {
    buffer: String,
    source_markers: Vec<SourceMarker>,
    source_position: TextSize,
    pending_indent: Indention,
    measured_group_fits: bool,
    line_width: u32,
    line_suffixes: LineSuffixes<'a>,
    verbatim_markers: Vec<TextRange>,
    group_modes: GroupModes,
    // Re-used queue to measure if a group fits. Optimisation to avoid re-allocating a new
    // vec every time a group gets measured
    fits_stack: Vec<StackFrame>,
    fits_queue: Vec<std::slice::Iter<'a, FormatElement>>,
}

impl<'a> PrinterState<'a> {
    fn with_capacity(capacity: usize) -> Self {
        Self {
            buffer: String::with_capacity(capacity),
            ..Self::default()
        }
    }
}

/// Tracks the mode in which groups with ids are printed. Stores the groups at `group.id()` index.
/// This is based on the assumption that the group ids for a single document are dense.
#[derive(Debug, Default)]
struct GroupModes(Vec<Option<PrintMode>>);

impl GroupModes {
    fn insert_print_mode(&mut self, group_id: GroupId, mode: PrintMode) {
        let index = u32::from(group_id) as usize;

        if self.0.len() <= index {
            self.0.resize(index + 1, None);
        }

        self.0[index] = Some(mode);
    }

    fn get_print_mode(&self, group_id: GroupId) -> PrintResult<PrintMode> {
        let index = u32::from(group_id) as usize;

        match self.0.get(index) {
            Some(Some(print_mode)) => Ok(*print_mode),
            None | Some(None) => Err(PrintError::InvalidDocument(
                InvalidDocumentError::UnknownGroupId { group_id },
            )),
        }
    }
}

#[derive(Copy, Clone, Eq, PartialEq, Debug)]
enum Indention {
    /// Indent the content by `count` levels by using the indention sequence specified by the printer options.
    Level(u16),

    /// Indent the content by n-`level`s using the indention sequence specified by the printer options and `align` spaces.
    Align { level: u16, align: NonZeroU8 },
}

impl Indention {
    const fn is_empty(self) -> bool {
        matches!(self, Indention::Level(0))
    }

    /// Creates a new indention level with a zero-indent.
    const fn new() -> Self {
        Indention::Level(0)
    }

    /// Returns the indention level
    fn level(self) -> u16 {
        match self {
            Indention::Level(count) => count,
            Indention::Align { level: indent, .. } => indent,
        }
    }

    /// Returns the number of trailing align spaces or 0 if none
    fn align(self) -> u8 {
        match self {
            Indention::Level(_) => 0,
            Indention::Align { align, .. } => align.into(),
        }
    }

    /// Increments the level by one.
    ///
    /// The behaviour depends on the [`indent_style`][IndentStyle] if this is an [`Indent::Align`]:
    /// - **Tabs**: `align` is converted into an indent. This results in `level` increasing by two: once for the align, once for the level increment
    /// - **Spaces**: Increments the `level` by one and keeps the `align` unchanged.
    /// Keeps any  the current value is [`Indent::Align`] and increments the level by one.
    fn increment_level(self, indent_style: IndentStyle) -> Self {
        match self {
            Indention::Level(count) => Indention::Level(count + 1),
            // Increase the indent AND convert the align to an indent
            Indention::Align { level, .. } if indent_style.is_tab() => Indention::Level(level + 2),
            Indention::Align {
                level: indent,
                align,
            } => Indention::Align {
                level: indent + 1,
                align,
            },
        }
    }

    /// Decrements the indent by one by:
    /// - Reducing the level by one if this is [`Indent::Level`]
    /// - Removing the `align` if this is [`Indent::Align`]
    ///
    /// No-op if the level is already zero.
    fn decrement(self) -> Self {
        match self {
            Indention::Level(level) => Indention::Level(level.saturating_sub(1)),
            Indention::Align { level, .. } => Indention::Level(level),
        }
    }

    /// Adds an `align` of `count` spaces to the current indention.
    ///
    /// It increments the `level` value if the current value is [`Indent::IndentAlign`].
    fn set_align(self, count: NonZeroU8) -> Self {
        match self {
            Indention::Level(indent_count) => Indention::Align {
                level: indent_count,
                align: count,
            },

            // Convert the existing align to an indent
            Indention::Align { level: indent, .. } => Indention::Align {
                level: indent + 1,
                align: count,
            },
        }
    }
}

impl Default for Indention {
    fn default() -> Self {
        Indention::new()
    }
}

#[must_use = "FitsMeasurer must be finished."]
struct FitsMeasurer<'a, 'print> {
    state: FitsState,
    queue: FitsQueue<'a, 'print>,
    stack: FitsCallStack<'print>,
    printer: &'print mut Printer<'a>,
    must_be_flat: bool,

    /// Bomb that enforces that finish is explicitly called to restore the `fits_stack` and `fits_queue` vectors.
    bomb: DebugDropBomb,
}

impl<'a, 'print> FitsMeasurer<'a, 'print> {}

impl<'a, 'print> FitsMeasurer<'a, 'print> {
    fn new_flat(
        print_queue: &'print PrintQueue<'a>,
        print_stack: &'print PrintCallStack,
        printer: &'print mut Printer<'a>,
    ) -> Self {
        let mut measurer = Self::new(print_queue, print_stack, printer);
        measurer.must_be_flat = true;
        measurer
    }

    fn new(
        print_queue: &'print PrintQueue<'a>,
        print_stack: &'print PrintCallStack,
        printer: &'print mut Printer<'a>,
    ) -> Self {
        let saved_stack = std::mem::take(&mut printer.state.fits_stack);
        let saved_queue = std::mem::take(&mut printer.state.fits_queue);
        debug_assert!(saved_stack.is_empty());
        debug_assert!(saved_queue.is_empty());

        let fits_queue = FitsQueue::new(print_queue, saved_queue);
        let fits_stack = FitsCallStack::new(print_stack, saved_stack);

        let fits_state = FitsState {
            pending_indent: printer.state.pending_indent,
            line_width: printer.state.line_width,
            has_line_suffix: printer.state.line_suffixes.has_pending(),
        };

        Self {
            state: fits_state,
            queue: fits_queue,
            stack: fits_stack,
            must_be_flat: false,
            printer,
            bomb: DebugDropBomb::new(
                "MeasurerFits must be `finished` to restore the `fits_queue` and `fits_stack`.",
            ),
        }
    }

    /// Tests if it's possible to print the content of the queue up to the first hard line break
    /// or the end of the document on a single line without exceeding the line width.
    fn fits<P>(&mut self, predicate: &mut P) -> PrintResult<bool>
    where
        P: FitsEndPredicate,
    {
        while let Some(element) = self.queue.pop() {
            match self.fits_element(element)? {
                Fits::Yes => return Ok(true),
                Fits::No => {
                    return Ok(false);
                }
                Fits::Maybe => {
                    if predicate.is_end(element)? {
                        break;
                    }

                    continue;
                }
            }
        }

        Ok(true)
    }

    /// Tests if the content of a `Fill` item fits in [`PrintMode::Flat`].
    ///
    /// Returns `Err` if the top element of the queue is not a [`Tag::StartEntry`]
    /// or if the document has any mismatching start/end tags.
    fn fill_item_fits(&mut self) -> PrintResult<bool> {
        self.fill_entry_fits(PrintMode::Flat)
    }

    /// Tests if the content of a `Fill` separator fits with `mode`.
    ///
    /// Returns `Err` if the top element of the queue is not a [`Tag::StartEntry`]
    /// or if the document has any mismatching start/end tags.
    fn fill_separator_fits(&mut self, mode: PrintMode) -> PrintResult<bool> {
        self.fill_entry_fits(mode)
    }

    /// Tests if the elements between the [`Tag::StartEntry`] and [`Tag::EndEntry`]
    /// of a fill item or separator fits with `mode`.
    ///
    /// Returns `Err` if the queue isn't positioned at a [`Tag::StartEntry`] or if
    /// the matching [`Tag::EndEntry`] is missing.
    fn fill_entry_fits(&mut self, mode: PrintMode) -> PrintResult<bool> {
        let start_entry = self.queue.top();

        if !matches!(start_entry, Some(&FormatElement::Tag(Tag::StartEntry))) {
            return invalid_start_tag(TagKind::Entry, start_entry);
        }

        self.stack
            .push(TagKind::Fill, self.stack.top().with_print_mode(mode));
        let mut predicate = SingleEntryPredicate::default();
        let fits = self.fits(&mut predicate)?;

        if predicate.is_done() {
            self.stack.pop(TagKind::Fill)?;
        }

        Ok(fits)
    }

    /// Tests if the passed element fits on the current line or not.
    fn fits_element(&mut self, element: &'a FormatElement) -> PrintResult<Fits> {
        #[allow(clippy::enum_glob_use)]
        use Tag::*;

        let args = self.stack.top();

        match element {
            FormatElement::Space => return Ok(self.fits_text(" ", args)),

            FormatElement::Line(line_mode) => {
                match args.mode() {
                    PrintMode::Flat => match line_mode {
                        LineMode::SoftOrSpace => return Ok(self.fits_text(" ", args)),
                        LineMode::Soft => {}
                        LineMode::Hard | LineMode::Empty => {
                            return Ok(if self.must_be_flat {
                                Fits::No
                            } else {
                                Fits::Yes
                            });
                        }
                    },
                    PrintMode::Expanded => {
                        match args.measure_mode() {
                            MeasureMode::FirstLine => {
                                // Reachable if the restQueue contains an element with mode expanded because Expanded
                                // is what the mode's initialized to by default
                                // This means, the printer is outside of the current element at this point and any
                                // line break should be printed as regular line break
                                return Ok(Fits::Yes);
                            }
                            MeasureMode::AllLines => {
                                // Continue measuring on the next line
                                self.state.line_width = 0;
                                self.state.pending_indent = args.indention();
                            }
                        }
                    }
                }
            }

            FormatElement::StaticText { text } => return Ok(self.fits_text(text, args)),
            FormatElement::DynamicText { text, .. } => return Ok(self.fits_text(text, args)),
            FormatElement::SourceCodeSlice { slice, .. } => {
                let text = slice.text(self.printer.source_code);
                return Ok(self.fits_text(text, args));
            }
            FormatElement::LineSuffixBoundary => {
                if self.state.has_line_suffix {
                    return Ok(Fits::No);
                }
            }

            FormatElement::ExpandParent => {
                if self.must_be_flat {
                    return Ok(Fits::No);
                }
            }

            FormatElement::SourcePosition(_) => {}

            FormatElement::BestFitting { variants, mode } => {
                let (slice, args) = match args.mode() {
                    PrintMode::Flat => (
                        variants.most_flat(),
                        args.with_measure_mode(MeasureMode::from(*mode)),
                    ),
                    PrintMode::Expanded => (variants.most_expanded(), args),
                };

                if !matches!(slice.first(), Some(FormatElement::Tag(Tag::StartEntry))) {
                    return invalid_start_tag(TagKind::Entry, slice.first());
                }

                self.stack.push(TagKind::Entry, args);
                self.queue.extend_back(&slice[1..]);
            }

            FormatElement::Interned(content) => self.queue.extend_back(content),

            FormatElement::Tag(StartIndent) => {
                self.stack.push(
                    TagKind::Indent,
                    args.increment_indent_level(self.options().indent_style()),
                );
            }

            FormatElement::Tag(StartDedent(mode)) => {
                let args = match mode {
                    DedentMode::Level => args.decrement_indent(),
                    DedentMode::Root => args.reset_indent(),
                };
                self.stack.push(TagKind::Dedent, args);
            }

            FormatElement::Tag(StartAlign(align)) => {
                self.stack
                    .push(TagKind::Align, args.set_indent_align(align.count()));
            }

            FormatElement::Tag(StartGroup(group)) => {
                return Ok(self.fits_group(TagKind::Group, group.mode(), group.id(), args));
            }

            FormatElement::Tag(StartConditionalGroup(group)) => {
                let condition = group.condition();

                let print_mode = match condition.group_id {
                    None => args.mode(),
                    Some(group_id) => self.group_modes().get_print_mode(group_id)?,
                };

                if condition.mode == print_mode {
                    return Ok(self.fits_group(
                        TagKind::ConditionalGroup,
                        group.mode(),
                        None,
                        args,
                    ));
                }
                self.stack.push(TagKind::ConditionalGroup, args);
            }

            FormatElement::Tag(StartConditionalContent(condition)) => {
                let print_mode = match condition.group_id {
                    None => args.mode(),
                    Some(group_id) => self.group_modes().get_print_mode(group_id)?,
                };

                if condition.mode == print_mode {
                    self.stack.push(TagKind::ConditionalContent, args);
                } else {
                    self.queue.skip_content(TagKind::ConditionalContent);
                }
            }

            FormatElement::Tag(StartIndentIfGroupBreaks(id)) => {
                let print_mode = self.group_modes().get_print_mode(*id)?;

                match print_mode {
                    PrintMode::Flat => {
                        self.stack.push(TagKind::IndentIfGroupBreaks, args);
                    }
                    PrintMode::Expanded => {
                        self.stack.push(
                            TagKind::IndentIfGroupBreaks,
                            args.increment_indent_level(self.options().indent_style()),
                        );
                    }
                }
            }

            FormatElement::Tag(StartLineSuffix { reserved_width }) => {
                self.state.line_width += reserved_width;
<<<<<<< HEAD
                if self.state.line_width > self.options().print_width.into() {
=======
                if self.state.line_width > self.options().line_width.into() {
>>>>>>> 9c98416b
                    return Ok(Fits::No);
                }
                self.queue.skip_content(TagKind::LineSuffix);
                self.state.has_line_suffix = true;
            }

            FormatElement::Tag(EndLineSuffix) => {
                return invalid_end_tag(TagKind::LineSuffix, self.stack.top_kind());
            }

            FormatElement::Tag(StartFitsExpanded(tag::FitsExpanded {
                condition,
                propagate_expand,
            })) => {
                let condition_met = match condition {
                    Some(condition) => {
                        let group_mode = match condition.group_id {
                            Some(group_id) => self.group_modes().get_print_mode(group_id)?,
                            None => args.mode(),
                        };

                        condition.mode == group_mode
                    }
                    None => true,
                };

                if condition_met {
                    // Measure in fully expanded mode.
                    self.stack.push(
                        TagKind::FitsExpanded,
                        args.with_print_mode(PrintMode::Expanded)
                            .with_measure_mode(MeasureMode::AllLines),
                    );
                } else {
                    if propagate_expand.get() && args.mode().is_flat() {
                        return Ok(Fits::No);
                    }

                    // As usual
                    self.stack.push(TagKind::FitsExpanded, args);
                }
            }

            FormatElement::Tag(
                tag @ (StartFill | StartVerbatim(_) | StartLabelled(_) | StartEntry),
            ) => {
                self.stack.push(tag.kind(), args);
            }

            FormatElement::Tag(
                tag @ (EndFill
                | EndVerbatim
                | EndLabelled
                | EndEntry
                | EndGroup
                | EndConditionalGroup
                | EndIndentIfGroupBreaks
                | EndConditionalContent
                | EndAlign
                | EndDedent
                | EndIndent
                | EndFitsExpanded),
            ) => {
                self.stack.pop(tag.kind())?;
            }
        }

        Ok(Fits::Maybe)
    }

    fn fits_group(
        &mut self,
        kind: TagKind,
        group_mode: GroupMode,
        id: Option<GroupId>,
        args: PrintElementArgs,
    ) -> Fits {
        if self.must_be_flat && !group_mode.is_flat() {
            return Fits::No;
        }

        // Continue printing groups in expanded mode if measuring a `best_fitting` element where
        // a group expands.
        let print_mode = if group_mode.is_flat() {
            args.mode()
        } else {
            PrintMode::Expanded
        };

        self.stack.push(kind, args.with_print_mode(print_mode));

        if let Some(id) = id {
            self.group_modes_mut().insert_print_mode(id, print_mode);
        }

        Fits::Maybe
    }

    fn fits_text(&mut self, text: &str, args: PrintElementArgs) -> Fits {
        let indent = std::mem::take(&mut self.state.pending_indent);
        self.state.line_width +=
            u32::from(indent.level()) * self.options().indent_width() + u32::from(indent.align());

        for c in text.chars() {
            let char_width = match c {
                '\t' => self.options().tab_width.value(),
                '\n' => {
                    if self.must_be_flat {
                        return Fits::No;
                    }
                    match args.measure_mode() {
                        MeasureMode::FirstLine => return Fits::Yes,
                        MeasureMode::AllLines => {
                            self.state.line_width = 0;
                            continue;
                        }
                    }
                }
                // SAFETY: A u32 is sufficient to format files <= 4GB
                #[allow(clippy::cast_possible_truncation)]
                c => c.width().unwrap_or(0) as u32,
            };
            self.state.line_width += char_width;
        }

        if self.state.line_width > self.options().line_width.into() {
            return Fits::No;
        }

        Fits::Maybe
    }

    fn finish(mut self) {
        self.bomb.defuse();

        let mut queue = self.queue.finish();
        queue.clear();
        self.printer.state.fits_queue = queue;

        let mut stack = self.stack.finish();
        stack.clear();
        self.printer.state.fits_stack = stack;
    }

    fn options(&self) -> &PrinterOptions {
        &self.printer.options
    }

    fn group_modes(&self) -> &GroupModes {
        &self.printer.state.group_modes
    }

    fn group_modes_mut(&mut self) -> &mut GroupModes {
        &mut self.printer.state.group_modes
    }
}

#[cold]
fn invalid_end_tag<R>(end_tag: TagKind, start_tag: Option<TagKind>) -> PrintResult<R> {
    Err(PrintError::InvalidDocument(match start_tag {
        None => InvalidDocumentError::StartTagMissing { kind: end_tag },
        Some(kind) => InvalidDocumentError::StartEndTagMismatch {
            start_kind: end_tag,
            end_kind: kind,
        },
    }))
}

#[cold]
fn invalid_start_tag<R>(expected: TagKind, actual: Option<&FormatElement>) -> PrintResult<R> {
    let start = match actual {
        None => ActualStart::EndOfDocument,
        Some(FormatElement::Tag(tag)) => {
            if tag.is_start() {
                ActualStart::Start(tag.kind())
            } else {
                ActualStart::End(tag.kind())
            }
        }
        Some(_) => ActualStart::Content,
    };

    Err(PrintError::InvalidDocument(
        InvalidDocumentError::ExpectedStart {
            actual: start,
            expected_start: expected,
        },
    ))
}

#[derive(Copy, Clone, Debug, Eq, PartialEq)]
enum Fits {
    // Element fits
    Yes,
    // Element doesn't fit
    No,
    // Element may fit, depends on the elements following it
    Maybe,
}

impl From<bool> for Fits {
    fn from(value: bool) -> Self {
        if value {
            Fits::Yes
        } else {
            Fits::No
        }
    }
}

/// State used when measuring if a group fits on a single line
#[derive(Debug)]
struct FitsState {
    pending_indent: Indention,
    has_line_suffix: bool,
    line_width: u32,
}

#[derive(Copy, Clone, Debug, Eq, PartialEq)]
enum MeasureMode {
    /// The content fits if a hard line break or soft line break in [`PrintMode::Expanded`] is seen
    /// before exceeding the configured print width.
    /// Returns
    FirstLine,

    /// The content only fits if none of the lines exceed the print width. Lines are terminated by either
    /// a hard line break or a soft line break in [`PrintMode::Expanded`].
    AllLines,
}

impl From<BestFittingMode> for MeasureMode {
    fn from(value: BestFittingMode) -> Self {
        match value {
            BestFittingMode::FirstLine => Self::FirstLine,
            BestFittingMode::AllLines => Self::AllLines,
        }
    }
}

#[cfg(test)]
mod tests {
    use crate::prelude::*;
    use crate::printer::{LineEnding, Printer, PrinterOptions};
    use crate::source_code::SourceCode;
    use crate::{
        format_args, write, Document, FormatState, IndentStyle, LineWidth, Printed, TabWidth,
        VecBuffer,
    };

    fn format(root: &dyn Format<SimpleFormatContext>) -> Printed {
        format_with_options(
            root,
            PrinterOptions {
                indent_style: IndentStyle::Space(2),
                ..PrinterOptions::default()
            },
        )
    }

    fn format_with_options(
        root: &dyn Format<SimpleFormatContext>,
        options: PrinterOptions,
    ) -> Printed {
        let formatted = crate::format!(SimpleFormatContext::default(), [root]).unwrap();

        Printer::new(SourceCode::default(), options)
            .print(formatted.document())
            .expect("Document to be valid")
    }

    #[test]
    fn it_prints_a_group_on_a_single_line_if_it_fits() {
        let result = format(&FormatArrayElements {
            items: vec![
                &text("\"a\""),
                &text("\"b\""),
                &text("\"c\""),
                &text("\"d\""),
            ],
        });

        assert_eq!(r#"["a", "b", "c", "d"]"#, result.as_code());
    }

    #[test]
    fn it_tracks_the_indent_for_each_token() {
        let formatted = format(&format_args!(
            text("a"),
            soft_block_indent(&format_args!(
                text("b"),
                soft_block_indent(&format_args!(
                    text("c"),
                    soft_block_indent(&format_args!(text("d"), soft_line_break(), text("d"),)),
                    text("c"),
                )),
                text("b"),
            )),
            text("a")
        ));

        assert_eq!(
            r#"a
  b
    c
      d
      d
    c
  b
a"#,
            formatted.as_code()
        );
    }

    #[test]
    fn it_converts_line_endings() {
        let options = PrinterOptions {
            line_ending: LineEnding::CarriageReturnLineFeed,
            ..PrinterOptions::default()
        };

        let result = format_with_options(
            &format_args![
                text("function main() {"),
                block_indent(&text("let x = `This is a multiline\nstring`;")),
                text("}"),
                hard_line_break()
            ],
            options,
        );

        assert_eq!(
            "function main() {\r\n\tlet x = `This is a multiline\r\nstring`;\r\n}\r\n",
            result.as_code()
        );
    }

    #[test]
    fn it_breaks_a_group_if_a_string_contains_a_newline() {
        let result = format(&FormatArrayElements {
            items: vec![
                &text("`This is a string spanning\ntwo lines`"),
                &text("\"b\""),
            ],
        });

        assert_eq!(
            r#"[
  `This is a string spanning
two lines`,
  "b",
]"#,
            result.as_code()
        );
    }
    #[test]
    fn it_breaks_a_group_if_it_contains_a_hard_line_break() {
        let result = format(&group(&format_args![text("a"), block_indent(&text("b"))]));

        assert_eq!("a\n  b\n", result.as_code());
    }

    #[test]
    fn it_breaks_parent_groups_if_they_dont_fit_on_a_single_line() {
        let result = format(&FormatArrayElements {
            items: vec![
                &text("\"a\""),
                &text("\"b\""),
                &text("\"c\""),
                &text("\"d\""),
                &FormatArrayElements {
                    items: vec![
                        &text("\"0123456789\""),
                        &text("\"0123456789\""),
                        &text("\"0123456789\""),
                        &text("\"0123456789\""),
                        &text("\"0123456789\""),
                    ],
                },
            ],
        });

        assert_eq!(
            r#"[
  "a",
  "b",
  "c",
  "d",
  ["0123456789", "0123456789", "0123456789", "0123456789", "0123456789"],
]"#,
            result.as_code()
        );
    }

    #[test]
    fn it_use_the_indent_character_specified_in_the_options() {
        let options = PrinterOptions {
            indent_style: IndentStyle::Tab,
            tab_width: TabWidth::try_from(4).unwrap(),
            line_width: LineWidth::try_from(19).unwrap(),
            ..PrinterOptions::default()
        };

        let result = format_with_options(
            &FormatArrayElements {
                items: vec![&text("'a'"), &text("'b'"), &text("'c'"), &text("'d'")],
            },
            options,
        );

        assert_eq!("[\n\t'a',\n\t\'b',\n\t\'c',\n\t'd',\n]", result.as_code());
    }

    #[test]
    fn it_prints_consecutive_hard_lines_as_one() {
        let result = format(&format_args![
            text("a"),
            hard_line_break(),
            hard_line_break(),
            hard_line_break(),
            text("b"),
        ]);

        assert_eq!("a\nb", result.as_code());
    }

    #[test]
    fn it_prints_consecutive_empty_lines_as_many() {
        let result = format(&format_args![
            text("a"),
            empty_line(),
            empty_line(),
            empty_line(),
            text("b"),
        ]);

        assert_eq!("a\n\n\n\nb", result.as_code());
    }

    #[test]
    fn it_prints_consecutive_mixed_lines_as_many() {
        let result = format(&format_args![
            text("a"),
            empty_line(),
            hard_line_break(),
            empty_line(),
            hard_line_break(),
            text("b"),
        ]);

        assert_eq!("a\n\n\nb", result.as_code());
    }

    #[test]
    fn test_fill_breaks() {
        let mut state = FormatState::new(());
        let mut buffer = VecBuffer::new(&mut state);
        let mut formatter = Formatter::new(&mut buffer);

        formatter
            .fill()
            // These all fit on the same line together
            .entry(
                &soft_line_break_or_space(),
                &format_args!(text("1"), text(",")),
            )
            .entry(
                &soft_line_break_or_space(),
                &format_args!(text("2"), text(",")),
            )
            .entry(
                &soft_line_break_or_space(),
                &format_args!(text("3"), text(",")),
            )
            // This one fits on a line by itself,
            .entry(
                &soft_line_break_or_space(),
                &format_args!(text("723493294"), text(",")),
            )
            // fits without breaking
            .entry(
                &soft_line_break_or_space(),
                &group(&format_args!(
                    text("["),
                    soft_block_indent(&text("5")),
                    text("],")
                )),
            )
            // this one must be printed in expanded mode to fit
            .entry(
                &soft_line_break_or_space(),
                &group(&format_args!(
                    text("["),
                    soft_block_indent(&text("123456789")),
                    text("]"),
                )),
            )
            .finish()
            .unwrap();

        let document = Document::from(buffer.into_vec());

        let printed = Printer::new(
            SourceCode::default(),
            PrinterOptions::default().with_line_width(LineWidth::try_from(10).unwrap()),
        )
        .print(&document)
        .unwrap();

        assert_eq!(
            printed.as_code(),
            "1, 2, 3,\n723493294,\n[5],\n[\n\t123456789\n]"
        );
    }

    #[test]
    fn line_suffix_printed_at_end() {
        let printed = format(&format_args![
            group(&format_args![
                text("["),
                soft_block_indent(&format_with(|f| {
                    f.fill()
                        .entry(
                            &soft_line_break_or_space(),
                            &format_args!(text("1"), text(",")),
                        )
                        .entry(
                            &soft_line_break_or_space(),
                            &format_args!(text("2"), text(",")),
                        )
                        .entry(
                            &soft_line_break_or_space(),
                            &format_args!(text("3"), if_group_breaks(&text(","))),
                        )
                        .finish()
                })),
                text("]")
            ]),
            text(";"),
            line_suffix(&format_args![space(), text("// trailing")], 0)
        ]);

        assert_eq!(printed.as_code(), "[1, 2, 3]; // trailing");
    }

    #[test]
    fn line_suffix_with_reserved_width() {
        let printed = format(&format_args![
            group(&format_args![
                text("["),
                soft_block_indent(&format_with(|f| {
                    f.fill()
                        .entry(
                            &soft_line_break_or_space(),
                            &format_args!(text("1"), text(",")),
                        )
                        .entry(
                            &soft_line_break_or_space(),
                            &format_args!(text("2"), text(",")),
                        )
                        .entry(
                            &soft_line_break_or_space(),
                            &format_args!(text("3"), if_group_breaks(&text(","))),
                        )
                        .finish()
                })),
                text("]")
            ]),
            text(";"),
            line_suffix(&format_args![space(), text("// Using reserved width causes this content to not fit even though it's a line suffix element")], 93)
        ]);

        assert_eq!(printed.as_code(), "[\n  1, 2, 3\n]; // Using reserved width causes this content to not fit even though it's a line suffix element");
    }

    #[test]
    fn conditional_with_group_id_in_fits() {
        let content = format_with(|f| {
            let group_id = f.group_id("test");
            write!(
                f,
                [
                    group(&format_args![
                        text("The referenced group breaks."),
                        hard_line_break()
                    ])
                    .with_group_id(Some(group_id)),
                    group(&format_args![
                        text("This group breaks because:"),
                        soft_line_break_or_space(),
                        if_group_fits_on_line(&text("This content fits but should not be printed.")).with_group_id(Some(group_id)),
                        if_group_breaks(&text("It measures with the 'if_group_breaks' variant because the referenced group breaks and that's just way too much text.")).with_group_id(Some(group_id)),
                    ])
                ]
            )
        });

        let printed = format(&content);

        assert_eq!(printed.as_code(), "The referenced group breaks.\nThis group breaks because:\nIt measures with the 'if_group_breaks' variant because the referenced group breaks and that's just way too much text.");
    }

    #[test]
    fn out_of_order_group_ids() {
        let content = format_with(|f| {
            let id_1 = f.group_id("id-1");
            let id_2 = f.group_id("id-2");

            write!(
                f,
                [
                    group(&text("Group with id-2")).with_group_id(Some(id_2)),
                    hard_line_break()
                ]
            )?;

            write!(
                f,
                [
                    group(&text("Group with id-1 does not fit on the line because it exceeds the line width of 80 characters by")).with_group_id(Some(id_1)),
                    hard_line_break()
                ]
            )?;

            write!(
                f,
                [
                    if_group_fits_on_line(&text("Group 2 fits")).with_group_id(Some(id_2)),
                    hard_line_break(),
                    if_group_breaks(&text("Group 1 breaks")).with_group_id(Some(id_1))
                ]
            )
        });

        let printed = format(&content);

        assert_eq!(
            printed.as_code(),
            r#"Group with id-2
Group with id-1 does not fit on the line because it exceeds the line width of 80 characters by
Group 2 fits
Group 1 breaks"#
        );
    }

    struct FormatArrayElements<'a> {
        items: Vec<&'a dyn Format<SimpleFormatContext>>,
    }

    impl Format<SimpleFormatContext> for FormatArrayElements<'_> {
        fn fmt(&self, f: &mut Formatter<SimpleFormatContext>) -> FormatResult<()> {
            write!(
                f,
                [group(&format_args!(
                    text("["),
                    soft_block_indent(&format_args!(
                        format_with(|f| f
                            .join_with(format_args!(text(","), soft_line_break_or_space()))
                            .entries(&self.items)
                            .finish()),
                        if_group_breaks(&text(",")),
                    )),
                    text("]")
                ))]
            )
        }
    }
}<|MERGE_RESOLUTION|>--- conflicted
+++ resolved
@@ -1194,11 +1194,7 @@
 
             FormatElement::Tag(StartLineSuffix { reserved_width }) => {
                 self.state.line_width += reserved_width;
-<<<<<<< HEAD
-                if self.state.line_width > self.options().print_width.into() {
-=======
                 if self.state.line_width > self.options().line_width.into() {
->>>>>>> 9c98416b
                     return Ok(Fits::No);
                 }
                 self.queue.skip_content(TagKind::LineSuffix);
