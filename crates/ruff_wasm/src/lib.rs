use std::path::Path;

use js_sys::Error;
use ruff_linter::settings::types::PythonVersion;
use serde::{Deserialize, Serialize};
use wasm_bindgen::prelude::*;

use ruff_formatter::printer::SourceMapGeneration;
use ruff_formatter::{FormatResult, Formatted, IndentStyle};
use ruff_linter::Locator;
use ruff_linter::directives;
use ruff_linter::line_width::{IndentWidth, LineLength};
use ruff_linter::linter::check_path;
use ruff_linter::settings::{DEFAULT_SELECTORS, DUMMY_VARIABLE_RGX, flags};
use ruff_linter::source_kind::SourceKind;
use ruff_python_ast::{Mod, PySourceType};
use ruff_python_codegen::Stylist;
use ruff_python_formatter::{PyFormatContext, QuoteStyle, format_module_ast, pretty_comments};
use ruff_python_index::Indexer;
use ruff_python_parser::{Mode, ParseOptions, Parsed, parse, parse_unchecked};
use ruff_python_trivia::CommentRanges;
use ruff_source_file::{LineColumn, OneIndexed};
use ruff_text_size::Ranged;
use ruff_workspace::Settings;
use ruff_workspace::configuration::Configuration;
use ruff_workspace::options::{FormatOptions, LintCommonOptions, LintOptions, Options};

#[wasm_bindgen(typescript_custom_section)]
const TYPES: &'static str = r#"
export interface Diagnostic {
    code: string | null;
    message: string;
    start_location: {
        row: number;
        column: number;
    };
    end_location: {
        row: number;
        column: number;
    };
    fix: {
        message: string | null;
        edits: {
            content: string | null;
            location: {
                row: number;
                column: number;
            };
            end_location: {
                row: number;
                column: number;
            };
        }[];
    } | null;
}
"#;

#[derive(Serialize, Deserialize, Eq, PartialEq, Debug)]
pub struct ExpandedMessage {
    pub code: Option<String>,
    pub message: String,
    pub start_location: Location,
    pub end_location: Location,
    pub fix: Option<ExpandedFix>,
}

#[derive(Serialize, Deserialize, Eq, PartialEq, Debug)]
pub struct ExpandedFix {
    message: Option<String>,
    edits: Vec<ExpandedEdit>,
}

#[derive(Serialize, Deserialize, Eq, PartialEq, Debug)]
struct ExpandedEdit {
    location: Location,
    end_location: Location,
    content: Option<String>,
}

#[wasm_bindgen(start)]
pub fn run() {
    use log::Level;

    // When the `console_error_panic_hook` feature is enabled, we can call the
    // `set_panic_hook` function at least once during initialization, and then
    // we will get better error messages if our code ever panics.
    //
    // For more details see
    // https://github.com/rustwasm/console_error_panic_hook#readme
    #[cfg(feature = "console_error_panic_hook")]
    console_error_panic_hook::set_once();

    console_log::init_with_level(Level::Debug).expect("Initializing logger went wrong.");
}

#[wasm_bindgen]
pub struct Workspace {
    settings: Settings,
}

#[wasm_bindgen]
impl Workspace {
    pub fn version() -> String {
        ruff_linter::VERSION.to_string()
    }

    #[wasm_bindgen(constructor)]
    pub fn new(options: JsValue) -> Result<Workspace, Error> {
        let options: Options = serde_wasm_bindgen::from_value(options).map_err(into_error)?;
        let configuration =
            Configuration::from_options(options, Some(Path::new(".")), Path::new("."))
                .map_err(into_error)?;
        let settings = configuration
            .into_settings(Path::new("."))
            .map_err(into_error)?;

        Ok(Workspace { settings })
    }

    #[wasm_bindgen(js_name = defaultSettings)]
    pub fn default_settings() -> Result<JsValue, Error> {
        serde_wasm_bindgen::to_value(&Options {
            preview: Some(false),

            // Propagate defaults.
            builtins: Some(Vec::default()),

            line_length: Some(LineLength::default()),

            indent_width: Some(IndentWidth::default()),
            target_version: Some(PythonVersion::default()),

            lint: Some(LintOptions {
                common: LintCommonOptions {
                    allowed_confusables: Some(Vec::default()),
                    dummy_variable_rgx: Some(DUMMY_VARIABLE_RGX.as_str().to_string()),
                    ignore: Some(Vec::default()),
                    select: Some(DEFAULT_SELECTORS.to_vec()),
                    extend_fixable: Some(Vec::default()),
                    extend_select: Some(Vec::default()),
                    external: Some(Vec::default()),
                    ..LintCommonOptions::default()
                },

                ..LintOptions::default()
            }),
            format: Some(FormatOptions {
                indent_style: Some(IndentStyle::Space),
                quote_style: Some(QuoteStyle::Double),
                ..FormatOptions::default()
            }),
            ..Options::default()
        })
        .map_err(into_error)
    }

    pub fn check(&self, contents: &str) -> Result<JsValue, Error> {
        let source_type = PySourceType::default();

        // TODO(dhruvmanila): Support Jupyter Notebooks
        let source_kind = SourceKind::Python(contents.to_string());

        // Use the unresolved version because we don't have a file path.
        let target_version = self.settings.linter.unresolved_target_version;

        // Parse once.
        let options =
            ParseOptions::from(source_type).with_target_version(target_version.parser_version());
        let parsed = parse_unchecked(source_kind.source_code(), options)
            .try_into_module()
            .expect("`PySourceType` always parses to a `ModModule`.");

        // Map row and column locations to byte slices (lazily).
        let locator = Locator::new(contents);

        // Detect the current code style (lazily).
        let stylist = Stylist::from_tokens(parsed.tokens(), locator.contents());

        // Extra indices from the code.
        let indexer = Indexer::from_tokens(parsed.tokens(), locator.contents());

        // Extract the `# noqa` and `# isort: skip` directives from the source.
        let directives = directives::extract_directives(
            parsed.tokens(),
            directives::Flags::empty(),
            &locator,
            &indexer,
        );

        // Generate checks.
        let messages = check_path(
            Path::new("<filename>"),
            None,
            &locator,
            &stylist,
            &indexer,
            &directives,
            &self.settings.linter,
            flags::Noqa::Enabled,
            &source_kind,
            source_type,
            &parsed,
            target_version,
        );

        let source_code = locator.to_source_code();

        let messages: Vec<ExpandedMessage> = messages
            .into_iter()
<<<<<<< HEAD
            .map(|msg| {
                let message = msg.body().to_string();
                let range = msg.range();
                match msg.noqa_code() {
                    Some(code) => ExpandedMessage {
                        code: Some(code.to_string()),
                        message,
                        start_location: source_code.line_column(range.start()).into(),
                        end_location: source_code.line_column(range.end()).into(),
                        fix: msg.fix().map(|fix| ExpandedFix {
                            message: msg.suggestion().map(ToString::to_string),
                            edits: fix
                                .edits()
                                .iter()
                                .map(|edit| ExpandedEdit {
                                    location: source_code.line_column(edit.start()).into(),
                                    end_location: source_code.line_column(edit.end()).into(),
                                    content: edit.content().map(ToString::to_string),
                                })
                                .collect(),
                        }),
                    },
                    None => ExpandedMessage {
                        code: None,
                        message,
                        start_location: source_code.line_column(range.start()).into(),
                        end_location: source_code.line_column(range.end()).into(),
                        fix: None,
                    },
                }
=======
            .map(|msg| ExpandedMessage {
                code: msg.to_noqa_code().map(|code| code.to_string()),
                message: msg.body().to_string(),
                start_location: source_code.line_column(msg.start()).into(),
                end_location: source_code.line_column(msg.end()).into(),
                fix: msg.fix().map(|fix| ExpandedFix {
                    message: msg.suggestion().map(ToString::to_string),
                    edits: fix
                        .edits()
                        .iter()
                        .map(|edit| ExpandedEdit {
                            location: source_code.line_column(edit.start()).into(),
                            end_location: source_code.line_column(edit.end()).into(),
                            content: edit.content().map(ToString::to_string),
                        })
                        .collect(),
                }),
>>>>>>> 74a4e9af
            })
            .collect();

        serde_wasm_bindgen::to_value(&messages).map_err(into_error)
    }

    pub fn format(&self, contents: &str) -> Result<String, Error> {
        let parsed = ParsedModule::from_source(contents)?;
        let formatted = parsed.format(&self.settings).map_err(into_error)?;
        let printed = formatted.print().map_err(into_error)?;

        Ok(printed.into_code())
    }

    pub fn format_ir(&self, contents: &str) -> Result<String, Error> {
        let parsed = ParsedModule::from_source(contents)?;
        let formatted = parsed.format(&self.settings).map_err(into_error)?;

        Ok(format!("{formatted}"))
    }

    pub fn comments(&self, contents: &str) -> Result<String, Error> {
        let parsed = ParsedModule::from_source(contents)?;
        let comment_ranges = CommentRanges::from(parsed.parsed.tokens());
        let comments = pretty_comments(parsed.parsed.syntax(), &comment_ranges, contents);
        Ok(comments)
    }

    /// Parses the content and returns its AST
    pub fn parse(&self, contents: &str) -> Result<String, Error> {
        let parsed = parse_unchecked(contents, ParseOptions::from(Mode::Module));

        Ok(format!("{:#?}", parsed.into_syntax()))
    }

    pub fn tokens(&self, contents: &str) -> Result<String, Error> {
        let parsed = parse_unchecked(contents, ParseOptions::from(Mode::Module));

        Ok(format!("{:#?}", parsed.tokens().as_ref()))
    }
}

pub(crate) fn into_error<E: std::fmt::Display>(err: E) -> Error {
    Error::new(&err.to_string())
}

struct ParsedModule<'a> {
    source_code: &'a str,
    parsed: Parsed<Mod>,
    comment_ranges: CommentRanges,
}

impl<'a> ParsedModule<'a> {
    fn from_source(source_code: &'a str) -> Result<Self, Error> {
        let parsed = parse(source_code, ParseOptions::from(Mode::Module)).map_err(into_error)?;
        let comment_ranges = CommentRanges::from(parsed.tokens());
        Ok(Self {
            source_code,
            parsed,
            comment_ranges,
        })
    }

    fn format(&self, settings: &Settings) -> FormatResult<Formatted<PyFormatContext>> {
        // TODO(konstin): Add an options for py/pyi to the UI (2/2)
        let options = settings
            .formatter
            .to_format_options(PySourceType::default(), self.source_code, None)
            .with_source_map_generation(SourceMapGeneration::Enabled);

        format_module_ast(
            &self.parsed,
            &self.comment_ranges,
            self.source_code,
            options,
        )
    }
}

#[derive(Serialize, Deserialize, Eq, PartialEq, Debug)]
pub struct Location {
    pub row: OneIndexed,
    pub column: OneIndexed,
}

impl From<LineColumn> for Location {
    fn from(value: LineColumn) -> Self {
        Self {
            row: value.line,
            column: value.column,
        }
    }
}<|MERGE_RESOLUTION|>--- conflicted
+++ resolved
@@ -207,40 +207,8 @@
 
         let messages: Vec<ExpandedMessage> = messages
             .into_iter()
-<<<<<<< HEAD
-            .map(|msg| {
-                let message = msg.body().to_string();
-                let range = msg.range();
-                match msg.noqa_code() {
-                    Some(code) => ExpandedMessage {
-                        code: Some(code.to_string()),
-                        message,
-                        start_location: source_code.line_column(range.start()).into(),
-                        end_location: source_code.line_column(range.end()).into(),
-                        fix: msg.fix().map(|fix| ExpandedFix {
-                            message: msg.suggestion().map(ToString::to_string),
-                            edits: fix
-                                .edits()
-                                .iter()
-                                .map(|edit| ExpandedEdit {
-                                    location: source_code.line_column(edit.start()).into(),
-                                    end_location: source_code.line_column(edit.end()).into(),
-                                    content: edit.content().map(ToString::to_string),
-                                })
-                                .collect(),
-                        }),
-                    },
-                    None => ExpandedMessage {
-                        code: None,
-                        message,
-                        start_location: source_code.line_column(range.start()).into(),
-                        end_location: source_code.line_column(range.end()).into(),
-                        fix: None,
-                    },
-                }
-=======
             .map(|msg| ExpandedMessage {
-                code: msg.to_noqa_code().map(|code| code.to_string()),
+                code: msg.noqa_code().map(|code| code.to_string()),
                 message: msg.body().to_string(),
                 start_location: source_code.line_column(msg.start()).into(),
                 end_location: source_code.line_column(msg.end()).into(),
@@ -256,7 +224,6 @@
                         })
                         .collect(),
                 }),
->>>>>>> 74a4e9af
             })
             .collect();
 
