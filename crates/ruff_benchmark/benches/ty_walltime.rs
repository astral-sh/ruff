--- conflicted
+++ resolved
@@ -84,168 +84,6 @@
     );
 }
 
-<<<<<<< HEAD
-static ALTAIR: std::sync::LazyLock<Benchmark<'static>> = std::sync::LazyLock::new(|| {
-    Benchmark::new(
-        RealWorldProject {
-            name: "altair",
-            repository: "https://github.com/vega/altair",
-            commit: "d1f4a1ef89006e5f6752ef1f6df4b7a509336fba",
-            paths: vec![SystemPath::new("altair")],
-            dependencies: vec![
-                "jinja2",
-                "narwhals",
-                "numpy",
-                "packaging",
-                "pandas-stubs",
-                "pyarrow-stubs",
-                "pytest",
-                "scipy-stubs",
-                "types-jsonschema",
-            ],
-            max_dep_date: "2025-06-17",
-            python_version: PythonVersion::PY312,
-        },
-        1000,
-    )
-});
-
-static COLOUR_SCIENCE: std::sync::LazyLock<Benchmark<'static>> = std::sync::LazyLock::new(|| {
-    Benchmark::new(
-        RealWorldProject {
-            name: "colour-science",
-            repository: "https://github.com/colour-science/colour",
-            commit: "a17e2335c29e7b6f08080aa4c93cfa9b61f84757",
-            paths: vec![SystemPath::new("colour")],
-            dependencies: vec![
-                "matplotlib",
-                "numpy",
-                "pandas-stubs",
-                "pytest",
-                "scipy-stubs",
-            ],
-            max_dep_date: "2025-06-17",
-            python_version: PythonVersion::PY310,
-        },
-        600,
-    )
-});
-
-static FREQTRADE: std::sync::LazyLock<Benchmark<'static>> = std::sync::LazyLock::new(|| {
-    Benchmark::new(
-        RealWorldProject {
-            name: "freqtrade",
-            repository: "https://github.com/freqtrade/freqtrade",
-            commit: "2d842ea129e56575852ee0c45383c8c3f706be19",
-            paths: vec![SystemPath::new("freqtrade")],
-            dependencies: vec![
-                "numpy",
-                "pandas-stubs",
-                "pydantic",
-                "sqlalchemy",
-                "types-cachetools",
-                "types-filelock",
-                "types-python-dateutil",
-                "types-requests",
-                "types-tabulate",
-            ],
-            max_dep_date: "2025-06-17",
-            python_version: PythonVersion::PY312,
-        },
-        400,
-    )
-});
-
-static PANDAS: std::sync::LazyLock<Benchmark<'static>> = std::sync::LazyLock::new(|| {
-    Benchmark::new(
-        RealWorldProject {
-            name: "pandas",
-            repository: "https://github.com/pandas-dev/pandas",
-            commit: "5909621e2267eb67943a95ef5e895e8484c53432",
-            paths: vec![SystemPath::new("pandas")],
-            dependencies: vec![
-                "numpy",
-                "types-python-dateutil",
-                "types-pytz",
-                "types-PyMySQL",
-                "types-setuptools",
-                "pytest",
-            ],
-            max_dep_date: "2025-06-17",
-            python_version: PythonVersion::PY312,
-        },
-        3000,
-    )
-});
-
-static PYDANTIC: std::sync::LazyLock<Benchmark<'static>> = std::sync::LazyLock::new(|| {
-    Benchmark::new(
-        RealWorldProject {
-            name: "pydantic",
-            repository: "https://github.com/pydantic/pydantic",
-            commit: "0c4a22b64b23dfad27387750cf07487efc45eb05",
-            paths: vec![SystemPath::new("pydantic")],
-            dependencies: vec![
-                "annotated-types",
-                "pydantic-core",
-                "typing-extensions",
-                "typing-inspection",
-            ],
-            max_dep_date: "2025-06-17",
-            python_version: PythonVersion::PY39,
-        },
-        1000,
-    )
-});
-
-static SYMPY: std::sync::LazyLock<Benchmark<'static>> = std::sync::LazyLock::new(|| {
-    Benchmark::new(
-        RealWorldProject {
-            name: "sympy",
-            repository: "https://github.com/sympy/sympy",
-            commit: "22fc107a94eaabc4f6eb31470b39db65abb7a394",
-            paths: vec![SystemPath::new("sympy")],
-            dependencies: vec!["mpmath"],
-            max_dep_date: "2025-06-17",
-            python_version: PythonVersion::PY312,
-        },
-        13000,
-    )
-});
-
-static TANJUN: std::sync::LazyLock<Benchmark<'static>> = std::sync::LazyLock::new(|| {
-    Benchmark::new(
-        RealWorldProject {
-            name: "tanjun",
-            repository: "https://github.com/FasterSpeeding/Tanjun",
-            commit: "69f40db188196bc59516b6c69849c2d85fbc2f4a",
-            paths: vec![SystemPath::new("tanjun")],
-            dependencies: vec!["hikari", "alluka"],
-            max_dep_date: "2025-06-17",
-            python_version: PythonVersion::PY312,
-        },
-        320,
-    )
-});
-
-static STATIC_FRAME: std::sync::LazyLock<Benchmark<'static>> = std::sync::LazyLock::new(|| {
-    Benchmark::new(
-        RealWorldProject {
-            name: "static-frame",
-            repository: "https://github.com/static-frame/static-frame",
-            commit: "34962b41baca5e7f98f5a758d530bff02748a421",
-            paths: vec![SystemPath::new("static_frame")],
-            // N.B. `arraykit` is installed as a dependency during mypy_primer runs,
-            // but it takes much longer to be installed in a Codspeed run than it does in a mypy_primer run
-            // (seems to be built from source on the Codspeed CI runners for some reason).
-            dependencies: vec!["numpy"],
-            max_dep_date: "2025-08-09",
-            python_version: PythonVersion::PY311,
-        },
-        600,
-    )
-});
-=======
 static ALTAIR: Benchmark = Benchmark::new(
     RealWorldProject {
         name: "altair",
@@ -372,7 +210,7 @@
         max_dep_date: "2025-06-17",
         python_version: PythonVersion::PY312,
     },
-    100,
+    320,
 );
 
 static STATIC_FRAME: Benchmark = Benchmark::new(
@@ -390,7 +228,6 @@
     },
     630,
 );
->>>>>>> ec9faa34
 
 #[track_caller]
 fn run_single_threaded(bencher: Bencher, benchmark: &Benchmark) {
