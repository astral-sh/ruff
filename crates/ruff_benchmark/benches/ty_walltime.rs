--- conflicted
+++ resolved
@@ -194,12 +194,8 @@
         max_dep_date: "2025-06-17",
         python_version: PythonVersion::PY312,
     },
-<<<<<<< HEAD
     // TODO: With better decorator support, `__slots__` support, etc., it should be possible to reduce the number of errors considerably.
     70000,
-=======
-    13100,
->>>>>>> 0bd7a94c
 );
 
 static TANJUN: Benchmark = Benchmark::new(
