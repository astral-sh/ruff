#![allow(clippy::disallowed_names)]

use rayon::ThreadPoolBuilder;
use red_knot_project::metadata::options::{EnvironmentOptions, Options};
use red_knot_project::metadata::value::RangedValue;
use red_knot_project::watch::{ChangeEvent, ChangedKind};
use red_knot_project::{Db, ProjectDatabase, ProjectMetadata};
use red_knot_python_semantic::PythonVersion;
use ruff_benchmark::criterion::{criterion_group, criterion_main, BatchSize, Criterion};
use ruff_benchmark::TestFile;
use ruff_db::diagnostic::Diagnostic;
use ruff_db::files::{system_path_to_file, File};
use ruff_db::source::source_text;
use ruff_db::system::{MemoryFileSystem, SystemPath, SystemPathBuf, TestSystem};
use rustc_hash::FxHashSet;

struct Case {
    db: ProjectDatabase,
    fs: MemoryFileSystem,
    re: File,
    re_path: SystemPathBuf,
}

const TOMLLIB_312_URL: &str = "https://raw.githubusercontent.com/python/cpython/8e8a4baf652f6e1cee7acde9d78c4b6154539748/Lib/tomllib";

static EXPECTED_DIAGNOSTICS: &[&str] = &[
    // We don't support `*` imports yet:
    "error[lint:unresolved-import] /src/tomllib/_parser.py:7:29 Module `collections.abc` has no member `Iterable`",
    // We don't handle intersections in `is_assignable_to` yet
<<<<<<< HEAD
    "error[lint:invalid-argument-type] /src/tomllib/_parser.py:626:46 Object of type `@Todo & ~AlwaysFalsy` cannot be assigned to parameter 1 (`match`) of function `match_to_datetime`; expected type `Match`",
    "error[lint:invalid-argument-type] /src/tomllib/_parser.py:632:58 Object of type `@Todo & ~AlwaysFalsy` cannot be assigned to parameter 1 (`match`) of function `match_to_localtime`; expected type `Match`",
    "error[lint:invalid-argument-type] /src/tomllib/_parser.py:639:52 Object of type `@Todo & ~AlwaysFalsy` cannot be assigned to parameter 1 (`match`) of function `match_to_number`; expected type `Match`",
=======
    "error[lint:invalid-argument-type] /src/tomllib/_parser.py:626:46 Object of type `Unknown & ~AlwaysFalsy | @Todo & ~AlwaysFalsy` cannot be assigned to parameter 1 (`match`) of function `match_to_datetime`; expected type `Match`",
    "warning[lint:possibly-unresolved-reference] /src/tomllib/_parser.py:629:38 Name `datetime_obj` used when possibly not defined",
    "error[lint:invalid-argument-type] /src/tomllib/_parser.py:632:58 Object of type `Unknown & ~AlwaysFalsy | @Todo & ~AlwaysFalsy` cannot be assigned to parameter 1 (`match`) of function `match_to_localtime`; expected type `Match`",
    "error[lint:invalid-argument-type] /src/tomllib/_parser.py:639:52 Object of type `Unknown & ~AlwaysFalsy | @Todo & ~AlwaysFalsy` cannot be assigned to parameter 1 (`match`) of function `match_to_number`; expected type `Match`",
>>>>>>> 9353482a
    "warning[lint:unused-ignore-comment] /src/tomllib/_parser.py:682:31 Unused blanket `type: ignore` directive",
];

fn get_test_file(name: &str) -> TestFile {
    let path = format!("tomllib/{name}");
    let url = format!("{TOMLLIB_312_URL}/{name}");
    TestFile::try_download(&path, &url).unwrap()
}

fn tomllib_path(filename: &str) -> SystemPathBuf {
    SystemPathBuf::from(format!("/src/tomllib/{filename}").as_str())
}

fn setup_case() -> Case {
    let system = TestSystem::default();
    let fs = system.memory_file_system().clone();

    let tomllib_filenames = ["__init__.py", "_parser.py", "_re.py", "_types.py"];
    fs.write_files(tomllib_filenames.iter().map(|filename| {
        (
            tomllib_path(filename),
            get_test_file(filename).code().to_string(),
        )
    }))
    .unwrap();

    let src_root = SystemPath::new("/src");
    let mut metadata = ProjectMetadata::discover(src_root, &system).unwrap();
    metadata.apply_cli_options(Options {
        environment: Some(EnvironmentOptions {
            python_version: Some(RangedValue::cli(PythonVersion::PY312)),
            ..EnvironmentOptions::default()
        }),
        ..Options::default()
    });

    let mut db = ProjectDatabase::new(metadata, system).unwrap();

    let tomllib_files: FxHashSet<File> = tomllib_filenames
        .iter()
        .map(|filename| system_path_to_file(&db, tomllib_path(filename)).unwrap())
        .collect();
    db.project().set_open_files(&mut db, tomllib_files);

    let re_path = tomllib_path("_re.py");
    let re = system_path_to_file(&db, &re_path).unwrap();
    Case {
        db,
        fs,
        re,
        re_path,
    }
}

static RAYON_INITIALIZED: std::sync::Once = std::sync::Once::new();

fn setup_rayon() {
    // Initialize the rayon thread pool outside the benchmark because it has a significant cost.
    // We limit the thread pool to only one (the current thread) because we're focused on
    // where red knot spends time and less about how well the code runs concurrently.
    // We might want to add a benchmark focusing on concurrency to detect congestion in the future.
    RAYON_INITIALIZED.call_once(|| {
        ThreadPoolBuilder::new()
            .num_threads(1)
            .use_current_thread()
            .build_global()
            .unwrap();
    });
}

fn benchmark_incremental(criterion: &mut Criterion) {
    fn setup() -> Case {
        let case = setup_case();

        let result: Vec<_> = case.db.check().unwrap();

        assert_diagnostics(&case.db, result);

        case.fs
            .write_file(
                &case.re_path,
                format!("{}\n# A comment\n", source_text(&case.db, case.re).as_str()),
            )
            .unwrap();

        case
    }

    fn incremental(case: &mut Case) {
        let Case { db, .. } = case;

        db.apply_changes(
            vec![ChangeEvent::Changed {
                path: case.re_path.clone(),
                kind: ChangedKind::FileContent,
            }],
            None,
        );

        let result = db.check().unwrap();

        assert_eq!(result.len(), EXPECTED_DIAGNOSTICS.len());
    }

    setup_rayon();

    criterion.bench_function("red_knot_check_file[incremental]", |b| {
        b.iter_batched_ref(setup, incremental, BatchSize::SmallInput);
    });
}

fn benchmark_cold(criterion: &mut Criterion) {
    setup_rayon();

    criterion.bench_function("red_knot_check_file[cold]", |b| {
        b.iter_batched_ref(
            setup_case,
            |case| {
                let Case { db, .. } = case;
                let result: Vec<_> = db.check().unwrap();

                assert_diagnostics(db, result);
            },
            BatchSize::SmallInput,
        );
    });
}

#[track_caller]
fn assert_diagnostics(db: &dyn Db, diagnostics: Vec<Box<dyn Diagnostic>>) {
    let normalized: Vec<_> = diagnostics
        .into_iter()
        .map(|diagnostic| {
            diagnostic
                .display(db.upcast())
                .to_string()
                .replace('\\', "/")
        })
        .collect();

    assert_eq!(&normalized, EXPECTED_DIAGNOSTICS);
}

criterion_group!(check_file, benchmark_cold, benchmark_incremental);
criterion_main!(check_file);<|MERGE_RESOLUTION|>--- conflicted
+++ resolved
@@ -27,16 +27,9 @@
     // We don't support `*` imports yet:
     "error[lint:unresolved-import] /src/tomllib/_parser.py:7:29 Module `collections.abc` has no member `Iterable`",
     // We don't handle intersections in `is_assignable_to` yet
-<<<<<<< HEAD
-    "error[lint:invalid-argument-type] /src/tomllib/_parser.py:626:46 Object of type `@Todo & ~AlwaysFalsy` cannot be assigned to parameter 1 (`match`) of function `match_to_datetime`; expected type `Match`",
-    "error[lint:invalid-argument-type] /src/tomllib/_parser.py:632:58 Object of type `@Todo & ~AlwaysFalsy` cannot be assigned to parameter 1 (`match`) of function `match_to_localtime`; expected type `Match`",
-    "error[lint:invalid-argument-type] /src/tomllib/_parser.py:639:52 Object of type `@Todo & ~AlwaysFalsy` cannot be assigned to parameter 1 (`match`) of function `match_to_number`; expected type `Match`",
-=======
     "error[lint:invalid-argument-type] /src/tomllib/_parser.py:626:46 Object of type `Unknown & ~AlwaysFalsy | @Todo & ~AlwaysFalsy` cannot be assigned to parameter 1 (`match`) of function `match_to_datetime`; expected type `Match`",
-    "warning[lint:possibly-unresolved-reference] /src/tomllib/_parser.py:629:38 Name `datetime_obj` used when possibly not defined",
     "error[lint:invalid-argument-type] /src/tomllib/_parser.py:632:58 Object of type `Unknown & ~AlwaysFalsy | @Todo & ~AlwaysFalsy` cannot be assigned to parameter 1 (`match`) of function `match_to_localtime`; expected type `Match`",
     "error[lint:invalid-argument-type] /src/tomllib/_parser.py:639:52 Object of type `Unknown & ~AlwaysFalsy | @Todo & ~AlwaysFalsy` cannot be assigned to parameter 1 (`match`) of function `match_to_number`; expected type `Match`",
->>>>>>> 9353482a
     "warning[lint:unused-ignore-comment] /src/tomllib/_parser.py:682:31 Unused blanket `type: ignore` directive",
 ];
 
