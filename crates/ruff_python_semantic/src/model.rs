--- conflicted
+++ resolved
@@ -2564,17 +2564,6 @@
         /// [#13824]: https://github.com/astral-sh/ruff/issues/13824
         const NO_TYPE_CHECK = 1 << 30;
 
-<<<<<<< HEAD
-        /// The model is visiting the type expression of a `typing.cast` call.
-        ///
-        /// For example, the model might be visiting `float` in
-        /// ```python
-        /// from typing import cast
-        ///
-        /// cast(float, 5)
-        /// ```
-        const CAST_TYPE_EXPRESSION = 1 << 31;
-=======
         /// The model special-cases any symbol named `TYPE_CHECKING`.
         ///
         /// Previously we only recognized `TYPE_CHECKING` if it was part of
@@ -2582,7 +2571,16 @@
         /// test out the semantic change only in preview. This flag will go
         /// away once this change has been stabilized.
         const NEW_TYPE_CHECKING_BLOCK_DETECTION = 1 << 31;
->>>>>>> 5588c75d
+
+        /// The model is visiting the type expression of a `typing.cast` call.
+        ///
+        /// For example, the model might be visiting `float` in
+        /// ```python
+        /// from typing import cast
+        ///
+        /// cast(float, 5)
+        /// ```
+        const CAST_TYPE_EXPRESSION = 1 << 32;
 
         /// The context is in any type annotation.
         const ANNOTATION = Self::TYPING_ONLY_ANNOTATION.bits() | Self::RUNTIME_EVALUATED_ANNOTATION.bits() | Self::RUNTIME_REQUIRED_ANNOTATION.bits();
