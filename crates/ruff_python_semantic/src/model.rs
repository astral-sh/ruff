--- conflicted
+++ resolved
@@ -2561,7 +2561,14 @@
         /// [#13824]: https://github.com/astral-sh/ruff/issues/13824
         const NO_TYPE_CHECK = 1 << 28;
 
-<<<<<<< HEAD
+        /// The model is in a t-string.
+        ///
+        /// For example, the model could be visiting `x` in:
+        /// ```python
+        /// t'{x}'
+        /// ```
+        const T_STRING = 1 << 29;
+
         /// The model is visiting the type expression of a `typing.cast` call.
         ///
         /// For example, the model might be visiting `float` in
@@ -2570,17 +2577,7 @@
         ///
         /// cast(float, 5)
         /// ```
-        const CAST_TYPE_EXPRESSION = 1 << 29;
-=======
-        /// The model is in a t-string.
-        ///
-        /// For example, the model could be visiting `x` in:
-        /// ```python
-        /// t'{x}'
-        /// ```
-        const T_STRING = 1 << 29;
-
->>>>>>> 0858896b
+        const CAST_TYPE_EXPRESSION = 1 << 30;
 
         /// The context is in any type annotation.
         const ANNOTATION = Self::TYPING_ONLY_ANNOTATION.bits() | Self::RUNTIME_EVALUATED_ANNOTATION.bits() | Self::RUNTIME_REQUIRED_ANNOTATION.bits();
