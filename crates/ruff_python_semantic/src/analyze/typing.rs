//! Analysis rules for the `typing` module.

use ruff_python_ast::helpers::{any_over_expr, is_const_false, map_subscript};
use ruff_python_ast::name::QualifiedName;
use ruff_python_ast::{self as ast, Expr, Int, Operator, ParameterWithDefault, Parameters, Stmt};
use ruff_python_stdlib::typing::{
    as_pep_585_generic, has_pep_585_generic, is_immutable_generic_type,
    is_immutable_non_generic_type, is_immutable_return_type, is_literal_member,
    is_mutable_return_type, is_pep_593_generic_member, is_pep_593_generic_type,
    is_standard_library_generic, is_standard_library_generic_member, is_standard_library_literal,
};
use ruff_text_size::Ranged;

use crate::analyze::type_inference::{NumberLike, PythonType, ResolvedPythonType};
use crate::model::SemanticModel;
use crate::{Binding, BindingKind, Modules};

#[derive(Debug, Copy, Clone)]
pub enum Callable {
    Bool,
    Cast,
    NewType,
    TypeVar,
    NamedTuple,
    TypedDict,
    MypyExtension,
}

#[derive(Debug, Copy, Clone)]
pub enum SubscriptKind {
    /// A subscript of the form `typing.Literal["foo", "bar"]`, i.e., a literal.
    Literal,
    /// A subscript of the form `typing.List[int]`, i.e., a generic.
    Generic,
    /// A subscript of the form `typing.Annotated[int, "foo"]`, i.e., a PEP 593 annotation.
    PEP593Annotation,
}

pub fn match_annotated_subscript<'a>(
    expr: &Expr,
    semantic: &SemanticModel,
    typing_modules: impl Iterator<Item = &'a str>,
    extend_generics: &[String],
) -> Option<SubscriptKind> {
    semantic
        .resolve_qualified_name(expr)
        .and_then(|qualified_name| {
            if is_standard_library_literal(qualified_name.segments()) {
                return Some(SubscriptKind::Literal);
            }

            if is_standard_library_generic(qualified_name.segments())
                || extend_generics
                    .iter()
                    .map(|target| QualifiedName::from_dotted_name(target))
                    .any(|target| qualified_name == target)
            {
                return Some(SubscriptKind::Generic);
            }

            if is_pep_593_generic_type(qualified_name.segments()) {
                return Some(SubscriptKind::PEP593Annotation);
            }

            for module in typing_modules {
                let module_qualified_name = QualifiedName::user_defined(module);
                if qualified_name.starts_with(&module_qualified_name) {
                    if let Some(member) = qualified_name.segments().last() {
                        if is_literal_member(member) {
                            return Some(SubscriptKind::Literal);
                        }
                        if is_standard_library_generic_member(member) {
                            return Some(SubscriptKind::Generic);
                        }
                        if is_pep_593_generic_member(member) {
                            return Some(SubscriptKind::PEP593Annotation);
                        }
                    }
                }
            }

            None
        })
}

#[derive(Debug, Clone, Eq, PartialEq)]
pub enum ModuleMember {
    /// A builtin symbol, like `"list"`.
    BuiltIn(&'static str),
    /// A module member, like `("collections", "deque")`.
    Member(&'static str, &'static str),
}

impl std::fmt::Display for ModuleMember {
    fn fmt(&self, f: &mut std::fmt::Formatter) -> std::fmt::Result {
        match self {
            ModuleMember::BuiltIn(name) => std::write!(f, "{name}"),
            ModuleMember::Member(module, member) => std::write!(f, "{module}.{member}"),
        }
    }
}

/// Returns the PEP 585 standard library generic variant for a `typing` module reference, if such
/// a variant exists.
pub fn to_pep585_generic(expr: &Expr, semantic: &SemanticModel) -> Option<ModuleMember> {
    semantic
        .seen_module(Modules::TYPING | Modules::TYPING_EXTENSIONS)
        .then(|| semantic.resolve_qualified_name(expr))
        .flatten()
        .and_then(|qualified_name| {
            let [module, member] = qualified_name.segments() else {
                return None;
            };
            as_pep_585_generic(module, member).map(|(module, member)| {
                if module.is_empty() {
                    ModuleMember::BuiltIn(member)
                } else {
                    ModuleMember::Member(module, member)
                }
            })
        })
}

/// Return whether a given expression uses a PEP 585 standard library generic.
pub fn is_pep585_generic(expr: &Expr, semantic: &SemanticModel) -> bool {
    semantic
        .resolve_qualified_name(expr)
        .is_some_and(|qualified_name| {
            let [module, name] = qualified_name.segments() else {
                return false;
            };
            has_pep_585_generic(module, name)
        })
}

#[derive(Debug, Copy, Clone)]
pub enum Pep604Operator {
    /// The union operator, e.g., `Union[str, int]`, expressible as `str | int` after PEP 604.
    Union,
    /// The union operator, e.g., `Optional[str]`, expressible as `str | None` after PEP 604.
    Optional,
}

/// Return the PEP 604 operator variant to which the given subscript [`Expr`] corresponds, if any.
pub fn to_pep604_operator(
    value: &Expr,
    slice: &Expr,
    semantic: &SemanticModel,
) -> Option<Pep604Operator> {
    /// Returns `true` if any argument in the slice is a quoted annotation.
    fn quoted_annotation(slice: &Expr) -> bool {
        match slice {
            Expr::StringLiteral(_) => true,
            Expr::Tuple(tuple) => tuple.iter().any(quoted_annotation),
            _ => false,
        }
    }

    /// Returns `true` if any argument in the slice is a starred expression.
    fn starred_annotation(slice: &Expr) -> bool {
        match slice {
            Expr::Starred(_) => true,
            Expr::Tuple(tuple) => tuple.iter().any(starred_annotation),
            _ => false,
        }
    }

    // If the typing modules were never imported, we'll never match below.
    if !semantic.seen_typing() {
        return None;
    }

    // If the slice is a forward reference (e.g., `Optional["Foo"]`), it can only be rewritten
    // if we're in a typing-only context.
    //
    // This, for example, is invalid, as Python will evaluate `"Foo" | None` at runtime in order to
    // populate the function's `__annotations__`:
    // ```python
    // def f(x: "Foo" | None): ...
    // ```
    //
    // This, however, is valid:
    // ```python
    // def f():
    //     x: "Foo" | None
    // ```
    if quoted_annotation(slice) {
        if semantic.execution_context().is_runtime() {
            return None;
        }
    }

    // If any of the elements are starred expressions, we can't rewrite the subscript:
    // ```python
    // def f(x: Union[*int, str]): ...
    // ```
    if starred_annotation(slice) {
        return None;
    }

    semantic
        .resolve_qualified_name(value)
        .as_ref()
        .and_then(|qualified_name| {
            if semantic.match_typing_qualified_name(qualified_name, "Optional") {
                Some(Pep604Operator::Optional)
            } else if semantic.match_typing_qualified_name(qualified_name, "Union") {
                Some(Pep604Operator::Union)
            } else {
                None
            }
        })
}

/// Return `true` if `Expr` represents a reference to a type annotation that resolves to an
/// immutable type.
pub fn is_immutable_annotation(
    expr: &Expr,
    semantic: &SemanticModel,
    extend_immutable_calls: &[QualifiedName],
) -> bool {
    match expr {
        Expr::Name(_) | Expr::Attribute(_) => {
            semantic
                .resolve_qualified_name(expr)
                .is_some_and(|qualified_name| {
                    is_immutable_non_generic_type(qualified_name.segments())
                        || is_immutable_generic_type(qualified_name.segments())
                        || extend_immutable_calls
                            .iter()
                            .any(|target| qualified_name == *target)
                })
        }
        Expr::Subscript(ast::ExprSubscript { value, slice, .. }) => semantic
            .resolve_qualified_name(value)
            .is_some_and(|qualified_name| {
                if is_immutable_generic_type(qualified_name.segments()) {
                    true
                } else if matches!(qualified_name.segments(), ["typing", "Union"]) {
                    if let Expr::Tuple(tuple) = &**slice {
                        tuple.iter().all(|element| {
                            is_immutable_annotation(element, semantic, extend_immutable_calls)
                        })
                    } else {
                        false
                    }
                } else if matches!(qualified_name.segments(), ["typing", "Optional"]) {
                    is_immutable_annotation(slice, semantic, extend_immutable_calls)
                } else if is_pep_593_generic_type(qualified_name.segments()) {
                    if let Expr::Tuple(ast::ExprTuple { elts, .. }) = slice.as_ref() {
                        elts.first().is_some_and(|elt| {
                            is_immutable_annotation(elt, semantic, extend_immutable_calls)
                        })
                    } else {
                        false
                    }
                } else {
                    false
                }
            }),
        Expr::BinOp(ast::ExprBinOp {
            left,
            op: Operator::BitOr,
            right,
            range: _,
        }) => {
            is_immutable_annotation(left, semantic, extend_immutable_calls)
                && is_immutable_annotation(right, semantic, extend_immutable_calls)
        }
        Expr::NoneLiteral(_) => true,
        _ => false,
    }
}

/// Return `true` if `func` is a function that returns an immutable value.
pub fn is_immutable_func(
    func: &Expr,
    semantic: &SemanticModel,
    extend_immutable_calls: &[QualifiedName],
) -> bool {
    semantic
        .resolve_qualified_name(map_subscript(func))
        .is_some_and(|qualified_name| {
            is_immutable_return_type(qualified_name.segments())
                || extend_immutable_calls
                    .iter()
                    .any(|target| qualified_name == *target)
        })
}

/// Return `true` if `func` is a function that returns a mutable value.
pub fn is_mutable_func(func: &Expr, semantic: &SemanticModel) -> bool {
    semantic
        .resolve_qualified_name(func)
        .as_ref()
        .map(QualifiedName::segments)
        .is_some_and(is_mutable_return_type)
}

/// Return `true` if `expr` is an expression that resolves to a mutable value.
pub fn is_mutable_expr(expr: &Expr, semantic: &SemanticModel) -> bool {
    match expr {
        Expr::List(_)
        | Expr::Dict(_)
        | Expr::Set(_)
        | Expr::ListComp(_)
        | Expr::DictComp(_)
        | Expr::SetComp(_) => true,
        Expr::Call(ast::ExprCall { func, .. }) => is_mutable_func(map_subscript(func), semantic),
        _ => false,
    }
}

/// Return `true` if [`ast::StmtIf`] is a guard for a type-checking block.
pub fn is_type_checking_block(stmt: &ast::StmtIf, semantic: &SemanticModel) -> bool {
    let ast::StmtIf { test, .. } = stmt;

    // Ex) `if False:`
    if is_const_false(test) {
        return true;
    }

    // Ex) `if 0:`
    if matches!(
        test.as_ref(),
        Expr::NumberLiteral(ast::ExprNumberLiteral {
            value: ast::Number::Int(Int::ZERO),
            ..
        })
    ) {
        return true;
    }

    // Ex) `if typing.TYPE_CHECKING:`
    if semantic.match_typing_expr(test, "TYPE_CHECKING") {
        return true;
    }

    false
}

/// Returns `true` if the [`ast::StmtIf`] is a version-checking block (e.g., `if sys.version_info >= ...:`).
pub fn is_sys_version_block(stmt: &ast::StmtIf, semantic: &SemanticModel) -> bool {
    let ast::StmtIf { test, .. } = stmt;

    any_over_expr(test, &|expr| {
        semantic
            .resolve_qualified_name(expr)
            .is_some_and(|qualified_name| {
                matches!(
                    qualified_name.segments(),
                    ["sys", "version_info" | "platform"]
                )
            })
    })
}

/// Traverse a "union" type annotation, applying `func` to each union member.
///
/// Supports traversal of `Union` and `|` union expressions.
///
/// The function is called with each expression in the union (excluding declarations of nested
/// unions) and the parent expression.
pub fn traverse_union<'a, F>(func: &mut F, semantic: &SemanticModel, expr: &'a Expr)
where
    F: FnMut(&'a Expr, &'a Expr),
{
    fn inner<'a, F>(
        func: &mut F,
        semantic: &SemanticModel,
        expr: &'a Expr,
        parent: Option<&'a Expr>,
    ) where
        F: FnMut(&'a Expr, &'a Expr),
    {
        // Ex) `x | y`
        if let Expr::BinOp(ast::ExprBinOp {
            op: Operator::BitOr,
            left,
            right,
            range: _,
        }) = expr
        {
            // The union data structure usually looks like this:
            //  a | b | c -> (a | b) | c
            //
            // However, parenthesized expressions can coerce it into any structure:
            //  a | (b | c)
            //
            // So we have to traverse both branches in order (left, then right), to report members
            // in the order they appear in the source code.

            // Traverse the left then right arms
            inner(func, semantic, left, Some(expr));
            inner(func, semantic, right, Some(expr));
            return;
        }

        // Ex) `Union[x, y]`
        if let Expr::Subscript(ast::ExprSubscript { value, slice, .. }) = expr {
            if semantic.match_typing_expr(value, "Union") {
                if let Expr::Tuple(tuple) = &**slice {
                    // Traverse each element of the tuple within the union recursively to handle cases
                    // such as `Union[..., Union[...]]`
                    tuple
                        .iter()
                        .for_each(|elem| inner(func, semantic, elem, Some(expr)));
                    return;
                }

                // Ex) `Union[Union[a, b]]` and `Union[a | b | c]`
                inner(func, semantic, slice, Some(expr));
                return;
            }
        }

        // Otherwise, call the function on expression, if it's not the top-level expression.
        if let Some(parent) = parent {
            func(expr, parent);
        }
    }

    inner(func, semantic, expr, None);
}

/// Traverse a "literal" type annotation, applying `func` to each literal member.
///
/// The function is called with each expression in the literal (excluding declarations of nested
/// literals) and the parent expression.
pub fn traverse_literal<'a, F>(func: &mut F, semantic: &SemanticModel, expr: &'a Expr)
where
    F: FnMut(&'a Expr, &'a Expr),
{
    fn inner<'a, F>(
        func: &mut F,
        semantic: &SemanticModel,
        expr: &'a Expr,
        parent: Option<&'a Expr>,
    ) where
        F: FnMut(&'a Expr, &'a Expr),
    {
        // Ex) `Literal[x, y]`
        if let Expr::Subscript(ast::ExprSubscript { value, slice, .. }) = expr {
            if semantic.match_typing_expr(value, "Literal") {
                match &**slice {
                    Expr::Tuple(tuple) => {
                        // Traverse each element of the tuple within the literal recursively to handle cases
                        // such as `Literal[..., Literal[...]]`
                        for element in tuple {
                            inner(func, semantic, element, Some(expr));
                        }
                    }
                    other => {
                        // Ex) `Literal[Literal[...]]`
                        inner(func, semantic, other, Some(expr));
                    }
                }
            }
        } else {
            // Otherwise, call the function on expression, if it's not the top-level expression.
            if let Some(parent) = parent {
                func(expr, parent);
            }
        }
    }

    inner(func, semantic, expr, None);
}

/// Abstraction for a type checker, conservatively checks for the intended type(s).
pub trait TypeChecker {
    /// Check annotation expression to match the intended type(s).
    fn match_annotation(annotation: &Expr, semantic: &SemanticModel) -> bool;
    /// Check initializer expression to match the intended type(s).
    fn match_initializer(initializer: &Expr, semantic: &SemanticModel) -> bool;
}

/// Check if the type checker accepts the given binding with the given name.
///
/// NOTE: this function doesn't perform more serious type inference, so it won't be able
///       to understand if the value gets initialized from a call to a function always returning
///       lists. This also implies no interfile analysis.
fn check_type<T: TypeChecker>(binding: &Binding, semantic: &SemanticModel) -> bool {
    match binding.kind {
        BindingKind::Assignment => match binding.statement(semantic) {
            // Given:
            //
            // ```python
            // x = init_expr
            // ```
            //
            // The type checker might know how to infer the type based on `init_expr`.
            Some(Stmt::Assign(ast::StmtAssign { targets, value, .. })) => targets
                .iter()
                .find_map(|target| match_value(binding, target, value))
                .is_some_and(|value| T::match_initializer(value, semantic)),

            // ```python
            // x: annotation = some_expr
            // ```
            //
            // In this situation, we check only the annotation.
            Some(Stmt::AnnAssign(ast::StmtAnnAssign { annotation, .. })) => {
                T::match_annotation(annotation, semantic)
            }

            _ => false,
        },

        BindingKind::NamedExprAssignment => {
            // ```python
            // if (x := some_expr) is not None:
            //     ...
            // ```
            binding.source.is_some_and(|source| {
                semantic
                    .expressions(source)
                    .find_map(|expr| expr.as_named_expr())
                    .and_then(|ast::ExprNamed { target, value, .. }| {
                        match_value(binding, target, value)
                    })
                    .is_some_and(|value| T::match_initializer(value, semantic))
            })
        }

        BindingKind::WithItemVar => match binding.statement(semantic) {
            // ```python
            // with open("file.txt") as x:
            //     ...
            // ```
            Some(Stmt::With(ast::StmtWith { items, .. })) => items
                .iter()
                .find_map(|item| {
                    let target = item.optional_vars.as_ref()?;
                    let value = &item.context_expr;
                    match_value(binding, target, value)
                })
                .is_some_and(|value| T::match_initializer(value, semantic)),

            _ => false,
        },

        BindingKind::Argument => match binding.statement(semantic) {
            // ```python
            // def foo(x: annotation):
            //   ...
            // ```
            //
            // We trust the annotation and see if the type checker matches the annotation.
            Some(Stmt::FunctionDef(ast::StmtFunctionDef { parameters, .. })) => {
                let Some(parameter) = find_parameter(parameters, binding) else {
                    return false;
                };
                let Some(ref annotation) = parameter.parameter.annotation else {
                    return false;
                };
                T::match_annotation(annotation, semantic)
            }

            _ => false,
        },

        BindingKind::Annotation => match binding.statement(semantic) {
            // ```python
            // x: annotation
            // ```
            //
            // It's a typed declaration, type annotation is the only source of information.
            Some(Stmt::AnnAssign(ast::StmtAnnAssign { annotation, .. })) => {
                T::match_annotation(annotation, semantic)
            }
            _ => false,
        },

        _ => false,
    }
}

/// Type checker for builtin types.
trait BuiltinTypeChecker {
    /// Builtin type name.
    const BUILTIN_TYPE_NAME: &'static str;
    /// Type name as found in the `Typing` module.
    const TYPING_NAME: Option<&'static str>;
    /// [`PythonType`] associated with the intended type.
    const EXPR_TYPE: PythonType;

    /// Check annotation expression to match the intended type.
    fn match_annotation(annotation: &Expr, semantic: &SemanticModel) -> bool {
        let value = map_subscript(annotation);
        semantic.match_builtin_expr(value, Self::BUILTIN_TYPE_NAME)
            || Self::TYPING_NAME.is_some_and(|name| semantic.match_typing_expr(value, name))
    }

    /// Check initializer expression to match the intended type.
    fn match_initializer(initializer: &Expr, semantic: &SemanticModel) -> bool {
        Self::match_expr_type(initializer) || Self::match_builtin_constructor(initializer, semantic)
    }

    /// Check if the type can be inferred from the given expression.
    fn match_expr_type(initializer: &Expr) -> bool {
        let init_type: ResolvedPythonType = initializer.into();
        match init_type {
            ResolvedPythonType::Atom(atom) => atom == Self::EXPR_TYPE,
            _ => false,
        }
    }

    /// Check if the given expression corresponds to a constructor call of the builtin type.
    fn match_builtin_constructor(initializer: &Expr, semantic: &SemanticModel) -> bool {
        let Expr::Call(ast::ExprCall { func, .. }) = initializer else {
            return false;
        };
        semantic.match_builtin_expr(func, Self::BUILTIN_TYPE_NAME)
    }
}

impl<T: BuiltinTypeChecker> TypeChecker for T {
    fn match_annotation(annotation: &Expr, semantic: &SemanticModel) -> bool {
        <Self as BuiltinTypeChecker>::match_annotation(annotation, semantic)
    }

    fn match_initializer(initializer: &Expr, semantic: &SemanticModel) -> bool {
        <Self as BuiltinTypeChecker>::match_initializer(initializer, semantic)
    }
}

struct ListChecker;

impl BuiltinTypeChecker for ListChecker {
    const BUILTIN_TYPE_NAME: &'static str = "list";
    const TYPING_NAME: Option<&'static str> = Some("List");
    const EXPR_TYPE: PythonType = PythonType::List;
}

struct DictChecker;

impl BuiltinTypeChecker for DictChecker {
    const BUILTIN_TYPE_NAME: &'static str = "dict";
    const TYPING_NAME: Option<&'static str> = Some("Dict");
    const EXPR_TYPE: PythonType = PythonType::Dict;
}

struct SetChecker;

impl BuiltinTypeChecker for SetChecker {
    const BUILTIN_TYPE_NAME: &'static str = "set";
    const TYPING_NAME: Option<&'static str> = Some("Set");
    const EXPR_TYPE: PythonType = PythonType::Set;
}

struct TupleChecker;

impl BuiltinTypeChecker for TupleChecker {
    const BUILTIN_TYPE_NAME: &'static str = "tuple";
    const TYPING_NAME: Option<&'static str> = Some("Tuple");
    const EXPR_TYPE: PythonType = PythonType::Tuple;
}

struct IntChecker;

impl BuiltinTypeChecker for IntChecker {
    const BUILTIN_TYPE_NAME: &'static str = "int";
    const TYPING_NAME: Option<&'static str> = None;
    const EXPR_TYPE: PythonType = PythonType::Number(NumberLike::Integer);
}

pub struct IoBaseChecker;

impl TypeChecker for IoBaseChecker {
    fn match_annotation(annotation: &Expr, semantic: &SemanticModel) -> bool {
        semantic
            .resolve_qualified_name(annotation)
            .is_some_and(|qualified_name| {
                if semantic.match_typing_qualified_name(&qualified_name, "IO") {
                    return true;
                }
                if semantic.match_typing_qualified_name(&qualified_name, "BinaryIO") {
                    return true;
                }
                if semantic.match_typing_qualified_name(&qualified_name, "TextIO") {
                    return true;
                }
                matches!(
                    qualified_name.segments(),
                    [
                        "io",
                        "IOBase"
                            | "RawIOBase"
                            | "BufferedIOBase"
                            | "TextIOBase"
                            | "BytesIO"
                            | "StringIO"
                            | "BufferedReader"
                            | "BufferedWriter"
                            | "BufferedRandom"
                            | "BufferedRWPair"
                            | "TextIOWrapper"
                    ] | ["os", "Path" | "PathLike"]
                        | [
                            "pathlib",
                            "Path" | "PurePath" | "PurePosixPath" | "PureWindowsPath"
                        ]
                )
            })
    }

    fn match_initializer(initializer: &Expr, semantic: &SemanticModel) -> bool {
        let Expr::Call(ast::ExprCall { func, .. }) = initializer else {
            return false;
        };

        // Ex) `pathlib.Path("file.txt")`
        if let Expr::Attribute(ast::ExprAttribute { value, attr, .. }) = func.as_ref() {
            if attr.as_str() == "open" {
                if let Expr::Call(ast::ExprCall { func, .. }) = value.as_ref() {
                    return semantic
                        .resolve_qualified_name(func)
                        .is_some_and(|qualified_name| {
                            matches!(
                                qualified_name.segments(),
                                [
                                    "pathlib",
                                    "Path" | "PurePath" | "PurePosixPath" | "PureWindowsPath"
                                ]
                            )
                        });
                }
            }
        }

        // Ex) `open("file.txt")`
        semantic
            .resolve_qualified_name(func)
            .is_some_and(|qualified_name| {
                matches!(
                    qualified_name.segments(),
                    ["io", "open" | "open_code"] | ["os" | "" | "builtins", "open"]
                )
            })
    }
}

<<<<<<< HEAD
pub struct TypeVarLikeChecker;

impl TypeVarLikeChecker {
    /// Returns `true` if an [`Expr`] is a `TypeVar`, `TypeVarTuple`, or `ParamSpec` call.
    ///
    /// See also [`ruff_linter::rules::flake8_pyi::rules::simple_defaults::is_type_var_like_call`].
    fn is_type_var_like_call(expr: &Expr, semantic: &SemanticModel) -> bool {
        let Expr::Call(ast::ExprCall { func, .. }) = expr else {
            return false;
        };
        let Some(qualified_name) = semantic.resolve_qualified_name(func) else {
=======
pub struct PathlibPathChecker;

impl PathlibPathChecker {
    fn is_pathlib_path_constructor(semantic: &SemanticModel, expr: &Expr) -> bool {
        let Some(qualified_name) = semantic.resolve_qualified_name(expr) else {
>>>>>>> 6b9f3d7d
            return false;
        };

        matches!(
            qualified_name.segments(),
            [
<<<<<<< HEAD
                "typing" | "typing_extensions",
                "TypeVar" | "TypeVarTuple" | "ParamSpec"
            ]
        )
    }
}

impl TypeChecker for TypeVarLikeChecker {
    fn match_annotation(_annotation: &Expr, _semantic: &SemanticModel) -> bool {
        false
    }

    fn match_initializer(initializer: &Expr, semantic: &SemanticModel) -> bool {
        Self::is_type_var_like_call(initializer, semantic)
=======
                "pathlib",
                "Path"
                    | "PosixPath"
                    | "PurePath"
                    | "PurePosixPath"
                    | "PureWindowsPath"
                    | "WindowsPath"
            ]
        )
    }
}

impl TypeChecker for PathlibPathChecker {
    fn match_annotation(annotation: &Expr, semantic: &SemanticModel) -> bool {
        Self::is_pathlib_path_constructor(semantic, annotation)
    }

    fn match_initializer(initializer: &Expr, semantic: &SemanticModel) -> bool {
        let Expr::Call(ast::ExprCall { func, .. }) = initializer else {
            return false;
        };

        Self::is_pathlib_path_constructor(semantic, func)
>>>>>>> 6b9f3d7d
    }
}

/// Test whether the given binding can be considered a list.
///
/// For this, we check what value might be associated with it through it's initialization and
/// what annotation it has (we consider `list` and `typing.List`)
pub fn is_list(binding: &Binding, semantic: &SemanticModel) -> bool {
    check_type::<ListChecker>(binding, semantic)
}

/// Test whether the given binding can be considered a dictionary.
///
/// For this, we check what value might be associated with it through it's initialization,
/// what annotation it has (we consider `dict` and `typing.Dict`), and if it is a variadic keyword
/// argument parameter.
pub fn is_dict(binding: &Binding, semantic: &SemanticModel) -> bool {
    // ```python
    // def foo(**kwargs):
    //   ...
    // ```
    if matches!(binding.kind, BindingKind::Argument) {
        if let Some(Stmt::FunctionDef(ast::StmtFunctionDef { parameters, .. })) =
            binding.statement(semantic)
        {
            if let Some(kwarg_parameter) = parameters.kwarg.as_deref() {
                if kwarg_parameter.name.range() == binding.range() {
                    return true;
                }
            }
        }
    }

    check_type::<DictChecker>(binding, semantic)
}

/// Test whether the given binding can be considered an integer.
pub fn is_int(binding: &Binding, semantic: &SemanticModel) -> bool {
    check_type::<IntChecker>(binding, semantic)
}

/// Test whether the given binding can be considered a set.
///
/// For this, we check what value might be associated with it through it's initialization and
/// what annotation it has (we consider `set` and `typing.Set`).
pub fn is_set(binding: &Binding, semantic: &SemanticModel) -> bool {
    check_type::<SetChecker>(binding, semantic)
}

/// Test whether the given binding can be considered a tuple.
///
/// For this, we check what value might be associated with it through it's initialization, what
/// annotation it has (we consider `tuple` and `typing.Tuple`), and if it is a variadic positional
/// argument.
pub fn is_tuple(binding: &Binding, semantic: &SemanticModel) -> bool {
    // ```python
    // def foo(*args):
    //   ...
    // ```
    if matches!(binding.kind, BindingKind::Argument) {
        if let Some(Stmt::FunctionDef(ast::StmtFunctionDef { parameters, .. })) =
            binding.statement(semantic)
        {
            if let Some(arg_parameter) = parameters.vararg.as_deref() {
                if arg_parameter.name.range() == binding.range() {
                    return true;
                }
            }
        }
    }

    check_type::<TupleChecker>(binding, semantic)
}

/// Test whether the given binding can be considered a file-like object (i.e., a type that
/// implements `io.IOBase`).
pub fn is_io_base(binding: &Binding, semantic: &SemanticModel) -> bool {
    check_type::<IoBaseChecker>(binding, semantic)
}

/// Test whether the given expression can be considered a file-like object (i.e., a type that
/// implements `io.IOBase`).
pub fn is_io_base_expr(expr: &Expr, semantic: &SemanticModel) -> bool {
    IoBaseChecker::match_initializer(expr, semantic)
}

<<<<<<< HEAD
/// Test whether the given binding is for an old-style `TypeVar`, `TypeVarTuple` or a `ParamSpec`.
pub fn is_type_var_like(binding: &Binding, semantic: &SemanticModel) -> bool {
    check_type::<TypeVarLikeChecker>(binding, semantic)
=======
/// Test whether the given binding can be considered a `pathlib.PurePath`
/// or an instance of a subclass thereof.
pub fn is_pathlib_path(binding: &Binding, semantic: &SemanticModel) -> bool {
    check_type::<PathlibPathChecker>(binding, semantic)
>>>>>>> 6b9f3d7d
}

/// Find the [`ParameterWithDefault`] corresponding to the given [`Binding`].
#[inline]
fn find_parameter<'a>(
    parameters: &'a Parameters,
    binding: &Binding,
) -> Option<&'a ParameterWithDefault> {
    parameters
        .iter_non_variadic_params()
        .find(|arg| arg.parameter.name.range() == binding.range())
}

/// Return the [`QualifiedName`] of the value to which the given [`Expr`] is assigned, if any.
///
/// For example, given:
/// ```python
/// import asyncio
///
/// loop = asyncio.get_running_loop()
/// loop.create_task(...)
/// ```
///
/// This function will return `["asyncio", "get_running_loop"]` for the `loop` binding.
pub fn resolve_assignment<'a>(
    expr: &'a Expr,
    semantic: &'a SemanticModel<'a>,
) -> Option<QualifiedName<'a>> {
    let name = expr.as_name_expr()?;
    let binding_id = semantic.resolve_name(name)?;
    let statement = semantic.binding(binding_id).statement(semantic)?;
    match statement {
        Stmt::Assign(ast::StmtAssign { value, .. }) => {
            let ast::ExprCall { func, .. } = value.as_call_expr()?;
            semantic.resolve_qualified_name(func)
        }
        Stmt::AnnAssign(ast::StmtAnnAssign {
            value: Some(value), ..
        }) => {
            let ast::ExprCall { func, .. } = value.as_call_expr()?;
            semantic.resolve_qualified_name(func)
        }
        _ => None,
    }
}

/// Find the assigned [`Expr`] for a given symbol, if any.
///
/// For example given:
/// ```python
///  foo = 42
///  (bar, bla) = 1, "str"
/// ```
///
/// This function will return a `NumberLiteral` with value `Int(42)` when called with `foo` and a
/// `StringLiteral` with value `"str"` when called with `bla`.
pub fn find_assigned_value<'a>(symbol: &str, semantic: &'a SemanticModel<'a>) -> Option<&'a Expr> {
    let binding_id = semantic.lookup_symbol(symbol)?;
    let binding = semantic.binding(binding_id);
    find_binding_value(binding, semantic)
}

/// Find the assigned [`Expr`] for a given [`Binding`], if any.
///
/// For example given:
/// ```python
///  foo = 42
///  (bar, bla) = 1, "str"
/// ```
///
/// This function will return a `NumberLiteral` with value `Int(42)` when called with `foo` and a
/// `StringLiteral` with value `"str"` when called with `bla`.
#[allow(clippy::single_match)]
pub fn find_binding_value<'a>(binding: &Binding, semantic: &'a SemanticModel) -> Option<&'a Expr> {
    match binding.kind {
        // Ex) `x := 1`
        BindingKind::NamedExprAssignment => {
            let parent_id = binding.source?;
            let parent = semantic
                .expressions(parent_id)
                .find_map(|expr| expr.as_named_expr());
            if let Some(ast::ExprNamed { target, value, .. }) = parent {
                return match_value(binding, target, value);
            }
        }
        // Ex) `x = 1`
        BindingKind::Assignment => match binding.statement(semantic) {
            Some(Stmt::Assign(ast::StmtAssign { value, targets, .. })) => {
                return targets
                    .iter()
                    .find_map(|target| match_value(binding, target, value))
            }
            Some(Stmt::AnnAssign(ast::StmtAnnAssign {
                value: Some(value),
                target,
                ..
            })) => {
                return match_value(binding, target, value);
            }
            _ => {}
        },
        // Ex) `with open("file.txt") as f:`
        BindingKind::WithItemVar => match binding.statement(semantic) {
            Some(Stmt::With(ast::StmtWith { items, .. })) => {
                return items.iter().find_map(|item| {
                    let target = item.optional_vars.as_ref()?;
                    let value = &item.context_expr;
                    match_value(binding, target, value)
                });
            }
            _ => {}
        },
        _ => {}
    }
    None
}

/// Given a target and value, find the value that's assigned to the given symbol.
fn match_value<'a>(binding: &Binding, target: &Expr, value: &'a Expr) -> Option<&'a Expr> {
    match target {
        Expr::Name(name) if name.range() == binding.range() => Some(value),
        Expr::Tuple(ast::ExprTuple { elts, .. }) | Expr::List(ast::ExprList { elts, .. }) => {
            match value {
                Expr::Tuple(ast::ExprTuple {
                    elts: value_elts, ..
                })
                | Expr::List(ast::ExprList {
                    elts: value_elts, ..
                })
                | Expr::Set(ast::ExprSet {
                    elts: value_elts, ..
                }) => match_target(binding, elts, value_elts),
                _ => None,
            }
        }
        _ => None,
    }
}

/// Given a target and value, find the value that's assigned to the given symbol.
fn match_target<'a>(binding: &Binding, targets: &[Expr], values: &'a [Expr]) -> Option<&'a Expr> {
    for (target, value) in targets.iter().zip(values) {
        match target {
            Expr::Tuple(ast::ExprTuple {
                elts: target_elts, ..
            })
            | Expr::List(ast::ExprList {
                elts: target_elts, ..
            })
            | Expr::Set(ast::ExprSet {
                elts: target_elts, ..
            }) => {
                // Collection types can be mismatched like in: (a, b, [c, d]) = [1, 2, {3, 4}]
                match value {
                    Expr::Tuple(ast::ExprTuple {
                        elts: value_elts, ..
                    })
                    | Expr::List(ast::ExprList {
                        elts: value_elts, ..
                    })
                    | Expr::Set(ast::ExprSet {
                        elts: value_elts, ..
                    }) => {
                        if let Some(result) = match_target(binding, target_elts, value_elts) {
                            return Some(result);
                        }
                    }
                    _ => (),
                };
            }
            Expr::Name(name) => {
                if name.range() == binding.range() {
                    return Some(value);
                }
            }
            _ => (),
        }
    }
    None
}<|MERGE_RESOLUTION|>--- conflicted
+++ resolved
@@ -741,7 +741,43 @@
     }
 }
 
-<<<<<<< HEAD
+pub struct PathlibPathChecker;
+
+impl PathlibPathChecker {
+    fn is_pathlib_path_constructor(semantic: &SemanticModel, expr: &Expr) -> bool {
+        let Some(qualified_name) = semantic.resolve_qualified_name(expr) else {
+            return false;
+        };
+
+        matches!(
+            qualified_name.segments(),
+            [
+                "pathlib",
+                "Path"
+                    | "PosixPath"
+                    | "PurePath"
+                    | "PurePosixPath"
+                    | "PureWindowsPath"
+                    | "WindowsPath"
+            ]
+        )
+    }
+}
+
+impl TypeChecker for PathlibPathChecker {
+    fn match_annotation(annotation: &Expr, semantic: &SemanticModel) -> bool {
+        Self::is_pathlib_path_constructor(semantic, annotation)
+    }
+
+    fn match_initializer(initializer: &Expr, semantic: &SemanticModel) -> bool {
+        let Expr::Call(ast::ExprCall { func, .. }) = initializer else {
+            return false;
+        };
+
+        Self::is_pathlib_path_constructor(semantic, func)
+    }
+}
+
 pub struct TypeVarLikeChecker;
 
 impl TypeVarLikeChecker {
@@ -753,20 +789,12 @@
             return false;
         };
         let Some(qualified_name) = semantic.resolve_qualified_name(func) else {
-=======
-pub struct PathlibPathChecker;
-
-impl PathlibPathChecker {
-    fn is_pathlib_path_constructor(semantic: &SemanticModel, expr: &Expr) -> bool {
-        let Some(qualified_name) = semantic.resolve_qualified_name(expr) else {
->>>>>>> 6b9f3d7d
             return false;
         };
 
         matches!(
             qualified_name.segments(),
             [
-<<<<<<< HEAD
                 "typing" | "typing_extensions",
                 "TypeVar" | "TypeVarTuple" | "ParamSpec"
             ]
@@ -781,31 +809,6 @@
 
     fn match_initializer(initializer: &Expr, semantic: &SemanticModel) -> bool {
         Self::is_type_var_like_call(initializer, semantic)
-=======
-                "pathlib",
-                "Path"
-                    | "PosixPath"
-                    | "PurePath"
-                    | "PurePosixPath"
-                    | "PureWindowsPath"
-                    | "WindowsPath"
-            ]
-        )
-    }
-}
-
-impl TypeChecker for PathlibPathChecker {
-    fn match_annotation(annotation: &Expr, semantic: &SemanticModel) -> bool {
-        Self::is_pathlib_path_constructor(semantic, annotation)
-    }
-
-    fn match_initializer(initializer: &Expr, semantic: &SemanticModel) -> bool {
-        let Expr::Call(ast::ExprCall { func, .. }) = initializer else {
-            return false;
-        };
-
-        Self::is_pathlib_path_constructor(semantic, func)
->>>>>>> 6b9f3d7d
     }
 }
 
@@ -892,16 +895,15 @@
     IoBaseChecker::match_initializer(expr, semantic)
 }
 
-<<<<<<< HEAD
-/// Test whether the given binding is for an old-style `TypeVar`, `TypeVarTuple` or a `ParamSpec`.
-pub fn is_type_var_like(binding: &Binding, semantic: &SemanticModel) -> bool {
-    check_type::<TypeVarLikeChecker>(binding, semantic)
-=======
 /// Test whether the given binding can be considered a `pathlib.PurePath`
 /// or an instance of a subclass thereof.
 pub fn is_pathlib_path(binding: &Binding, semantic: &SemanticModel) -> bool {
     check_type::<PathlibPathChecker>(binding, semantic)
->>>>>>> 6b9f3d7d
+}
+
+/// Test whether the given binding is for an old-style `TypeVar`, `TypeVarTuple` or a `ParamSpec`.
+pub fn is_type_var_like(binding: &Binding, semantic: &SemanticModel) -> bool {
+    check_type::<TypeVarLikeChecker>(binding, semantic)
 }
 
 /// Find the [`ParameterWithDefault`] corresponding to the given [`Binding`].
