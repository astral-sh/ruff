--- conflicted
+++ resolved
@@ -26,35 +26,6 @@
     }
 }
 
-<<<<<<< HEAD
-#[derive(Debug, Copy, Clone, PartialEq, Eq)]
-pub enum TripleQuoted {
-    Yes,
-    No,
-}
-
-impl TripleQuoted {
-    #[must_use]
-    pub const fn is_yes(&self) -> bool {
-        matches!(self, Self::Yes)
-    }
-}
-
-impl<F> From<F> for TripleQuoted
-where
-    F: StringFlags,
-{
-    fn from(value: F) -> Self {
-        if value.is_triple_quoted() {
-            Self::Yes
-        } else {
-            Self::No
-        }
-    }
-}
-
-=======
->>>>>>> 6183c74d
 /// Returns the outer quotes to use and the number of quotes that need to be
 /// escaped.
 pub(crate) const fn choose_quote(
