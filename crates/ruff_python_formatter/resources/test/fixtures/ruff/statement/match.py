# leading match comment
match foo:  # dangling match comment
    case "bar":
        pass


# leading match comment
match (  # leading expr comment
    # another leading expr comment
    foo  # trailing expr comment
    # another trailing expr comment
):  # dangling match comment
    case "bar":
        pass


# leading match comment
match (  # hello
    foo  # trailing expr comment
    ,  # another
):  # dangling match comment
    case "bar":
        pass


match [  # comment
    first,
    second,
    third
]:  # another comment
    case ["a", "b", "c"]:
        pass

match (  # comment
    "a b c"
).split():  # another comment
    case ["a", "b", "c"]:
        pass


match (  # comment
    # let's go
    yield foo
):  # another comment
    case ["a", "b", "c"]:
        pass


match aaaaaaaaahhhhhhhhhhhhhhhhhhhhhhhhhhhhhhhhhhhhhhhhhhhhhhhhhhhhhhhhhhhhhhhhhhhhhhhhhhhhhhh:  # comment
    case "sshhhhhhhh":
        pass


def foo():
    match inside_func:  # comment
        case "bar":
            pass


match newlines:

    # case 1 leading comment


    case "top level case comment with newlines":  # case dangling comment
        # pass leading comment
        pass
        # pass trailing comment


    # case 2 leading comment



    case "case comment with newlines" if foo == 2:  # second
        pass

    case "one", "newline" if (foo := 1):  # third
        pass


    case "two newlines":
        pass



    case "three newlines":
        pass
    case _:
        pass


match long_lines:
    case "this is a long line for if condition" if aaaaaaaaahhhhhhhh == 1 and bbbbbbaaaaaaaaaaa == 2:  # comment
        pass

    case "this is a long line for if condition with parentheses" if (aaaaaaaaahhhhhhhh == 1 and bbbbbbaaaaaaaaaaa == 2):  # comment
        pass

    case "named expressions aren't special" if foo := 1:
        pass

    case "named expressions aren't that special" if (foo := 1):
        pass

    case "but with already broken long lines" if (
        aaaaaaahhhhhhhhhhh == 1 and
        bbbbbbbbaaaaaahhhh == 2
    ):  # another comment
        pass


match pattern_comments:
    case (
    only_trailing  # trailing 1
    # trailing 2
# trailing 3
    ):
        pass


match pattern_comments:
    case (  # leading
    only_leading
    ):
        pass


match pattern_comments:
    case (
    # leading
    leading_and_trailing  # trailing 1
    # trailing 2
# trailing 3
    ):
        pass


match pattern_comments:
    case (
    no_comments
    ):
        pass


match pattern_comments:
    case (
        # 1
        pattern  # 2
        # 3
        as  # 4
        # 5
        name  # 6
        # 7
    ):
        pass


match pattern_comments:
    case (
        pattern
        # 1
		as # 2
        # 3
		name #4
        # 5
    ):
        pass


match pattern_comments:
    case (
        pattern
        # 1
		as
        # 2
		name
        # 3
    ):
        pass


match subject:
    case (
        pattern # 1
        as # 2
        name # 3
    ):
        pass


match x:
    case (a as b) as c:
        pass


match pattern_singleton:
    case (
        # leading 1
        # leading 2
        None  # trailing
        # trailing own 1
        # trailing own 2
    ):
        pass
    case (
        True  # trailing
    ):
        ...
    case False:
        ...


match foo:
    case "a", "b":
        pass
    case "a", "b",:
        pass
    case ("a", "b"):
        pass
    case ["a", "b"]:
        pass
    case (["a", "b"]):
        pass


match foo:
    case [  # leading
# leading
    # leading
        # leading
        "a",  # trailing
# trailing
    # trailing
        # trailing
        "b",
    ]:
        pass

match foo:
    case 1:
        y = 0
    case (1):
        y = 1
    case (("a")):
        y = 1
    case (  # comment
        1
    ):
        y = 1
    case (
        # comment
        1
    ):
        y = 1
    case (
        1  # comment
    ):
        y = 1
    case (
        1
        # comment
    ):
        y = 1


<<<<<<< HEAD
match pattern_match_class:
    case Foo(
            # own line
            ):
        ...

    case Point2D(0, 0):
        ...

    case Point3D(x=0, y=0, z=000000000000000000000000000000000000000000000000000000000000000000000000000000000):
        ...

    case Bar(0, a=None, b="hello"):
        ...

    case FooBar(# leading
# leading
    # leading
        # leading
            0 # trailing
# trailing
    # trailing
        # trailing
            ):
        ...
=======
match foo:
    case [1, 2, *rest]:
        pass
    case [1, 2, *_]:
        pass
    case [*rest, 1, 2]:
        pass
    case [*_, 1, 2]:
        pass
    case [
        1,
        2,
        *rest,
    ]:
        pass
    case [1, 2, * # comment
        rest]:
        pass
    case [1, 2, * # comment
        _]:
        pass
    case [* # comment
        rest, 1, 2]:
        pass
    case [* # comment
        _, 1, 2]:
        pass
    case [* # end of line
        # own line
        _, 1, 2]:
        pass
    case [* # end of line
        # own line
        _, 1, 2]:
        pass


match foo:
    case (1):
        pass
    case ((1)):
        pass
    case [(1), 2]:
        pass
    case [(  # comment
        1
      ), 2]:
        pass
    case [  # outer
        (  # inner
        1
      ), 2]:
        pass
    case [
		( # outer
			[ # inner
				1,
			]
		)
	]:
        pass
    case [ # outer
		( # inner outer
			[ # inner
				1,
			]
		)
	]:
        pass
    case [ # outer
        # own line
		( # inner outer
			[ # inner
				1,
			]
		)
	]:
        pass
    case [(*rest), (a as b)]:
        pass


match foo:
    case {"a": 1, "b": 2}:
        pass

    case {
        # own line
        "a": 1,  # end-of-line
        # own line
        "b": 2,
    }:
        pass

    case {  # open
        1  # key
        :  # colon
            value  # value
    }:
        pass

    case {**d}:
        pass

    case {
        **  # middle with single item
        b
    }:
        pass

    case {
        # before
        **  # between
        b,
    }:
        pass

    case {
        1: x,
        # foo
        ** # bop
        # before
        b, # boo
        # baz
    }:
        pass

    case {
        1: x
        # foo
        ,
        **
        b,
    }:
        pass
>>>>>>> 100904ad
<|MERGE_RESOLUTION|>--- conflicted
+++ resolved
@@ -264,14 +264,174 @@
         y = 1
 
 
-<<<<<<< HEAD
+
+match foo:
+    case [1, 2, *rest]:
+        pass
+    case [1, 2, *_]:
+        pass
+    case [*rest, 1, 2]:
+        pass
+    case [*_, 1, 2]:
+        pass
+    case [
+        1,
+        2,
+        *rest,
+    ]:
+        pass
+    case [1, 2, * # comment
+        rest]:
+        pass
+    case [1, 2, * # comment
+        _]:
+        pass
+    case [* # comment
+        rest, 1, 2]:
+        pass
+    case [* # comment
+        _, 1, 2]:
+        pass
+    case [* # end of line
+        # own line
+        _, 1, 2]:
+        pass
+    case [* # end of line
+        # own line
+        _, 1, 2]:
+        pass
+
+
+match foo:
+    case (1):
+        pass
+    case ((1)):
+        pass
+    case [(1), 2]:
+        pass
+    case [(  # comment
+        1
+      ), 2]:
+        pass
+    case [  # outer
+        (  # inner
+        1
+      ), 2]:
+        pass
+    case [
+		( # outer
+			[ # inner
+				1,
+			]
+		)
+	]:
+        pass
+    case [ # outer
+		( # inner outer
+			[ # inner
+				1,
+			]
+		)
+	]:
+        pass
+    case [ # outer
+        # own line
+		( # inner outer
+			[ # inner
+				1,
+			]
+		)
+	]:
+        pass
+    case [(*rest), (a as b)]:
+        pass
+
+
+match foo:
+    case {"a": 1, "b": 2}:
+        pass
+
+    case {
+        # own line
+        "a": 1,  # end-of-line
+        # own line
+        "b": 2,
+    }:
+        pass
+
+    case {  # open
+        1  # key
+        :  # colon
+            value  # value
+    }:
+        pass
+
+    case {**d}:
+        pass
+
+    case {
+        **  # middle with single item
+        b
+    }:
+        pass
+
+    case {
+        # before
+        **  # between
+        b,
+    }:
+        pass
+
+    case {
+        1: x,
+        # foo
+        ** # bop
+        # before
+        b, # boo
+        # baz
+    }:
+        pass
+
+    case {
+        1: x
+        # foo
+        ,
+        **
+        b,
+    }:
+        pass
+
+
 match pattern_match_class:
-    case Foo(
+    case Point2D(
             # own line
             ):
         ...
 
+    case (
+        Point2D
+        # own line
+        ()
+    ):
+        ...
+
+    case Point2D(  # end of line line
+            ):
+        ...
+
+    case Point2D(  # end of line
+        0, 0
+    ):
+        ...
+
     case Point2D(0, 0):
+        ...
+
+    case Point2D(
+        (  # end of line
+        # own line
+        0
+        ), 0):
         ...
 
     case Point3D(x=0, y=0, z=000000000000000000000000000000000000000000000000000000000000000000000000000000000):
@@ -289,141 +449,4 @@
     # trailing
         # trailing
             ):
-        ...
-=======
-match foo:
-    case [1, 2, *rest]:
-        pass
-    case [1, 2, *_]:
-        pass
-    case [*rest, 1, 2]:
-        pass
-    case [*_, 1, 2]:
-        pass
-    case [
-        1,
-        2,
-        *rest,
-    ]:
-        pass
-    case [1, 2, * # comment
-        rest]:
-        pass
-    case [1, 2, * # comment
-        _]:
-        pass
-    case [* # comment
-        rest, 1, 2]:
-        pass
-    case [* # comment
-        _, 1, 2]:
-        pass
-    case [* # end of line
-        # own line
-        _, 1, 2]:
-        pass
-    case [* # end of line
-        # own line
-        _, 1, 2]:
-        pass
-
-
-match foo:
-    case (1):
-        pass
-    case ((1)):
-        pass
-    case [(1), 2]:
-        pass
-    case [(  # comment
-        1
-      ), 2]:
-        pass
-    case [  # outer
-        (  # inner
-        1
-      ), 2]:
-        pass
-    case [
-		( # outer
-			[ # inner
-				1,
-			]
-		)
-	]:
-        pass
-    case [ # outer
-		( # inner outer
-			[ # inner
-				1,
-			]
-		)
-	]:
-        pass
-    case [ # outer
-        # own line
-		( # inner outer
-			[ # inner
-				1,
-			]
-		)
-	]:
-        pass
-    case [(*rest), (a as b)]:
-        pass
-
-
-match foo:
-    case {"a": 1, "b": 2}:
-        pass
-
-    case {
-        # own line
-        "a": 1,  # end-of-line
-        # own line
-        "b": 2,
-    }:
-        pass
-
-    case {  # open
-        1  # key
-        :  # colon
-            value  # value
-    }:
-        pass
-
-    case {**d}:
-        pass
-
-    case {
-        **  # middle with single item
-        b
-    }:
-        pass
-
-    case {
-        # before
-        **  # between
-        b,
-    }:
-        pass
-
-    case {
-        1: x,
-        # foo
-        ** # bop
-        # before
-        b, # boo
-        # baz
-    }:
-        pass
-
-    case {
-        1: x
-        # foo
-        ,
-        **
-        b,
-    }:
-        pass
->>>>>>> 100904ad
+        ...