--- conflicted
+++ resolved
@@ -142,7 +142,23 @@
     ):
         pass
 
-<<<<<<< HEAD
+match pattern_singleton:
+    case (
+        # leading 1
+        # leading 2
+        None  # trailing
+        # trailing own 1
+        # trailing own 2
+    ):
+        pass
+    case (
+        True  # trailing
+    ):
+        ...
+    case False:
+        ...
+
+
 match foo:
     case "a", "b":
         pass
@@ -166,22 +182,4 @@
         # trailing
         "b",
     ]:
-        pass
-=======
-
-match pattern_singleton:
-    case (
-        # leading 1
-        # leading 2
-        None  # trailing
-        # trailing own 1
-        # trailing own 2
-    ):
-        pass
-    case (
-        True  # trailing
-    ):
-        ...
-    case False:
-        ...
->>>>>>> 0f9ccfca
+        pass