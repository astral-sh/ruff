--- conflicted
+++ resolved
@@ -49,27 +49,8 @@
 +    **101234234242352525425252352352525234890264906820496920680926538059059209922523523525
  )  #
  
-<<<<<<< HEAD
  assert sort_by_dependency(
-@@ -25,30 +25,32 @@
-=======
--assert sort_by_dependency(
--    {
--        "1": {"2", "3"},
--        "2": {"2a", "2b"},
--        "3": {"3a", "3b"},
--        "2a": set(),
--        "2b": set(),
--        "3a": set(),
--        "3b": set(),
--    }
--) == ["2a", "2b", "2", "3a", "3b", "3", "1"]
-+NOT_YET_IMPLEMENTED_StmtAssert
- 
- importA
- 0
-@@ -25,9 +15,7 @@
->>>>>>> 0c8ec80d
+@@ -25,9 +25,7 @@
  class A:
      def foo(self):
          for _ in range(10):
@@ -80,10 +61,6 @@
  
  
  def test(self, othr):
-@@ -52,7 +40,4 @@
-     )
- 
- 
 ```
 
 ## Ruff Output
