--- conflicted
+++ resolved
@@ -327,52 +327,29 @@
  
  comment_string = "Long lines with inline comments should have their comments appended to the reformatted string's enclosing right parentheses."  # This comment gets thrown to the top.
  
-<<<<<<< HEAD
-@@ -212,29 +210,25 @@
- )
- 
- func_with_bad_comma(
--    (
--        "This is a really long string argument to a function that has a trailing comma"
--        " which should NOT be there."
--    ),
-+    "This is a really long string argument to a function that has a trailing comma"
-+    " which should NOT be there."
- )
- 
-=======
-@@ -165,25 +165,13 @@
+@@ -165,14 +165,14 @@
  
  triple_quote_string = """This is a really really really long triple quote string assignment and it should not be touched."""
  
 -assert (
 -    some_type_of_boolean_expression
 -), "Followed by a really really really long string that is used to provide context to the AssertionError exception."
-+NOT_YET_IMPLEMENTED_StmtAssert
++assert some_type_of_boolean_expression, (
++    "Followed by a really really really long string that is used to provide context to the AssertionError exception."
++)
  
 -assert (
 -    some_type_of_boolean_expression
 -), "Followed by a really really really long string that is used to provide context to the AssertionError exception, which uses dynamic string {}.".format(
 -    "formatting"
--)
-+NOT_YET_IMPLEMENTED_StmtAssert
- 
--assert some_type_of_boolean_expression, (
--    "Followed by a really really really long string that is used to provide context to the AssertionError exception, which uses dynamic string %s."
--    % "formatting"
--)
-+NOT_YET_IMPLEMENTED_StmtAssert
- 
--assert some_type_of_boolean_expression, (
--    "Followed by a really really really long string that is used to provide context to the AssertionError exception, which uses dynamic %s %s."
--    % ("string", "formatting")
--)
-+NOT_YET_IMPLEMENTED_StmtAssert
- 
- some_function_call(
-     "With a reallly generic name and with a really really long string that is, at some point down the line, "
-@@ -221,8 +209,8 @@
->>>>>>> c87faca8
++assert some_type_of_boolean_expression, (
++    "Followed by a really really really long string that is used to provide context to the AssertionError exception, which uses dynamic string {}.".format(
++        "formatting"
++    )
+ )
+ 
+ assert some_type_of_boolean_expression, (
+@@ -221,8 +221,8 @@
  func_with_bad_comma(
      (
          "This is a really long string argument to a function that has a trailing comma"
@@ -383,30 +360,7 @@
  )
  
  func_with_bad_parens_that_wont_fit_in_one_line(
-<<<<<<< HEAD
--    x, y, ("short string that should have parens stripped"), z
-+    x, y, "short string that should have parens stripped", z
- )
- 
- func_with_bad_parens(
--    ("short string that should have parens stripped"),
-+    "short string that should have parens stripped",
-     x,
-     y,
-     z,
-@@ -243,7 +237,7 @@
- func_with_bad_parens(
-     x,
-     y,
--    ("short string that should have parens stripped"),
-+    "short string that should have parens stripped",
-     z,
- )
- 
-@@ -271,10 +265,10 @@
-=======
-@@ -271,10 +259,10 @@
->>>>>>> c87faca8
+@@ -271,10 +271,10 @@
  
  
  def foo():
@@ -591,14 +545,14 @@
 
 triple_quote_string = """This is a really really really long triple quote string assignment and it should not be touched."""
 
-assert (
-    some_type_of_boolean_expression
-), "Followed by a really really really long string that is used to provide context to the AssertionError exception."
-
-assert (
-    some_type_of_boolean_expression
-), "Followed by a really really really long string that is used to provide context to the AssertionError exception, which uses dynamic string {}.".format(
-    "formatting"
+assert some_type_of_boolean_expression, (
+    "Followed by a really really really long string that is used to provide context to the AssertionError exception."
+)
+
+assert some_type_of_boolean_expression, (
+    "Followed by a really really really long string that is used to provide context to the AssertionError exception, which uses dynamic string {}.".format(
+        "formatting"
+    )
 )
 
 assert some_type_of_boolean_expression, (
