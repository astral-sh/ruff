---
source: crates/ruff_python_formatter/tests/fixtures.rs
input_file: crates/ruff_python_formatter/resources/test/fixtures/black/miscellaneous/long_strings_flag_disabled.py
---
## Input

```py
x = "This is a really long string that can't possibly be expected to fit all together on one line. In fact it may even take up three or more lines... like four or five... but probably just three."

x += "This is a really long string that can't possibly be expected to fit all together on one line. In fact it may even take up three or more lines... like four or five... but probably just three."

y = "Short string"

print(
    "This is a really long string inside of a print statement with extra arguments attached at the end of it.",
    x,
    y,
    z,
)

print(
    "This is a really long string inside of a print statement with no extra arguments attached at the end of it."
)

D1 = {
    "The First": "This is a really long string that can't possibly be expected to fit all together on one line. Also it is inside a dictionary, so formatting is more difficult.",
    "The Second": "This is another really really (not really) long string that also can't be expected to fit on one line and is, like the other string, inside a dictionary.",
}

D2 = {
    1.0: "This is a really long string that can't possibly be expected to fit all together on one line. Also it is inside a dictionary, so formatting is more difficult.",
    2.0: "This is another really really (not really) long string that also can't be expected to fit on one line and is, like the other string, inside a dictionary.",
}

D3 = {
    x: "This is a really long string that can't possibly be expected to fit all together on one line. Also it is inside a dictionary, so formatting is more difficult.",
    y: "This is another really really (not really) long string that also can't be expected to fit on one line and is, like the other string, inside a dictionary.",
}

D4 = {
    "A long and ridiculous {}".format(
        string_key
    ): "This is a really really really long string that has to go i,side of a dictionary. It is soooo bad.",
    some_func(
        "calling", "some", "stuff"
    ): "This is a really really really long string that has to go inside of a dictionary. It is {soooo} bad (#{x}).".format(
        sooo="soooo", x=2
    ),
    "A %s %s"
    % (
        "formatted",
        "string",
    ): "This is a really really really long string that has to go inside of a dictionary. It is %s bad (#%d)."
    % ("soooo", 2),
}

func_with_keywords(
    my_arg,
    my_kwarg="Long keyword strings also need to be wrapped, but they will probably need to be handled a little bit differently.",
)

bad_split1 = (
    "But what should happen when code has already been formatted but in the wrong way? Like"
    " with a space at the end instead of the beginning. Or what about when it is split too soon?"
)

bad_split2 = (
    "But what should happen when code has already "
    "been formatted but in the wrong way? Like "
    "with a space at the end instead of the "
    "beginning. Or what about when it is split too "
    "soon? In the case of a split that is too "
    "short, black will try to honer the custom "
    "split."
)

bad_split3 = (
    "What if we have inline comments on "  # First Comment
    "each line of a bad split? In that "  # Second Comment
    "case, we should just leave it alone."  # Third Comment
)

bad_split_func1(
    "But what should happen when code has already "
    "been formatted but in the wrong way? Like "
    "with a space at the end instead of the "
    "beginning. Or what about when it is split too "
    "soon? In the case of a split that is too "
    "short, black will try to honer the custom "
    "split.",
    xxx,
    yyy,
    zzz,
)

bad_split_func2(
    xxx,
    yyy,
    zzz,
    long_string_kwarg="But what should happen when code has already been formatted but in the wrong way? Like "
    "with a space at the end instead of the beginning. Or what about when it is split too "
    "soon?",
)

bad_split_func3(
    (
        "But what should happen when code has already "
        r"been formatted but in the wrong way? Like "
        "with a space at the end instead of the "
        r"beginning. Or what about when it is split too "
        r"soon? In the case of a split that is too "
        "short, black will try to honer the custom "
        "split."
    ),
    xxx,
    yyy,
    zzz,
)

raw_string = r"This is a long raw string. When re-formatting this string, black needs to make sure it prepends the 'r' onto the new string."

fmt_string1 = "We also need to be sure to preserve any and all {} which may or may not be attached to the string in question.".format(
    "method calls"
)

fmt_string2 = "But what about when the string is {} but {}".format(
    "short",
    "the method call is really really really really really really really really long?",
)

old_fmt_string1 = (
    "While we are on the topic of %s, we should also note that old-style formatting must also be preserved, since some %s still uses it."
    % ("formatting", "code")
)

old_fmt_string2 = "This is a %s %s %s %s" % (
    "really really really really really",
    "old",
    "way to format strings!",
    "Use f-strings instead!",
)

old_fmt_string3 = (
    "Whereas only the strings after the percent sign were long in the last example, this example uses a long initial string as well. This is another %s %s %s %s"
    % (
        "really really really really really",
        "old",
        "way to format strings!",
        "Use f-strings instead!",
    )
)

fstring = f"f-strings definitely make things more {difficult} than they need to be for {{black}}. But boy they sure are handy. The problem is that some lines will need to have the 'f' whereas others do not. This {line}, for example, needs one."

fstring_with_no_fexprs = f"Some regular string that needs to get split certainly but is NOT an fstring by any means whatsoever."

comment_string = "Long lines with inline comments should have their comments appended to the reformatted string's enclosing right parentheses."  # This comment gets thrown to the top.

arg_comment_string = print(
    "Long lines with inline comments which are apart of (and not the only member of) an argument list should have their comments appended to the reformatted string's enclosing left parentheses.",  # This comment stays on the bottom.
    "Arg #2",
    "Arg #3",
    "Arg #4",
    "Arg #5",
)

pragma_comment_string1 = "Lines which end with an inline pragma comment of the form `# <pragma>: <...>` should be left alone."  # noqa: E501

pragma_comment_string2 = "Lines which end with an inline pragma comment of the form `# <pragma>: <...>` should be left alone."  # noqa

"""This is a really really really long triple quote string and it should not be touched."""

triple_quote_string = """This is a really really really long triple quote string assignment and it should not be touched."""

assert (
    some_type_of_boolean_expression
), "Followed by a really really really long string that is used to provide context to the AssertionError exception."

assert (
    some_type_of_boolean_expression
), "Followed by a really really really long string that is used to provide context to the AssertionError exception, which uses dynamic string {}.".format(
    "formatting"
)

assert some_type_of_boolean_expression, (
    "Followed by a really really really long string that is used to provide context to the AssertionError exception, which uses dynamic string %s."
    % "formatting"
)

assert some_type_of_boolean_expression, (
    "Followed by a really really really long string that is used to provide context to the AssertionError exception, which uses dynamic %s %s."
    % ("string", "formatting")
)

some_function_call(
    "With a reallly generic name and with a really really long string that is, at some point down the line, "
    + added
    + " to a variable and then added to another string."
)

some_function_call(
    "With a reallly generic name and with a really really long string that is, at some point down the line, "
    + added
    + " to a variable and then added to another string. But then what happens when the final string is also supppppperrrrr long?! Well then that second (realllllllly long) string should be split too.",
    "and a second argument",
    and_a_third,
)

return "A really really really really really really really really really really really really really long {} {}".format(
    "return", "value"
)

func_with_bad_comma(
    "This is a really long string argument to a function that has a trailing comma which should NOT be there.",
)

func_with_bad_comma(
    "This is a really long string argument to a function that has a trailing comma which should NOT be there.",  # comment after comma
)

func_with_bad_comma(
    (
        "This is a really long string argument to a function that has a trailing comma"
        " which should NOT be there."
    ),
)

func_with_bad_comma(
    (
        "This is a really long string argument to a function that has a trailing comma"
        " which should NOT be there."
    ),  # comment after comma
)

func_with_bad_parens_that_wont_fit_in_one_line(
    ("short string that should have parens stripped"), x, y, z
)

func_with_bad_parens_that_wont_fit_in_one_line(
    x, y, ("short string that should have parens stripped"), z
)

func_with_bad_parens(
    ("short string that should have parens stripped"),
    x,
    y,
    z,
)

func_with_bad_parens(
    x,
    y,
    ("short string that should have parens stripped"),
    z,
)

annotated_variable: Final = (
    "This is a large "
    + STRING
    + " that has been "
    + CONCATENATED
    + "using the '+' operator."
)
annotated_variable: Final = "This is a large string that has a type annotation attached to it. A type annotation should NOT stop a long string from being wrapped."
annotated_variable: Literal[
    "fakse_literal"
] = "This is a large string that has a type annotation attached to it. A type annotation should NOT stop a long string from being wrapped."

backslashes = "This is a really long string with \"embedded\" double quotes and 'single' quotes that also handles checking for an even number of backslashes \\"
backslashes = "This is a really long string with \"embedded\" double quotes and 'single' quotes that also handles checking for an even number of backslashes \\\\"
backslashes = "This is a really 'long' string with \"embedded double quotes\" and 'single' quotes that also handles checking for an odd number of backslashes \\\", like this...\\\\\\"

short_string = "Hi" " there."

func_call(short_string=("Hi" " there."))

raw_strings = r"Don't" " get" r" merged" " unless they are all raw."


def foo():
    yield "This is a really long string that can't possibly be expected to fit all together on one line. In fact it may even take up three or more lines... like four or five... but probably just three."


x = f"This is a {{really}} long string that needs to be split without a doubt (i.e. most definitely). In short, this {string} that can't possibly be {{expected}} to fit all together on one line. In {fact} it may even take up three or more lines... like four or five... but probably just four."

long_unmergable_string_with_pragma = (
    "This is a really long string that can't be merged because it has a likely pragma at the end"  # type: ignore
    " of it."
)

long_unmergable_string_with_pragma = (
    "This is a really long string that can't be merged because it has a likely pragma at the end"  # noqa
    " of it."
)

long_unmergable_string_with_pragma = (
    "This is a really long string that can't be merged because it has a likely pragma at the end"  # pylint: disable=some-pylint-check
    " of it."
)
```

## Black Differences

```diff
--- Black
+++ Ruff
@@ -70,8 +70,8 @@
 bad_split3 = (
     "What if we have inline comments on "  # First Comment
     "each line of a bad split? In that "  # Second Comment
-    "case, we should just leave it alone."  # Third Comment
-)
+    "case, we should just leave it alone."
+)  # Third Comment
 
 bad_split_func1(
     "But what should happen when code has already "
@@ -96,15 +96,13 @@
 )
 
 bad_split_func3(
-    (
-        "But what should happen when code has already "
-        r"been formatted but in the wrong way? Like "
-        "with a space at the end instead of the "
-        r"beginning. Or what about when it is split too "
-        r"soon? In the case of a split that is too "
-        "short, black will try to honer the custom "
-        "split."
-    ),
+    "But what should happen when code has already "
+    r"been formatted but in the wrong way? Like "
+    "with a space at the end instead of the "
+    r"beginning. Or what about when it is split too "
+    r"soon? In the case of a split that is too "
+    "short, black will try to honer the custom "
+    "split.",
     xxx,
     yyy,
     zzz,
@@ -143,9 +141,9 @@
     )
 )
 
-fstring = f"f-strings definitely make things more {difficult} than they need to be for {{black}}. But boy they sure are handy. The problem is that some lines will need to have the 'f' whereas others do not. This {line}, for example, needs one."
+fstring = NOT_YET_IMPLEMENTED_ExprJoinedStr
 
-fstring_with_no_fexprs = f"Some regular string that needs to get split certainly but is NOT an fstring by any means whatsoever."
+fstring_with_no_fexprs = NOT_YET_IMPLEMENTED_ExprJoinedStr
 
 comment_string = "Long lines with inline comments should have their comments appended to the reformatted string's enclosing right parentheses."  # This comment gets thrown to the top.
 
@@ -212,29 +210,25 @@
 )
 
 func_with_bad_comma(
-    (
-        "This is a really long string argument to a function that has a trailing comma"
-        " which should NOT be there."
-    ),
+    "This is a really long string argument to a function that has a trailing comma"
+    " which should NOT be there."
 )
 
 func_with_bad_comma(
-    (
-        "This is a really long string argument to a function that has a trailing comma"
-        " which should NOT be there."
-    ),  # comment after comma
+    "This is a really long string argument to a function that has a trailing comma"
+    " which should NOT be there."  # comment after comma
 )
 
 func_with_bad_parens_that_wont_fit_in_one_line(
-    ("short string that should have parens stripped"), x, y, z
+    "short string that should have parens stripped", x, y, z
 )
 
 func_with_bad_parens_that_wont_fit_in_one_line(
-    x, y, ("short string that should have parens stripped"), z
+    x, y, "short string that should have parens stripped", z
 )
 
 func_with_bad_parens(
-    ("short string that should have parens stripped"),
+    "short string that should have parens stripped",
     x,
     y,
     z,
<<<<<<< HEAD
@@ -243,21 +237,13 @@
=======
@@ -243,7 +225,7 @@
>>>>>>> f8173daf
 func_with_bad_parens(
     x,
     y,
-    ("short string that should have parens stripped"),
+    "short string that should have parens stripped",
     z,
 )
 
<<<<<<< HEAD
-annotated_variable: Final = (
-    "This is a large "
-    + STRING
-    + " that has been "
-    + CONCATENATED
-    + "using the '+' operator."
-)
-annotated_variable: Final = "This is a large string that has a type annotation attached to it. A type annotation should NOT stop a long string from being wrapped."
-annotated_variable: Literal[
-    "fakse_literal"
-] = "This is a large string that has a type annotation attached to it. A type annotation should NOT stop a long string from being wrapped."
+NOT_YET_IMPLEMENTED_StmtAnnAssign
+NOT_YET_IMPLEMENTED_StmtAnnAssign
+NOT_YET_IMPLEMENTED_StmtAnnAssign
 
 backslashes = "This is a really long string with \"embedded\" double quotes and 'single' quotes that also handles checking for an even number of backslashes \\"
 backslashes = "This is a really long string with \"embedded\" double quotes and 'single' quotes that also handles checking for an even number of backslashes \\\\"
@@ -271,10 +257,10 @@
=======
@@ -271,10 +253,10 @@
>>>>>>> f8173daf
 
 
 def foo():
-    yield "This is a really long string that can't possibly be expected to fit all together on one line. In fact it may even take up three or more lines... like four or five... but probably just three."
+    NOT_YET_IMPLEMENTED_ExprYield
 
 
-x = f"This is a {{really}} long string that needs to be split without a doubt (i.e. most definitely). In short, this {string} that can't possibly be {{expected}} to fit all together on one line. In {fact} it may even take up three or more lines... like four or five... but probably just four."
+x = NOT_YET_IMPLEMENTED_ExprJoinedStr
 
 long_unmergable_string_with_pragma = (
     "This is a really long string that can't be merged because it has a likely pragma at the end"  # type: ignore
```

## Ruff Output

```py
x = "This is a really long string that can't possibly be expected to fit all together on one line. In fact it may even take up three or more lines... like four or five... but probably just three."

x += "This is a really long string that can't possibly be expected to fit all together on one line. In fact it may even take up three or more lines... like four or five... but probably just three."

y = "Short string"

print(
    "This is a really long string inside of a print statement with extra arguments attached at the end of it.",
    x,
    y,
    z,
)

print(
    "This is a really long string inside of a print statement with no extra arguments attached at the end of it."
)

D1 = {
    "The First": "This is a really long string that can't possibly be expected to fit all together on one line. Also it is inside a dictionary, so formatting is more difficult.",
    "The Second": "This is another really really (not really) long string that also can't be expected to fit on one line and is, like the other string, inside a dictionary.",
}

D2 = {
    1.0: "This is a really long string that can't possibly be expected to fit all together on one line. Also it is inside a dictionary, so formatting is more difficult.",
    2.0: "This is another really really (not really) long string that also can't be expected to fit on one line and is, like the other string, inside a dictionary.",
}

D3 = {
    x: "This is a really long string that can't possibly be expected to fit all together on one line. Also it is inside a dictionary, so formatting is more difficult.",
    y: "This is another really really (not really) long string that also can't be expected to fit on one line and is, like the other string, inside a dictionary.",
}

D4 = {
    "A long and ridiculous {}".format(
        string_key
    ): "This is a really really really long string that has to go i,side of a dictionary. It is soooo bad.",
    some_func(
        "calling", "some", "stuff"
    ): "This is a really really really long string that has to go inside of a dictionary. It is {soooo} bad (#{x}).".format(
        sooo="soooo", x=2
    ),
    "A %s %s"
    % (
        "formatted",
        "string",
    ): "This is a really really really long string that has to go inside of a dictionary. It is %s bad (#%d)."
    % ("soooo", 2),
}

func_with_keywords(
    my_arg,
    my_kwarg="Long keyword strings also need to be wrapped, but they will probably need to be handled a little bit differently.",
)

bad_split1 = (
    "But what should happen when code has already been formatted but in the wrong way? Like"
    " with a space at the end instead of the beginning. Or what about when it is split too soon?"
)

bad_split2 = (
    "But what should happen when code has already "
    "been formatted but in the wrong way? Like "
    "with a space at the end instead of the "
    "beginning. Or what about when it is split too "
    "soon? In the case of a split that is too "
    "short, black will try to honer the custom "
    "split."
)

bad_split3 = (
    "What if we have inline comments on "  # First Comment
    "each line of a bad split? In that "  # Second Comment
    "case, we should just leave it alone."
)  # Third Comment

bad_split_func1(
    "But what should happen when code has already "
    "been formatted but in the wrong way? Like "
    "with a space at the end instead of the "
    "beginning. Or what about when it is split too "
    "soon? In the case of a split that is too "
    "short, black will try to honer the custom "
    "split.",
    xxx,
    yyy,
    zzz,
)

bad_split_func2(
    xxx,
    yyy,
    zzz,
    long_string_kwarg="But what should happen when code has already been formatted but in the wrong way? Like "
    "with a space at the end instead of the beginning. Or what about when it is split too "
    "soon?",
)

bad_split_func3(
    "But what should happen when code has already "
    r"been formatted but in the wrong way? Like "
    "with a space at the end instead of the "
    r"beginning. Or what about when it is split too "
    r"soon? In the case of a split that is too "
    "short, black will try to honer the custom "
    "split.",
    xxx,
    yyy,
    zzz,
)

raw_string = r"This is a long raw string. When re-formatting this string, black needs to make sure it prepends the 'r' onto the new string."

fmt_string1 = "We also need to be sure to preserve any and all {} which may or may not be attached to the string in question.".format(
    "method calls"
)

fmt_string2 = "But what about when the string is {} but {}".format(
    "short",
    "the method call is really really really really really really really really long?",
)

old_fmt_string1 = (
    "While we are on the topic of %s, we should also note that old-style formatting must also be preserved, since some %s still uses it."
    % ("formatting", "code")
)

old_fmt_string2 = "This is a %s %s %s %s" % (
    "really really really really really",
    "old",
    "way to format strings!",
    "Use f-strings instead!",
)

old_fmt_string3 = (
    "Whereas only the strings after the percent sign were long in the last example, this example uses a long initial string as well. This is another %s %s %s %s"
    % (
        "really really really really really",
        "old",
        "way to format strings!",
        "Use f-strings instead!",
    )
)

fstring = NOT_YET_IMPLEMENTED_ExprJoinedStr

fstring_with_no_fexprs = NOT_YET_IMPLEMENTED_ExprJoinedStr

comment_string = "Long lines with inline comments should have their comments appended to the reformatted string's enclosing right parentheses."  # This comment gets thrown to the top.

arg_comment_string = print(
    "Long lines with inline comments which are apart of (and not the only member of) an argument list should have their comments appended to the reformatted string's enclosing left parentheses.",  # This comment stays on the bottom.
    "Arg #2",
    "Arg #3",
    "Arg #4",
    "Arg #5",
)

pragma_comment_string1 = "Lines which end with an inline pragma comment of the form `# <pragma>: <...>` should be left alone."  # noqa: E501

pragma_comment_string2 = "Lines which end with an inline pragma comment of the form `# <pragma>: <...>` should be left alone."  # noqa

"""This is a really really really long triple quote string and it should not be touched."""

triple_quote_string = """This is a really really really long triple quote string assignment and it should not be touched."""

assert (
    some_type_of_boolean_expression
), "Followed by a really really really long string that is used to provide context to the AssertionError exception."

assert (
    some_type_of_boolean_expression
), "Followed by a really really really long string that is used to provide context to the AssertionError exception, which uses dynamic string {}.".format(
    "formatting"
)

assert some_type_of_boolean_expression, (
    "Followed by a really really really long string that is used to provide context to the AssertionError exception, which uses dynamic string %s."
    % "formatting"
)

assert some_type_of_boolean_expression, (
    "Followed by a really really really long string that is used to provide context to the AssertionError exception, which uses dynamic %s %s."
    % ("string", "formatting")
)

some_function_call(
    "With a reallly generic name and with a really really long string that is, at some point down the line, "
    + added
    + " to a variable and then added to another string."
)

some_function_call(
    "With a reallly generic name and with a really really long string that is, at some point down the line, "
    + added
    + " to a variable and then added to another string. But then what happens when the final string is also supppppperrrrr long?! Well then that second (realllllllly long) string should be split too.",
    "and a second argument",
    and_a_third,
)

return "A really really really really really really really really really really really really really long {} {}".format(
    "return", "value"
)

func_with_bad_comma(
    "This is a really long string argument to a function that has a trailing comma which should NOT be there.",
)

func_with_bad_comma(
    "This is a really long string argument to a function that has a trailing comma which should NOT be there.",  # comment after comma
)

func_with_bad_comma(
    "This is a really long string argument to a function that has a trailing comma"
    " which should NOT be there."
)

func_with_bad_comma(
    "This is a really long string argument to a function that has a trailing comma"
    " which should NOT be there."  # comment after comma
)

func_with_bad_parens_that_wont_fit_in_one_line(
    "short string that should have parens stripped", x, y, z
)

func_with_bad_parens_that_wont_fit_in_one_line(
    x, y, "short string that should have parens stripped", z
)

func_with_bad_parens(
    "short string that should have parens stripped",
    x,
    y,
    z,
)

func_with_bad_parens(
    x,
    y,
    "short string that should have parens stripped",
    z,
)

annotated_variable: Final = (
    "This is a large "
    + STRING
    + " that has been "
    + CONCATENATED
    + "using the '+' operator."
)
annotated_variable: Final = "This is a large string that has a type annotation attached to it. A type annotation should NOT stop a long string from being wrapped."
annotated_variable: Literal[
    "fakse_literal"
] = "This is a large string that has a type annotation attached to it. A type annotation should NOT stop a long string from being wrapped."

backslashes = "This is a really long string with \"embedded\" double quotes and 'single' quotes that also handles checking for an even number of backslashes \\"
backslashes = "This is a really long string with \"embedded\" double quotes and 'single' quotes that also handles checking for an even number of backslashes \\\\"
backslashes = "This is a really 'long' string with \"embedded double quotes\" and 'single' quotes that also handles checking for an odd number of backslashes \\\", like this...\\\\\\"

short_string = "Hi" " there."

func_call(short_string=("Hi" " there."))

raw_strings = r"Don't" " get" r" merged" " unless they are all raw."


def foo():
    NOT_YET_IMPLEMENTED_ExprYield


x = NOT_YET_IMPLEMENTED_ExprJoinedStr

long_unmergable_string_with_pragma = (
    "This is a really long string that can't be merged because it has a likely pragma at the end"  # type: ignore
    " of it."
)

long_unmergable_string_with_pragma = (
    "This is a really long string that can't be merged because it has a likely pragma at the end"  # noqa
    " of it."
)

long_unmergable_string_with_pragma = (
    "This is a really long string that can't be merged because it has a likely pragma at the end"  # pylint: disable=some-pylint-check
    " of it."
)
```

## Black Output

```py
x = "This is a really long string that can't possibly be expected to fit all together on one line. In fact it may even take up three or more lines... like four or five... but probably just three."

x += "This is a really long string that can't possibly be expected to fit all together on one line. In fact it may even take up three or more lines... like four or five... but probably just three."

y = "Short string"

print(
    "This is a really long string inside of a print statement with extra arguments attached at the end of it.",
    x,
    y,
    z,
)

print(
    "This is a really long string inside of a print statement with no extra arguments attached at the end of it."
)

D1 = {
    "The First": "This is a really long string that can't possibly be expected to fit all together on one line. Also it is inside a dictionary, so formatting is more difficult.",
    "The Second": "This is another really really (not really) long string that also can't be expected to fit on one line and is, like the other string, inside a dictionary.",
}

D2 = {
    1.0: "This is a really long string that can't possibly be expected to fit all together on one line. Also it is inside a dictionary, so formatting is more difficult.",
    2.0: "This is another really really (not really) long string that also can't be expected to fit on one line and is, like the other string, inside a dictionary.",
}

D3 = {
    x: "This is a really long string that can't possibly be expected to fit all together on one line. Also it is inside a dictionary, so formatting is more difficult.",
    y: "This is another really really (not really) long string that also can't be expected to fit on one line and is, like the other string, inside a dictionary.",
}

D4 = {
    "A long and ridiculous {}".format(
        string_key
    ): "This is a really really really long string that has to go i,side of a dictionary. It is soooo bad.",
    some_func(
        "calling", "some", "stuff"
    ): "This is a really really really long string that has to go inside of a dictionary. It is {soooo} bad (#{x}).".format(
        sooo="soooo", x=2
    ),
    "A %s %s"
    % (
        "formatted",
        "string",
    ): "This is a really really really long string that has to go inside of a dictionary. It is %s bad (#%d)."
    % ("soooo", 2),
}

func_with_keywords(
    my_arg,
    my_kwarg="Long keyword strings also need to be wrapped, but they will probably need to be handled a little bit differently.",
)

bad_split1 = (
    "But what should happen when code has already been formatted but in the wrong way? Like"
    " with a space at the end instead of the beginning. Or what about when it is split too soon?"
)

bad_split2 = (
    "But what should happen when code has already "
    "been formatted but in the wrong way? Like "
    "with a space at the end instead of the "
    "beginning. Or what about when it is split too "
    "soon? In the case of a split that is too "
    "short, black will try to honer the custom "
    "split."
)

bad_split3 = (
    "What if we have inline comments on "  # First Comment
    "each line of a bad split? In that "  # Second Comment
    "case, we should just leave it alone."  # Third Comment
)

bad_split_func1(
    "But what should happen when code has already "
    "been formatted but in the wrong way? Like "
    "with a space at the end instead of the "
    "beginning. Or what about when it is split too "
    "soon? In the case of a split that is too "
    "short, black will try to honer the custom "
    "split.",
    xxx,
    yyy,
    zzz,
)

bad_split_func2(
    xxx,
    yyy,
    zzz,
    long_string_kwarg="But what should happen when code has already been formatted but in the wrong way? Like "
    "with a space at the end instead of the beginning. Or what about when it is split too "
    "soon?",
)

bad_split_func3(
    (
        "But what should happen when code has already "
        r"been formatted but in the wrong way? Like "
        "with a space at the end instead of the "
        r"beginning. Or what about when it is split too "
        r"soon? In the case of a split that is too "
        "short, black will try to honer the custom "
        "split."
    ),
    xxx,
    yyy,
    zzz,
)

raw_string = r"This is a long raw string. When re-formatting this string, black needs to make sure it prepends the 'r' onto the new string."

fmt_string1 = "We also need to be sure to preserve any and all {} which may or may not be attached to the string in question.".format(
    "method calls"
)

fmt_string2 = "But what about when the string is {} but {}".format(
    "short",
    "the method call is really really really really really really really really long?",
)

old_fmt_string1 = (
    "While we are on the topic of %s, we should also note that old-style formatting must also be preserved, since some %s still uses it."
    % ("formatting", "code")
)

old_fmt_string2 = "This is a %s %s %s %s" % (
    "really really really really really",
    "old",
    "way to format strings!",
    "Use f-strings instead!",
)

old_fmt_string3 = (
    "Whereas only the strings after the percent sign were long in the last example, this example uses a long initial string as well. This is another %s %s %s %s"
    % (
        "really really really really really",
        "old",
        "way to format strings!",
        "Use f-strings instead!",
    )
)

fstring = f"f-strings definitely make things more {difficult} than they need to be for {{black}}. But boy they sure are handy. The problem is that some lines will need to have the 'f' whereas others do not. This {line}, for example, needs one."

fstring_with_no_fexprs = f"Some regular string that needs to get split certainly but is NOT an fstring by any means whatsoever."

comment_string = "Long lines with inline comments should have their comments appended to the reformatted string's enclosing right parentheses."  # This comment gets thrown to the top.

arg_comment_string = print(
    "Long lines with inline comments which are apart of (and not the only member of) an argument list should have their comments appended to the reformatted string's enclosing left parentheses.",  # This comment stays on the bottom.
    "Arg #2",
    "Arg #3",
    "Arg #4",
    "Arg #5",
)

pragma_comment_string1 = "Lines which end with an inline pragma comment of the form `# <pragma>: <...>` should be left alone."  # noqa: E501

pragma_comment_string2 = "Lines which end with an inline pragma comment of the form `# <pragma>: <...>` should be left alone."  # noqa

"""This is a really really really long triple quote string and it should not be touched."""

triple_quote_string = """This is a really really really long triple quote string assignment and it should not be touched."""

assert (
    some_type_of_boolean_expression
), "Followed by a really really really long string that is used to provide context to the AssertionError exception."

assert (
    some_type_of_boolean_expression
), "Followed by a really really really long string that is used to provide context to the AssertionError exception, which uses dynamic string {}.".format(
    "formatting"
)

assert some_type_of_boolean_expression, (
    "Followed by a really really really long string that is used to provide context to the AssertionError exception, which uses dynamic string %s."
    % "formatting"
)

assert some_type_of_boolean_expression, (
    "Followed by a really really really long string that is used to provide context to the AssertionError exception, which uses dynamic %s %s."
    % ("string", "formatting")
)

some_function_call(
    "With a reallly generic name and with a really really long string that is, at some point down the line, "
    + added
    + " to a variable and then added to another string."
)

some_function_call(
    "With a reallly generic name and with a really really long string that is, at some point down the line, "
    + added
    + " to a variable and then added to another string. But then what happens when the final string is also supppppperrrrr long?! Well then that second (realllllllly long) string should be split too.",
    "and a second argument",
    and_a_third,
)

return "A really really really really really really really really really really really really really long {} {}".format(
    "return", "value"
)

func_with_bad_comma(
    "This is a really long string argument to a function that has a trailing comma which should NOT be there.",
)

func_with_bad_comma(
    "This is a really long string argument to a function that has a trailing comma which should NOT be there.",  # comment after comma
)

func_with_bad_comma(
    (
        "This is a really long string argument to a function that has a trailing comma"
        " which should NOT be there."
    ),
)

func_with_bad_comma(
    (
        "This is a really long string argument to a function that has a trailing comma"
        " which should NOT be there."
    ),  # comment after comma
)

func_with_bad_parens_that_wont_fit_in_one_line(
    ("short string that should have parens stripped"), x, y, z
)

func_with_bad_parens_that_wont_fit_in_one_line(
    x, y, ("short string that should have parens stripped"), z
)

func_with_bad_parens(
    ("short string that should have parens stripped"),
    x,
    y,
    z,
)

func_with_bad_parens(
    x,
    y,
    ("short string that should have parens stripped"),
    z,
)

annotated_variable: Final = (
    "This is a large "
    + STRING
    + " that has been "
    + CONCATENATED
    + "using the '+' operator."
)
annotated_variable: Final = "This is a large string that has a type annotation attached to it. A type annotation should NOT stop a long string from being wrapped."
annotated_variable: Literal[
    "fakse_literal"
] = "This is a large string that has a type annotation attached to it. A type annotation should NOT stop a long string from being wrapped."

backslashes = "This is a really long string with \"embedded\" double quotes and 'single' quotes that also handles checking for an even number of backslashes \\"
backslashes = "This is a really long string with \"embedded\" double quotes and 'single' quotes that also handles checking for an even number of backslashes \\\\"
backslashes = "This is a really 'long' string with \"embedded double quotes\" and 'single' quotes that also handles checking for an odd number of backslashes \\\", like this...\\\\\\"

short_string = "Hi" " there."

func_call(short_string=("Hi" " there."))

raw_strings = r"Don't" " get" r" merged" " unless they are all raw."


def foo():
    yield "This is a really long string that can't possibly be expected to fit all together on one line. In fact it may even take up three or more lines... like four or five... but probably just three."


x = f"This is a {{really}} long string that needs to be split without a doubt (i.e. most definitely). In short, this {string} that can't possibly be {{expected}} to fit all together on one line. In {fact} it may even take up three or more lines... like four or five... but probably just four."

long_unmergable_string_with_pragma = (
    "This is a really long string that can't be merged because it has a likely pragma at the end"  # type: ignore
    " of it."
)

long_unmergable_string_with_pragma = (
    "This is a really long string that can't be merged because it has a likely pragma at the end"  # noqa
    " of it."
)

long_unmergable_string_with_pragma = (
    "This is a really long string that can't be merged because it has a likely pragma at the end"  # pylint: disable=some-pylint-check
    " of it."
)
```

<|MERGE_RESOLUTION|>--- conflicted
+++ resolved
@@ -387,11 +387,7 @@
      x,
      y,
      z,
-<<<<<<< HEAD
 @@ -243,21 +237,13 @@
-=======
-@@ -243,7 +225,7 @@
->>>>>>> f8173daf
  func_with_bad_parens(
      x,
      y,
@@ -400,7 +396,6 @@
      z,
  )
  
-<<<<<<< HEAD
 -annotated_variable: Final = (
 -    "This is a large "
 -    + STRING
@@ -419,9 +414,6 @@
  backslashes = "This is a really long string with \"embedded\" double quotes and 'single' quotes that also handles checking for an even number of backslashes \\"
  backslashes = "This is a really long string with \"embedded\" double quotes and 'single' quotes that also handles checking for an even number of backslashes \\\\"
 @@ -271,10 +257,10 @@
-=======
-@@ -271,10 +253,10 @@
->>>>>>> f8173daf
  
  
  def foo():
