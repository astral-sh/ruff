--- conflicted
+++ resolved
@@ -149,7 +149,6 @@
         pass
 
 
-<<<<<<< HEAD
 match pattern_comments:
     case (
         # 1
@@ -166,7 +165,7 @@
 match x:
     case (a as b) as c:
         pass
-=======
+
 match pattern_singleton:
     case (
         # leading 1
@@ -182,7 +181,6 @@
         ...
     case False:
         ...
->>>>>>> ca2bb200
 ```
 
 ## Output
@@ -339,7 +337,6 @@
     case (a as b) as c:
         pass
 
-
 match pattern_singleton:
     case (
         # leading 1
