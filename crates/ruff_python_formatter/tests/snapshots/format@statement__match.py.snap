--- conflicted
+++ resolved
@@ -148,8 +148,6 @@
     ):
         pass
 
-<<<<<<< HEAD
-=======
 
 match pattern_comments:
     case (
@@ -180,7 +178,7 @@
     case (a as b) as c:
         pass
 
->>>>>>> c34a342a
+
 match pattern_singleton:
     case (
         # leading 1
@@ -197,6 +195,7 @@
     case False:
         ...
 
+
 match foo:
     case "a", "b":
         pass
@@ -208,6 +207,7 @@
         pass
     case (["a", "b"]):
         pass
+
 
 match foo:
     case [  # leading
@@ -375,8 +375,6 @@
     case (no_comments):
         pass
 
-<<<<<<< HEAD
-=======
 
 match pattern_comments:
     case (
@@ -405,7 +403,7 @@
     case (a as b) as c:
         pass
 
->>>>>>> c34a342a
+
 match pattern_singleton:
     case (
         # leading 1
@@ -422,6 +420,7 @@
     case False:
         ...
 
+
 match foo:
     case (
         "NOT_YET_IMPLEMENTED_PatternMatchValue",
@@ -451,6 +450,7 @@
     ):
         pass
 
+
 match foo:
     case [
         # leading
