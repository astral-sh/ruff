--- conflicted
+++ resolved
@@ -41,59 +41,6 @@
             let (dangling_before_parameters, dangling_after_parameters) = dangling
                 .split_at(dangling.partition_point(|comment| comment.end() < parameters.start()));
 
-<<<<<<< HEAD
-            let (end_of_line_lambda_keyword_comments, leading_parameter_comments) = if preview {
-                dangling_before_parameters.split_at(
-                    dangling_before_parameters
-                        .iter()
-                        .position(|comment| comment.line_position().is_own_line())
-                        .unwrap_or(dangling_before_parameters.len()),
-                )
-            } else {
-                ([].as_slice(), dangling_before_parameters)
-            };
-
-            // To prevent an instability in cases like:
-            //
-            // ```py
-            // (
-            //     lambda # comment 1
-            //     * # comment 2
-            //     x: # comment 3
-            //     x
-            // )
-            // ```
-            //
-            // `# comment 1` and `# comment 2` also become dangling comments on the lambda, so
-            // in preview, we include these in `dangling_after_parameters`, as long as the
-            // parameter list doesn't include any additional comments.
-            //
-            // This ends up formatted as:
-            //
-            // ```py
-            // (
-            //     lambda *x: (  # comment 1  # comment 2  # comment 3
-            //         x
-            //     )
-            // )
-            // ```
-            //
-            // instead of the stable formatting:
-            //
-            // ```py
-            // (
-            //     lambda  # comment 1
-            //     *x:  # comment 2
-            //     # comment 3
-            //     x
-            // )
-            // ```
-
-            trailing_comments(end_of_line_lambda_keyword_comments).fmt(f)?;
-
-            if leading_parameter_comments.is_empty() && !comments.has_leading(parameters) {
-                write!(f, [space()])?;
-=======
             if dangling_before_parameters.is_empty() {
                 // If the first parameter has a leading comment, insert a hard line break. This
                 // comment is associated as a leading comment on the first parameter:
@@ -158,15 +105,8 @@
                 } else {
                     write!(f, [space()])?;
                 }
->>>>>>> 0bec5c03
             } else {
-                write!(
-                    f,
-                    [
-                        hard_line_break(),
-                        leading_comments(leading_parameter_comments)
-                    ]
-                )?;
+                write!(f, [dangling_comments(dangling_before_parameters)])?;
             }
 
             // Try to keep the parameters on a single line, unless there are intervening comments.
