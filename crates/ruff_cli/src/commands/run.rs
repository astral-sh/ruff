use std::io::{self};
use std::path::PathBuf;
use std::time::Instant;

use anyhow::Result;
use colored::Colorize;
use ignore::Error;
use log::{debug, error};
#[cfg(not(target_family = "wasm"))]
use rayon::prelude::*;

use ruff::message::{Location, Message};
use ruff::registry::{Diagnostic, Rule};
use ruff::resolver::PyprojectDiscovery;
use ruff::settings::flags;
use ruff::{fix, fs, packaging, resolver, warn_user_once, IOError, Range};

use crate::args::Overrides;
use crate::cache;
use crate::diagnostics::{lint_path, Diagnostics};
use crate::iterators::par_iter;

/// Run the linter over a collection of files.
pub fn run(
    files: &[PathBuf],
    pyproject_strategy: &PyprojectDiscovery,
    overrides: &Overrides,
    cache: flags::Cache,
    autofix: fix::FixMode,
) -> Result<Diagnostics> {
    // Collect all the Python files to check.
    let start = Instant::now();
    let (paths, resolver) = resolver::python_files_in_path(files, pyproject_strategy, overrides)?;
    let duration = start.elapsed();
    debug!("Identified files to lint in: {:?}", duration);

    if paths.is_empty() {
        warn_user_once!("No Python files found under the given path(s)");
        return Ok(Diagnostics::default());
    }

    // Initialize the cache.
    if cache.into() {
        fn init_cache(path: &std::path::Path) {
            if let Err(e) = cache::init(path) {
                error!(
                    "Failed to initialize cache at {}: {e:?}",
                    path.to_string_lossy()
                );
            }
        }

        match &pyproject_strategy {
            PyprojectDiscovery::Fixed(settings) => {
                init_cache(&settings.cli.cache_dir);
            }
            PyprojectDiscovery::Hierarchical(default) => {
                for settings in std::iter::once(default).chain(resolver.iter()) {
                    init_cache(&settings.cli.cache_dir);
                }
            }
        }
    };

    // Discover the package root for each Python file.
    let package_roots = packaging::detect_package_roots(
        &paths
            .iter()
            .flatten()
            .map(ignore::DirEntry::path)
            .collect::<Vec<_>>(),
        &resolver,
        pyproject_strategy,
    );

    let start = Instant::now();
    let mut diagnostics: Diagnostics = par_iter(&paths)
        .map(|entry| {
            match entry {
                Ok(entry) => {
                    let path = entry.path();
                    let package = path
                        .parent()
                        .and_then(|parent| package_roots.get(parent))
                        .and_then(|package| *package);
                    let settings = resolver.resolve_all(path, pyproject_strategy);
                    lint_path(path, package, settings, cache, autofix)
                        .map_err(|e| (Some(path.to_owned()), e.to_string()))
                }
                Err(e) => Err((
                    if let Error::WithPath { path, .. } = e {
                        Some(path.clone())
                    } else {
                        None
                    },
                    e.io_error()
                        .map_or_else(|| e.to_string(), io::Error::to_string),
                )),
            }
            .unwrap_or_else(|(path, message)| {
                if let Some(path) = &path {
                    error!(
                        "{}{}{} {message}",
                        "Failed to lint ".bold(),
                        fs::relativize_path(path).bold(),
                        ":".bold()
                    );
                    let settings = resolver.resolve(path, pyproject_strategy);
                    if settings.rules.enabled(&Rule::IOError) {
                        Diagnostics::new(vec![Message::from_diagnostic(
                            Diagnostic::new(
                                IOError { message },
                                Range::new(Location::default(), Location::default()),
                            ),
                            format!("{}", path.display()),
                            None,
<<<<<<< HEAD
                        )], vec![])
=======
                            1,
                        )])
>>>>>>> cd6413ca
                    } else {
                        Diagnostics::default()
                    }
                } else {
                    error!("{} {message}", "Encountered error:".bold());
                    Diagnostics::default()
                }
            })
        })
        .reduce(Diagnostics::default, |mut acc, item| {
            acc += item;
            acc
        });
    // check imports?
    debug!("{:?}", diagnostics.imports);
    diagnostics.messages.sort_unstable();
    let duration = start.elapsed();
    debug!("Checked {:?} files in: {:?}", paths.len(), duration);

    Ok(diagnostics)
}<|MERGE_RESOLUTION|>--- conflicted
+++ resolved
@@ -107,19 +107,18 @@
                     );
                     let settings = resolver.resolve(path, pyproject_strategy);
                     if settings.rules.enabled(&Rule::IOError) {
-                        Diagnostics::new(vec![Message::from_diagnostic(
-                            Diagnostic::new(
-                                IOError { message },
-                                Range::new(Location::default(), Location::default()),
-                            ),
-                            format!("{}", path.display()),
-                            None,
-<<<<<<< HEAD
-                        )], vec![])
-=======
-                            1,
-                        )])
->>>>>>> cd6413ca
+                        Diagnostics::new(
+                            vec![Message::from_diagnostic(
+                                Diagnostic::new(
+                                    IOError { message },
+                                    Range::new(Location::default(), Location::default()),
+                                ),
+                                format!("{}", path.display()),
+                                None,
+                                1,
+                            )],
+                            vec![],
+                        )
                     } else {
                         Diagnostics::default()
                     }
