--- conflicted
+++ resolved
@@ -5,12 +5,8 @@
 
     python scripts/add_plugin.py \
         flake8-pie \
-<<<<<<< HEAD
         --url https://pypi.org/project/flake8-pie/
-=======
-        --url https://pypi.org/project/flake8-pie/0.16.0/
         --prefix PIE
->>>>>>> 6fc6bf06
 """
 
 import argparse
