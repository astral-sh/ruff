--- conflicted
+++ resolved
@@ -76,16 +76,8 @@
 you defined earlier (e.g., `E402.py`). This file should contain a variety of violations and
 non-violations designed to evaluate and demonstrate the behavior of your lint rule.
 
-<<<<<<< HEAD
-Run `cargo +nightly dev generate-all` to generate the code for your new fixture. Then run Ruff locally
-with (e.g.) `cargo run resources/test/fixtures/E402.py --no-cache --select E402`.
-
-Once you're satisfied with the output, codify the behavior as a snapshot test by
-adding a new `test_case` macro in `src/[test-suite-name]/mod.rs` file.
-=======
 Run `cargo +nightly dev generate-all` to generate the code for your new fixture. Then run Ruff
 locally with (e.g.) `cargo run resources/test/fixtures/E402.py --no-cache --select E402`.
->>>>>>> ccf84870
 
 Once you're satisfied with the output, codify the behavior as a snapshot test by adding a new
 `test_case` macro in the relevant `src/[test-suite-name]/mod.rs` file. Then, run `cargo test`. Your
