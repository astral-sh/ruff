--- conflicted
+++ resolved
@@ -158,16 +158,11 @@
    1. [flake8-unused-arguments (ARG)](#flake8-unused-arguments-arg)
    1. [flake8-use-pathlib (PTH)](#flake8-use-pathlib-pth)
    1. [eradicate (ERA)](#eradicate-era)
+   1. [Numpy-specific rules (NPY)](#numpy-specific-rules-npy)
    1. [pandas-vet (PD)](#pandas-vet-pd)
    1. [pygrep-hooks (PGH)](#pygrep-hooks-pgh)
    1. [Pylint (PL)](#pylint-pl)
    1. [tryceratops (TRY)](#tryceratops-try)
-<<<<<<< HEAD
-   1. [flake8-raise (RSE)](#flake8-raise-rse)
-   1. [flake8-self (SLF)](#flake8-self-slf)
-   1. [Numpy-specific rules (NPY)](#numpy-specific-rules-npy)
-=======
->>>>>>> a77b4566
    1. [Ruff-specific rules (RUF)](#ruff-specific-rules-ruf)<!-- End auto-generated table of contents. -->
 1. [Editor Integrations](#editor-integrations)
 1. [FAQ](#faq)
@@ -1401,6 +1396,12 @@
 | ---- | ---- | ------- | --- |
 | ERA001 | [commented-out-code](https://beta.ruff.rs/docs/rules/commented-out-code/) | Found commented-out code | 🛠 |
 
+### Numpy-specific rules (NPY)
+
+| Code | Name | Message | Fix |
+| ---- | ---- | ------- | --- |
+| NPY001 | [deprecated-type-alias](https://beta.ruff.rs/docs/rules/deprecated-type-alias/) | NumPy type alias `np.{type_name}` is deprecated, replace with builtin type | 🛠 |
+
 ### pandas-vet (PD)
 
 For more, see [pandas-vet](https://pypi.org/project/pandas-vet/) on PyPI.
@@ -1493,31 +1494,6 @@
 | TRY301 | raise-within-try | Abstract `raise` to an inner function |  |
 | TRY400 | error-instead-of-exception | Use `logging.exception` instead of `logging.error` |  |
 
-<<<<<<< HEAD
-### flake8-raise (RSE)
-
-For more, see [flake8-raise](https://pypi.org/project/flake8-raise/) on PyPI.
-
-| Code | Name | Message | Fix |
-| ---- | ---- | ------- | --- |
-| RSE102 | unnecessary-paren-on-raise-exception | Unnecessary parentheses on raised exception | 🛠 |
-
-### flake8-self (SLF)
-
-For more, see [flake8-self](https://pypi.org/project/flake8-self/) on PyPI.
-
-| Code | Name | Message | Fix |
-| ---- | ---- | ------- | --- |
-| SLF001 | private-member-access | Private member accessed: `{access}` |  |
-
-### Numpy-specific rules (NPY)
-
-| Code | Name | Message | Fix |
-| ---- | ---- | ------- | --- |
-| NPY001 | [deprecated-type-alias](https://github.com/charliermarsh/ruff/blob/main/docs/rules/deprecated-type-alias.md) | Numpy type alias `numpy.{type_name}` is deprecated, replace with builtin type | 🛠 |
-
-=======
->>>>>>> a77b4566
 ### Ruff-specific rules (RUF)
 
 | Code | Name | Message | Fix |
