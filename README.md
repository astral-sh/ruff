# Ruff

[![image](https://img.shields.io/pypi/v/ruff.svg)](https://pypi.python.org/pypi/ruff)
[![image](https://img.shields.io/pypi/l/ruff.svg)](https://pypi.python.org/pypi/ruff)
[![image](https://img.shields.io/pypi/pyversions/ruff.svg)](https://pypi.python.org/pypi/ruff)
[![Actions status](https://github.com/charliermarsh/ruff/workflows/CI/badge.svg)](https://github.com/charliermarsh/ruff/actions)

An extremely fast Python linter, written in Rust.

<p align="center">
  <img alt="Bar chart with benchmark results" src="https://user-images.githubusercontent.com/1309177/187504482-6d9df992-a81d-4e86-9f6a-d958741c8182.svg">
</p>

<p align="center">
  <i>Linting the CPython codebase from scratch.</i>
</p>

- ⚡️  10-100x faster than existing linters
- 🐍  Installable via `pip`
- 🤝  Python 3.10 compatibility
- 🛠️  `pyproject.toml` support
- 📦  Built-in caching, to avoid re-analyzing unchanged files
- 🔧  `--fix` support, for automatic error correction (e.g., automatically remove unused imports)
- 👀  `--watch` support, for continuous file monitoring
- ⚖️  [Near-parity](#how-does-ruff-compare-to-flake8) with the built-in Flake8 rule set
- 🔌  Native re-implementations of popular Flake8 plugins, like [`flake8-docstrings`](https://pypi.org/project/flake8-docstrings/) ([`pydocstyle`](https://pypi.org/project/pydocstyle/))

Ruff aims to be orders of magnitude faster than alternative tools while integrating more
functionality behind a single, common interface. Ruff can be used to replace Flake8 (plus a variety
of plugins), [`isort`](https://pypi.org/project/isort/), [`pydocstyle`](https://pypi.org/project/pydocstyle/),
[`yesqa`](https://github.com/asottile/yesqa), and even a subset of [`pyupgrade`](https://pypi.org/project/pyupgrade/)
and [`autoflake`](https://pypi.org/project/autoflake/) all while executing tens or hundreds of times
faster than any individual tool.

(Coming from Flake8? Try [`flake8-to-ruff`](https://pypi.org/project/flake8-to-ruff/) to
automatically convert your existing configuration.)

Ruff is actively developed and used in major open-source projects
like [Zulip](https://github.com/zulip/zulip), [pydantic](https://github.com/pydantic/pydantic),
and [Saleor](https://github.com/saleor/saleor).

Read the [launch blog post](https://notes.crmarsh.com/python-tooling-could-be-much-much-faster).

## Table of Contents

1. [Installation and Usage](#installation-and-usage)
2. [Configuration](#configuration)
3. [Supported Rules](#supported-rules)
   1. [Pyflakes](#pyflakes)
   2. [pycodestyle](#pycodestyle)
   3. [pydocstyle](#pydocstyle)
   4. [pyupgrade](#pyupgrade)
   5. [pep8-naming](#pep8-naming)
   6. [flake8-comprehensions](#flake8-comprehensions)
   7. [flake8-bugbear](#flake8-bugbear)
   8. [flake8-builtins](#flake8-builtins)
   9. [flake8-print](#flake8-print)
   10. [flake8-quotes](#flake8-quotes)
   11. [flake8-annotations](#flake8-annotations)
   12. [flake8-2020](#flake8-2020)
   13. [Ruff-specific rules](#ruff-specific-rules)
   14. [Meta rules](#meta-rules)
5. [Editor Integrations](#editor-integrations)
6. [FAQ](#faq)
7. [Development](#development)
8. [Releases](#releases)
9. [Benchmarks](#benchmarks)
10. [License](#license)
11. [Contributing](#contributing)

## Installation and Usage

### Installation

Available as [`ruff`](https://pypi.org/project/ruff/) on PyPI:

```shell
pip install ruff
```

### Usage

To run Ruff, try any of the following:

```shell
ruff path/to/code/to/check.py
ruff path/to/code/
ruff path/to/code/*.py
```

You can run Ruff in `--watch` mode to automatically re-run on-change:

```shell
ruff path/to/code/ --watch
```

Ruff also works with [pre-commit](https://pre-commit.com):

```yaml
repos:
  - repo: https://github.com/charliermarsh/ruff-pre-commit
    rev: v0.0.114
    hooks:
      - id: ruff
```

<!-- TODO(charlie): Remove this message a few versions after v0.0.86. -->
_Note: prior to `v0.0.86`, `ruff-pre-commit` used `lint` (rather than `ruff`) as the hook ID._

## Configuration

Ruff is configurable both via `pyproject.toml` and the command line. If left unspecified, the
default configuration is equivalent to:

```toml
[tool.ruff]
line-length = 88

# Enable Flake's "E" and "F" codes by default.
select = ["E", "F"]
ignore = []

# Exclude a variety of commonly ignored directories.
exclude = [
    ".bzr",
    ".direnv",
    ".eggs",
    ".git",
    ".hg",
    ".mypy_cache",
    ".nox",
    ".pants.d",
    ".ruff_cache",
    ".svn",
    ".tox",
    ".venv",
    "__pypackages__",
    "_build",
    "buck-out",
    "build",
    "dist",
    "node_modules",
    "venv",
]
per-file-ignores = {}

# Allow unused variables when underscore-prefixed.
dummy-variable-rgx = "^(_+|(_+[a-zA-Z0-9_]*[a-zA-Z0-9]+?))$"

# Assume Python 3.10.
target-version = "py310"
```

As an example, the following would configure Ruff to (1) avoid checking for line-length
violations (`E501`) and (2) ignore unused import rules in `__init__.py` files:

```toml
[tool.ruff]
select = ["E", "F"]

# Never enforce `E501`.
ignore = ["E501"]

# Ignore `F401` violations in any `__init__.py` file, and in `path/to/file.py`.
per-file-ignores = {"__init__.py" = ["F401"], "path/to/file.py" = ["F401"]}
```

Plugin configurations should be expressed as subsections, e.g.:

```toml
[tool.ruff]
# Add "Q" to the list of enabled codes.
select = ["E", "F", "Q"]

[tool.ruff.flake8-quotes]
docstring-quotes = "double"
```

Alternatively, common configuration settings can be provided via the command-line:

```shell
ruff path/to/code/ --select F401 --select F403
```

See `ruff --help` for more:

```shell
ruff: An extremely fast Python linter.

Usage: ruff [OPTIONS] <FILES>...

Arguments:
  <FILES>...

Options:
      --config <CONFIG>
          Path to the `pyproject.toml` file to use for configuration
  -v, --verbose
          Enable verbose logging
  -q, --quiet
          Only log errors
  -s, --silent
          Disable all logging (but still exit with status code "1" upon detecting errors)
  -e, --exit-zero
          Exit with status code "0", even upon detecting errors
  -w, --watch
          Run in watch mode by re-running whenever files change
      --fix
          Attempt to automatically fix lint errors
  -n, --no-cache
          Disable cache reads
      --select <SELECT>
          List of error codes to enable
      --extend-select <EXTEND_SELECT>
          Like --select, but adds additional error codes on top of the selected ones
      --ignore <IGNORE>
          List of error codes to ignore
      --extend-ignore <EXTEND_IGNORE>
          Like --ignore, but adds additional error codes on top of the ignored ones
      --exclude <EXCLUDE>
          List of paths, used to exclude files and/or directories from checks
      --extend-exclude <EXTEND_EXCLUDE>
          Like --exclude, but adds additional files and directories on top of the excluded ones
      --per-file-ignores <PER_FILE_IGNORES>
          List of mappings from file pattern to code to exclude
      --format <FORMAT>
          Output serialization format for error messages [default: text] [possible values: text, json]
      --show-files
          See the files ruff will be run against with the current settings
      --show-settings
          See ruff's settings
      --add-noqa
          Enable automatic additions of noqa directives to failing lines
      --dummy-variable-rgx <DUMMY_VARIABLE_RGX>
          Regular expression matching the name of dummy variables
      --target-version <TARGET_VERSION>
          The minimum Python version that should be supported
      --stdin-filename <STDIN_FILENAME>
          The name of the file when passing it through stdin
  -h, --help
          Print help information
  -V, --version
          Print version information
```

### Excluding files

Exclusions are based on globs, and can be either:

- Single-path patterns, like `.mypy_cache` (to exclude any directory named `.mypy_cache` in the
  tree), `foo.py` (to exclude any file named `foo.py`), or `foo_*.py` (to exclude any file matching
  `foo_*.py` ).
- Relative patterns, like `directory/foo.py` (to exclude that specific file) or `directory/*.py`
  (to exclude any Python files in `directory`). Note that these paths are relative to the
  project root (e.g., the directory containing your `pyproject.toml`).

### Ignoring errors

To omit a lint check entirely, add it to the "ignore" list via `--ignore` or `--extend-ignore`,
either  on the command-line or in your `project.toml` file.

To ignore an error in-line, Ruff uses a `noqa` system similar to [Flake8](https://flake8.pycqa.org/en/3.1.1/user/ignoring-errors.html).
To ignore an individual error, add `# noqa: {code}` to the end of the line, like so:

```python
# Ignore F841.
x = 1  # noqa: F841

# Ignore E741 and F841.
i = 1  # noqa: E741, F841

# Ignore _all_ errors.
x = 1  # noqa
```

Note that, for multi-line strings, the `noqa` directive should come at the end of the string, and
will apply to the entire body, like so:

```python
"""Lorem ipsum dolor sit amet.

Lorem ipsum dolor sit amet, consectetur adipiscing elit, sed do eiusmod tempor incididunt ut labore et dolore magna aliqua.
"""  # noqa: E501
```

Ruff supports several workflows to aid in `noqa` management.

First, Ruff provides a special error code, `M001`, to enforce that your `noqa` directives are
"valid", in that the errors they _say_ they ignore are actually being triggered on that line (and
thus suppressed). You can run `ruff /path/to/file.py --extend-select M001` to flag unused `noqa`
directives.

Second, Ruff can _automatically remove_ unused `noqa` directives via its autofix functionality.
You can run `ruff /path/to/file.py --extend-select M001 --fix` to automatically remove unused
`noqa` directives.

Third, Ruff can _automatically add_ `noqa` directives to all failing lines. This is useful when
migrating a new codebase to Ruff. You can run `ruff /path/to/file.py --add-noqa` to automatically
add `noqa` directives to all failing lines, with the appropriate error codes.

## Supported Rules

Regardless of the rule's origin, Ruff re-implements every rule in Rust as a first-party feature.

By default, Ruff enables all `E` and `F` error codes, which correspond to those built-in to Flake8.

The 🛠 emoji indicates that a rule is automatically fixable by the `--fix` command-line option.

<!-- Sections automatically generated by `cargo dev generate-rules-table`. -->
<!-- Begin auto-generated sections. -->

### Pyflakes

For more, see [Pyflakes](https://pypi.org/project/pyflakes/2.5.0/) on PyPI.

| Code | Name | Message | Fix |
| ---- | ---- | ------- | --- |
| F401 | UnusedImport | `...` imported but unused | 🛠 |
| F402 | ImportShadowedByLoopVar | Import `...` from line 1 shadowed by loop variable |  |
| F403 | ImportStarUsed | `from ... import *` used; unable to detect undefined names |  |
| F404 | LateFutureImport | `from __future__` imports must occur at the beginning of the file |  |
| F405 | ImportStarUsage | `...` may be undefined, or defined from star imports: `...` |  |
| F406 | ImportStarNotPermitted | `from ... import *` only allowed at module level |  |
| F407 | FutureFeatureNotDefined | Future feature `...` is not defined |  |
| F541 | FStringMissingPlaceholders | f-string without any placeholders |  |
| F601 | MultiValueRepeatedKeyLiteral | Dictionary key literal repeated |  |
| F602 | MultiValueRepeatedKeyVariable | Dictionary key `...` repeated |  |
| F621 | ExpressionsInStarAssignment | Too many expressions in star-unpacking assignment |  |
| F622 | TwoStarredExpressions | Two starred expressions in assignment |  |
| F631 | AssertTuple | Assert test is a non-empty tuple, which is always `True` |  |
| F632 | IsLiteral | Use `==` and `!=` to compare constant literals | 🛠 |
| F633 | InvalidPrintSyntax | Use of `>>` is invalid with `print` function |  |
| F634 | IfTuple | If test is a tuple, which is always `True` |  |
| F701 | BreakOutsideLoop | `break` outside loop |  |
| F702 | ContinueOutsideLoop | `continue` not properly in loop |  |
| F704 | YieldOutsideFunction | `yield` or `yield from` statement outside of a function |  |
| F706 | ReturnOutsideFunction | `return` statement outside of a function/method |  |
| F707 | DefaultExceptNotLast | An `except:` block as not the last exception handler |  |
| F722 | ForwardAnnotationSyntaxError | Syntax error in forward annotation: `...` |  |
| F821 | UndefinedName | Undefined name `...` |  |
| F822 | UndefinedExport | Undefined name `...` in `__all__` |  |
| F823 | UndefinedLocal | Local variable `...` referenced before assignment |  |
| F831 | DuplicateArgumentName | Duplicate argument name in function definition |  |
| F841 | UnusedVariable | Local variable `...` is assigned to but never used |  |
| F901 | RaiseNotImplemented | `raise NotImplemented` should be `raise NotImplementedError` | 🛠 |

### pycodestyle

For more, see [pycodestyle](https://pypi.org/project/pycodestyle/2.9.1/) on PyPI.

| Code | Name | Message | Fix |
| ---- | ---- | ------- | --- |
| E402 | ModuleImportNotAtTopOfFile | Module level import not at top of file |  |
| E501 | LineTooLong | Line too long (89 > 88 characters) |  |
| E711 | NoneComparison | Comparison to `None` should be `cond is None` |  |
| E712 | TrueFalseComparison | Comparison to `True` should be `cond is True` |  |
| E713 | NotInTest | Test for membership should be `not in` |  |
| E714 | NotIsTest | Test for object identity should be `is not` |  |
| E721 | TypeComparison | Do not compare types, use `isinstance()` |  |
| E722 | DoNotUseBareExcept | Do not use bare `except` |  |
| E731 | DoNotAssignLambda | Do not assign a lambda expression, use a def |  |
| E741 | AmbiguousVariableName | Ambiguous variable name: `...` |  |
| E742 | AmbiguousClassName | Ambiguous class name: `...` |  |
| E743 | AmbiguousFunctionName | Ambiguous function name: `...` |  |
| E902 | IOError | IOError: `...` |  |
| E999 | SyntaxError | SyntaxError: `...` |  |
| W292 | NoNewLineAtEndOfFile | No newline at end of file |  |
| W605 | InvalidEscapeSequence | Invalid escape sequence: '\c' |  |

### isort

For more, see [isort](https://pypi.org/project/isort/5.10.1/) on PyPI.

| Code | Name | Message | Fix |
| ---- | ---- | ------- | --- |
| I001 | UnsortedImports | Import block is un-sorted or un-formatted | 🛠 |

### pydocstyle

For more, see [pydocstyle](https://pypi.org/project/pydocstyle/6.1.1/) on PyPI.

| Code | Name | Message | Fix |
| ---- | ---- | ------- | --- |
| D100 | PublicModule | Missing docstring in public module |  |
| D101 | PublicClass | Missing docstring in public class |  |
| D102 | PublicMethod | Missing docstring in public method |  |
| D103 | PublicFunction | Missing docstring in public function |  |
| D104 | PublicPackage | Missing docstring in public package |  |
| D105 | MagicMethod | Missing docstring in magic method |  |
| D106 | PublicNestedClass | Missing docstring in public nested class |  |
| D107 | PublicInit | Missing docstring in `__init__` |  |
| D200 | FitsOnOneLine | One-line docstring should fit on one line |  |
| D201 | NoBlankLineBeforeFunction | No blank lines allowed before function docstring (found 1) | 🛠 |
| D202 | NoBlankLineAfterFunction | No blank lines allowed after function docstring (found 1) | 🛠 |
| D203 | OneBlankLineBeforeClass | 1 blank line required before class docstring | 🛠 |
| D204 | OneBlankLineAfterClass | 1 blank line required after class docstring | 🛠 |
| D205 | BlankLineAfterSummary | 1 blank line required between summary line and description | 🛠 |
| D206 | IndentWithSpaces | Docstring should be indented with spaces, not tabs |  |
| D207 | NoUnderIndentation | Docstring is under-indented | 🛠 |
| D208 | NoOverIndentation | Docstring is over-indented | 🛠 |
| D209 | NewLineAfterLastParagraph | Multi-line docstring closing quotes should be on a separate line | 🛠 |
| D210 | NoSurroundingWhitespace | No whitespaces allowed surrounding docstring text | 🛠 |
| D211 | NoBlankLineBeforeClass | No blank lines allowed before class docstring | 🛠 |
| D212 | MultiLineSummaryFirstLine | Multi-line docstring summary should start at the first line |  |
| D213 | MultiLineSummarySecondLine | Multi-line docstring summary should start at the second line |  |
| D214 | SectionNotOverIndented | Section is over-indented ("Returns") | 🛠 |
| D215 | SectionUnderlineNotOverIndented | Section underline is over-indented ("Returns") | 🛠 |
| D300 | UsesTripleQuotes | Use """triple double quotes""" |  |
| D400 | EndsInPeriod | First line should end with a period |  |
| D402 | NoSignature | First line should not be the function's signature |  |
| D403 | FirstLineCapitalized | First word of the first line should be properly capitalized |  |
| D404 | NoThisPrefix | First word of the docstring should not be 'This' |  |
| D405 | CapitalizeSectionName | Section name should be properly capitalized ("returns") | 🛠 |
| D406 | NewLineAfterSectionName | Section name should end with a newline ("Returns") | 🛠 |
| D407 | DashedUnderlineAfterSection | Missing dashed underline after section ("Returns") | 🛠 |
| D408 | SectionUnderlineAfterName | Section underline should be in the line following the section's name ("Returns") | 🛠 |
| D409 | SectionUnderlineMatchesSectionLength | Section underline should match the length of its name ("Returns") | 🛠 |
| D410 | BlankLineAfterSection | Missing blank line after section ("Returns") | 🛠 |
| D411 | BlankLineBeforeSection | Missing blank line before section ("Returns") | 🛠 |
| D412 | NoBlankLinesBetweenHeaderAndContent | No blank lines allowed between a section header and its content ("Returns") | 🛠 |
| D413 | BlankLineAfterLastSection | Missing blank line after last section ("Returns") | 🛠 |
| D414 | NonEmptySection | Section has no content ("Returns") |  |
| D415 | EndsInPunctuation | First line should end with a period, question mark, or exclamation point |  |
| D416 | SectionNameEndsInColon | Section name should end with a colon ("Returns") | 🛠 |
| D417 | DocumentAllArguments | Missing argument descriptions in the docstring: `x`, `y` |  |
| D418 | SkipDocstring | Function decorated with `@overload` shouldn't contain a docstring |  |
| D419 | NonEmpty | Docstring is empty |  |

### pyupgrade

For more, see [pyupgrade](https://pypi.org/project/pyupgrade/3.2.0/) on PyPI.

| Code | Name | Message | Fix |
| ---- | ---- | ------- | --- |
| U001 | UselessMetaclassType | `__metaclass__ = type` is implied | 🛠 |
| U002 | UnnecessaryAbspath | `abspath(__file__)` is unnecessary in Python 3.9 and later | 🛠 |
| U003 | TypeOfPrimitive | Use `str` instead of `type(...)` | 🛠 |
| U004 | UselessObjectInheritance | Class `...` inherits from object | 🛠 |
| U005 | DeprecatedUnittestAlias | `assertEquals` is deprecated, use `assertEqual` instead | 🛠 |
| U006 | UsePEP585Annotation | Use `list` instead of `List` for type annotations | 🛠 |
| U007 | UsePEP604Annotation | Use `X \| Y` for type annotations | 🛠 |
| U008 | SuperCallWithParameters | Use `super()` instead of `super(__class__, self)` | 🛠 |
| U009 | PEP3120UnnecessaryCodingComment | utf-8 encoding declaration is unnecessary | 🛠 |
| U010 | UnnecessaryFutureImport | Unnecessary `__future__` import `...` for target Python version | 🛠 |
| U011 | UnnecessaryLRUCacheParams | Unnecessary parameters to `functools.lru_cache` | 🛠 |
| U012 | UnnecessaryEncodeUTF8 | Unnecessary call to `encode` as UTF-8 | 🛠 |

### pep8-naming

For more, see [pep8-naming](https://pypi.org/project/pep8-naming/0.13.2/) on PyPI.

| Code | Name | Message | Fix |
| ---- | ---- | ------- | --- |
| N801 | InvalidClassName | Class name `...` should use CapWords convention  |  |
| N802 | InvalidFunctionName | Function name `...` should be lowercase |  |
| N803 | InvalidArgumentName | Argument name `...` should be lowercase |  |
| N804 | InvalidFirstArgumentNameForClassMethod | First argument of a class method should be named `cls` |  |
| N805 | InvalidFirstArgumentNameForMethod | First argument of a method should be named `self` |  |
| N806 | NonLowercaseVariableInFunction | Variable `...` in function should be lowercase |  |
| N807 | DunderFunctionName | Function name should not start and end with `__` |  |
| N811 | ConstantImportedAsNonConstant | Constant `...` imported as non-constant `...` |  |
| N812 | LowercaseImportedAsNonLowercase | Lowercase `...` imported as non-lowercase `...` |  |
| N813 | CamelcaseImportedAsLowercase | Camelcase `...` imported as lowercase `...` |  |
| N814 | CamelcaseImportedAsConstant | Camelcase `...` imported as constant `...` |  |
| N815 | MixedCaseVariableInClassScope | Variable `mixedCase` in class scope should not be mixedCase |  |
| N816 | MixedCaseVariableInGlobalScope | Variable `mixedCase` in global scope should not be mixedCase |  |
| N817 | CamelcaseImportedAsAcronym | Camelcase `...` imported as acronym `...` |  |
| N818 | ErrorSuffixOnExceptionName | Exception name `...` should be named with an Error suffix |  |

### flake8-comprehensions

For more, see [flake8-comprehensions](https://pypi.org/project/flake8-comprehensions/3.10.1/) on PyPI.

| Code | Name | Message | Fix |
| ---- | ---- | ------- | --- |
| C400 | UnnecessaryGeneratorList | Unnecessary generator (rewrite as a `list` comprehension) | 🛠 |
| C401 | UnnecessaryGeneratorSet | Unnecessary generator (rewrite as a `set` comprehension) | 🛠 |
| C402 | UnnecessaryGeneratorDict | Unnecessary generator (rewrite as a `dict` comprehension) | 🛠 |
| C403 | UnnecessaryListComprehensionSet | Unnecessary `list` comprehension (rewrite as a `set` comprehension) | 🛠 |
| C404 | UnnecessaryListComprehensionDict | Unnecessary `list` comprehension (rewrite as a `dict` comprehension) | 🛠 |
| C405 | UnnecessaryLiteralSet | Unnecessary `(list\|tuple)` literal (rewrite as a `set` literal) | 🛠 |
| C406 | UnnecessaryLiteralDict | Unnecessary `(list\|tuple)` literal (rewrite as a `dict` literal) | 🛠 |
| C408 | UnnecessaryCollectionCall | Unnecessary `(dict\|list\|tuple)` call (rewrite as a literal) | 🛠 |
| C409 | UnnecessaryLiteralWithinTupleCall | Unnecessary `(list\|tuple)` literal passed to `tuple()` (remove the outer call to `tuple()`) | 🛠 |
| C410 | UnnecessaryLiteralWithinListCall | Unnecessary `(list\|tuple)` literal passed to `list()` (rewrite as a `list` literal) | 🛠 |
| C411 | UnnecessaryListCall | Unnecessary `list` call (remove the outer call to `list()`) | 🛠 |
| C413 | UnnecessaryCallAroundSorted | Unnecessary `(list\|reversed)` call around `sorted()` |  |
| C414 | UnnecessaryDoubleCastOrProcess | Unnecessary `(list\|reversed\|set\|sorted\|tuple)` call within `(list\|set\|sorted\|tuple)()` |  |
| C415 | UnnecessarySubscriptReversal | Unnecessary subscript reversal of iterable within `(reversed\|set\|sorted)()` |  |
| C416 | UnnecessaryComprehension | Unnecessary `(list\|set)` comprehension (rewrite using `(list\|set)()`) | 🛠 |
| C417 | UnnecessaryMap | Unnecessary `map` usage (rewrite using a `(list\|set\|dict)` comprehension) |  |

### flake8-bugbear

For more, see [flake8-bugbear](https://pypi.org/project/flake8-bugbear/22.10.27/) on PyPI.

| Code | Name | Message | Fix |
| ---- | ---- | ------- | --- |
| B002 | UnaryPrefixIncrement | Python does not support the unary prefix increment. |  |
| B003 | AssignmentToOsEnviron | Assigning to `os.environ` doesn't clear the environment. |  |
| B004 | UnreliableCallableCheck |  Using `hasattr(x, '__call__')` to test if x is callable is unreliable. Use `callable(x)` for consistent results. |  |
| B005 | StripWithMultiCharacters | Using `.strip()` with multi-character strings is misleading the reader. |  |
| B006 | MutableArgumentDefault | Do not use mutable data structures for argument defaults. |  |
| B007 | UnusedLoopControlVariable | Loop control variable `i` not used within the loop body. | 🛠 |
| B008 | FunctionCallArgumentDefault | Do not perform function calls in argument defaults. |  |
| B009 | GetAttrWithConstant | Do not call `getattr` with a constant attribute value, it is not any safer than normal property access. | 🛠 |
| B010 | SetAttrWithConstant | Do not call `setattr` with a constant attribute value, it is not any safer than normal property access. |  |
| B011 | DoNotAssertFalse | Do not `assert False` (`python -O` removes these calls), raise `AssertionError()` | 🛠 |
| B013 | RedundantTupleInExceptionHandler | A length-one tuple literal is redundant. Write `except ValueError:` instead of `except (ValueError,):`. |  |
| B014 | DuplicateHandlerException | Exception handler with duplicate exception: `ValueError` | 🛠 |
| B015 | UselessComparison | Pointless comparison. This comparison does nothing but waste CPU instructions. Either prepend `assert` or remove it. |  |
| B016 | CannotRaiseLiteral | Cannot raise a literal. Did you intend to return it or raise an Exception? |  |
| B017 | NoAssertRaisesException | `assertRaises(Exception):` should be considered evil. |  |
| B018 | UselessExpression | Found useless expression. Either assign it to a variable or remove it. |  |
| B019 | CachedInstanceMethod | Use of `functools.lru_cache` or `functools.cache` on methods can lead to memory leaks. |  |
| B025 | DuplicateTryBlockException | try-except block with duplicate exception `Exception` |  |
| B026 | StarArgUnpackingAfterKeywordArg | Star-arg unpacking after a keyword argument is strongly discouraged. |  |

### flake8-builtins

For more, see [flake8-builtins](https://pypi.org/project/flake8-builtins/2.0.1/) on PyPI.

| Code | Name | Message | Fix |
| ---- | ---- | ------- | --- |
| A001 | BuiltinVariableShadowing | Variable `...` is shadowing a python builtin |  |
| A002 | BuiltinArgumentShadowing | Argument `...` is shadowing a python builtin |  |
| A003 | BuiltinAttributeShadowing | Class attribute `...` is shadowing a python builtin |  |

### flake8-print

For more, see [flake8-print](https://pypi.org/project/flake8-print/5.0.0/) on PyPI.

| Code | Name | Message | Fix |
| ---- | ---- | ------- | --- |
| T201 | PrintFound | `print` found | 🛠 |
| T203 | PPrintFound | `pprint` found | 🛠 |

### flake8-quotes

For more, see [flake8-quotes](https://pypi.org/project/flake8-quotes/3.3.1/) on PyPI.

| Code | Name | Message | Fix |
| ---- | ---- | ------- | --- |
| Q000 | BadQuotesInlineString | Single quotes found but double quotes preferred |  |
| Q001 | BadQuotesMultilineString | Single quote multiline found but double quotes preferred |  |
| Q002 | BadQuotesDocstring | Single quote docstring found but double quotes preferred |  |
| Q003 | AvoidQuoteEscape | Change outer quotes to avoid escaping inner quotes |  |

### flake8-annotations

For more, see [flake8-annotations](https://pypi.org/project/flake8-annotations/2.9.1/) on PyPI.

| Code | Name | Message | Fix |
| ---- | ---- | ------- | --- |
| ANN001 | MissingTypeFunctionArgument | Missing type annotation for function argument `...` |  |
| ANN002 | MissingTypeArgs | Missing type annotation for `*...` |  |
| ANN003 | MissingTypeKwargs | Missing type annotation for `**...` |  |
| ANN101 | MissingTypeSelf | Missing type annotation for `...` in method |  |
| ANN102 | MissingTypeCls | Missing type annotation for `...` in classmethod |  |
| ANN201 | MissingReturnTypePublicFunction | Missing return type annotation for public function `...` |  |
| ANN202 | MissingReturnTypePrivateFunction | Missing return type annotation for private function `...` |  |
| ANN204 | MissingReturnTypeMagicMethod | Missing return type annotation for magic method `...` |  |
| ANN205 | MissingReturnTypeStaticMethod | Missing return type annotation for staticmethod `...` |  |
| ANN206 | MissingReturnTypeClassMethod | Missing return type annotation for classmethod `...` |  |
| ANN401 | DynamicallyTypedExpression | Dynamically typed expressions (typing.Any) are disallowed in `...` |  |

### flake8-2020

For more, see [flake8-2020](https://pypi.org/project/flake8-2020/1.7.0/) on PyPI.

| Code | Name | Message | Fix |
| ---- | ---- | ------- | --- |
| YTT101 | SysVersionSlice3Referenced | `sys.version[:3]` referenced (python3.10), use `sys.version_info` |  |
| YTT102 | SysVersion2Referenced | `sys.version[2]` referenced (python3.10), use `sys.version_info` |  |
| YTT103 | SysVersionCmpStr3 | `sys.version` compared to string (python3.10), use `sys.version_info` |  |
| YTT201 | SysVersionInfo0Eq3Referenced | `sys.version_info[0] == 3` referenced (python4), use `>=` |  |
| YTT202 | SixPY3Referenced | `six.PY3` referenced (python4), use `not six.PY2` |  |
| YTT203 | SysVersionInfo1CmpInt | `sys.version_info[1]` compared to integer (python4), compare `sys.version_info` to tuple |  |
| YTT204 | SysVersionInfoMinorCmpInt | `sys.version_info.minor` compared to integer (python4), compare `sys.version_info` to tuple |  |
| YTT301 | SysVersion0Referenced | `sys.version[0]` referenced (python10), use `sys.version_info` |  |
| YTT302 | SysVersionCmpStr10 | `sys.version` compared to string (python10), use `sys.version_info` |  |
| YTT303 | SysVersionSlice1Referenced | `sys.version[:1]` referenced (python10), use `sys.version_info` |  |

### flake8-bandit

For more, see [flake8-bandit](https://pypi.org/project/flake8-bandit/4.1.1/) on PyPI.

| Code | Name | Message | Fix |
| ---- | ---- | ------- | --- |
| S101 | AssertUsed | Use of `assert` detected |  |
| S102 | ExecUsed | Use of `exec` detected |  |
| S104 | HardcodedBindAllInterfaces | Possible binding to all interfaces |  |
| S105 | HardcodedPasswordString | Possible hardcoded password: `...` |  |
| S106 | HardcodedPasswordFuncArg | Possible hardcoded password: `...` |  |
| S107 | HardcodedPasswordDefault | Possible hardcoded password: `...` |  |

### Ruff-specific rules

| Code | Name | Message | Fix |
| ---- | ---- | ------- | --- |
| RUF001 | AmbiguousUnicodeCharacterString | String contains ambiguous unicode character '𝐁' (did you mean 'B'?) | 🛠 |
| RUF002 | AmbiguousUnicodeCharacterDocstring | Docstring contains ambiguous unicode character '𝐁' (did you mean 'B'?) | 🛠 |
| RUF003 | AmbiguousUnicodeCharacterComment | Comment contains ambiguous unicode character '𝐁' (did you mean 'B'?) |  |

### Meta rules

| Code | Name | Message | Fix |
| ---- | ---- | ------- | --- |
| M001 | UnusedNOQA | Unused `noqa` directive | 🛠 |

<!-- End auto-generated sections. -->

## Editor Integrations

### VS Code (Official)

Download the [Ruff VS Code extension](https://marketplace.visualstudio.com/items?itemName=charliermarsh.ruff).

### PyCharm

Ruff can be installed as an [External Tool](https://www.jetbrains.com/help/pycharm/configuring-third-party-tools.html)
in PyCharm. Open the Preferences pane, then navigate to "Tools", then "External Tools". From there,
add a new tool with the following configuration:

![Install Ruff as an External Tool](https://user-images.githubusercontent.com/1309177/193155720-336e43f0-1a8d-46b4-bc12-e60f9ae01f7e.png)

Ruff should then appear as a runnable action:

![Ruff as a runnable action](https://user-images.githubusercontent.com/1309177/193156026-732b0aaf-3dd9-4549-9b4d-2de6d2168a33.png)

### Vim & Neovim (Unofficial)

Ruff is available as part of the [coc-pyright](https://github.com/fannheyward/coc-pyright) extension
for coc.nvim.

Ruff can also be integrated via [efm](https://github.com/neovim/nvim-lspconfig/blob/master/doc/server_configurations.md#efm)
in just a [few lines](https://github.com/JafarAbdi/myconfigs/blob/6f0b6b2450e92ec8fc50422928cd22005b919110/efm-langserver/config.yaml#L14-L20).

### Language Server Protocol (Unofficial)

[`ruffd`](https://github.com/Seamooo/ruffd) is a Rust-based language server for Ruff that implements
the Language Server Protocol (LSP).

### GitHub Actions

GitHub Actions has everything you need to run Ruff out-of-the-box:

```yaml
name: CI
on: push
jobs:
  build:
    runs-on: ubuntu-latest
    steps:
      - uses: actions/checkout@v3
      - name: Install Python
        uses: actions/setup-python@v4
        with:
          python-version: "3.10"
      - name: Install dependencies
        run: |
          python -m pip install --upgrade pip
          pip install ruff
      - name: Run Ruff
        run: ruff .
```

## FAQ

### Is Ruff compatible with Black?

Yes. Ruff is compatible with [Black](https://github.com/psf/black) out-of-the-box, as long as
the `line-length` setting is consistent between the two.

As a project, Ruff is designed to be used alongside Black and, as such, will defer implementing
stylistic lint rules that are obviated by autoformatting.

### How does Ruff compare to Flake8?

(Coming from Flake8? Try [`flake8-to-ruff`](https://pypi.org/project/flake8-to-ruff/) to
automatically convert your existing configuration.)

Ruff can be used as a (near) drop-in replacement for Flake8 when used (1) without or with a small
number of plugins, (2) alongside Black, and (3) on Python 3 code.

Under those conditions Ruff is missing 14 rules related to string `.format` calls, 1 rule related
to docstring parsing, and 1 rule related to redefined variables.

Ruff re-implements some of the most popular Flake8 plugins and related code quality tools natively,
including:

- [`pydocstyle`](https://pypi.org/project/pydocstyle/)
- [`pep8-naming`](https://pypi.org/project/pep8-naming/)
- [`yesqa`](https://github.com/asottile/yesqa)
- [`flake8-docstrings`](https://pypi.org/project/flake8-docstrings/)
- [`flake8-builtins`](https://pypi.org/project/flake8-builtins/)
- [`flake8-super`](https://pypi.org/project/flake8-super/)
- [`flake8-print`](https://pypi.org/project/flake8-print/)
- [`flake8-quotes`](https://pypi.org/project/flake8-quotes/)
- [`flake8-annotations`](https://pypi.org/project/flake8-annotations/)
- [`flake8-comprehensions`](https://pypi.org/project/flake8-comprehensions/)
<<<<<<< HEAD
- [`flake8-bandit`](https://pypi.org/project/flake8-bandit/) (6/40)
- [`flake8-bugbear`](https://pypi.org/project/flake8-bugbear/) (20/32)
=======
- [`flake8-bugbear`](https://pypi.org/project/flake8-bugbear/) (21/32)
>>>>>>> da051624
- [`flake8-2020`](https://pypi.org/project/flake8-2020/)
- [`pyupgrade`](https://pypi.org/project/pyupgrade/) (15/34)
- [`autoflake`](https://pypi.org/project/autoflake/) (1/7)

Beyond rule-set parity, Ruff suffers from the following limitations vis-à-vis Flake8:

1. Ruff does not yet support a few Python 3.9 and 3.10 language features, including structural
   pattern matching and parenthesized context managers.
2. Flake8 has a plugin architecture and supports writing custom lint rules. (To date, popular Flake8
   plugins have been re-implemented within Ruff directly.)

### Which tools does Ruff replace?

Today, Ruff can be used to replace Flake8 when used with any of the following plugins:

- [`pep8-naming`](https://pypi.org/project/pep8-naming/)
- [`flake8-docstrings`](https://pypi.org/project/flake8-docstrings/)
- [`flake8-builtins`](https://pypi.org/project/flake8-builtins/)
- [`flake8-super`](https://pypi.org/project/flake8-super/)
- [`flake8-print`](https://pypi.org/project/flake8-print/)
- [`flake8-quotes`](https://pypi.org/project/flake8-quotes/)
- [`flake8-annotations`](https://pypi.org/project/flake8-annotations/)
- [`flake8-bandit`](https://pypi.org/project/flake8-bandit/) (6/40)
- [`flake8-comprehensions`](https://pypi.org/project/flake8-comprehensions/)
- [`flake8-bugbear`](https://pypi.org/project/flake8-bugbear/) (21/32)
- [`flake8-2020`](https://pypi.org/project/flake8-2020/)

Ruff can also replace [`isort`](https://pypi.org/project/isort/), [`yesqa`](https://github.com/asottile/yesqa),
and a subset of the rules implemented in [`pyupgrade`](https://pypi.org/project/pyupgrade/) (15/34).

If you're looking to use Ruff, but rely on an unsupported Flake8 plugin, free to file an Issue.

### Do I need to install Rust to use Ruff?

Nope! Ruff is available as [`ruff`](https://pypi.org/project/ruff/) on PyPI:

```shell
pip install ruff
```

Ruff ships with wheels for all major platforms, which enables `pip` to install Ruff without relying
on Rust at all.

### Can I write my own plugins for Ruff?

Ruff does not yet support third-party plugins, though a plugin system is within-scope for the
project. See [#283](https://github.com/charliermarsh/ruff/issues/283) for more.

### How does Ruff's import sorting compare to [`isort`](https://pypi.org/project/isort/)?

Ruff's import sorting is intended to be equivalent to `isort` when used `profile = "black"`, and a
few other settings (`combine_as_imports = true`, `order_by_type = false`, and
`case_sensitive` = true`).

Like `isort`, Ruff's import sorting is compatible with Black.

Ruff is less configurable than `isort`, but supports the `known-first-party`, `known-third-party`,
`extra-standard-library`, and `src` settings, like so:

```toml
[tool.ruff]
select = [
    # Pyflakes
    "F",
    # Pycodestyle
    "E",
    "W",
    # isort
    "I"
]
src = ["src", "tests"]

[tool.ruff.isort]
known-first-party = ["my_module1", "my_module2"]
```

### Does Ruff support NumPy- or Google-style docstrings?

Yes! To enable a specific docstring convention, start by enabling all `pydocstyle` error codes, and
then selectively disabling based on your [preferred convention](https://www.pydocstyle.org/en/latest/error_codes.html#default-conventions).

For example, if you're coming from `flake8-docstrings`, the following configuration is equivalent to
`--docstring-convention=numpy`:

```toml
[tool.ruff]
extend-select = ["D"]
extend-ignore = [
    "D107",
    "D203",
    "D212",
    "D213",
    "D402",
    "D413",
    "D415",
    "D416",
    "D417",
]
```

Similarly, the following is equivalent to `--docstring-convention=google`:

```toml
[tool.ruff]
extend-select = ["D"]
extend-ignore = [
    "D203",
    "D204",
    "D213",
    "D215",
    "D400",
    "D404",
    "D406",
    "D407",
    "D408",
    "D409",
    "D413",
]
```

Similarly, the following is equivalent to `--docstring-convention=pep8`:

```toml
[tool.ruff]
extend-select = ["D"]
extend-ignore = [
    "D203",
    "D212",
    "D213",
    "D214",
    "D215",
    "D404",
    "D405",
    "D406",
    "D407",
    "D408",
    "D409",
    "D410",
    "D411",
    "D413",
    "D415",
    "D416",
    "D417",
]
```

## Development

Ruff is written in Rust (1.65.0). You'll need to install the [Rust toolchain](https://www.rust-lang.org/tools/install)
for development.

Assuming you have `cargo` installed, you can run:

```shell
cargo run resources/test/fixtures
```

For development, we use [nightly Rust](https://rust-lang.github.io/rustup/concepts/channels.html#working-with-nightly-rust):

```shell
cargo +nightly fmt
cargo +nightly clippy
cargo +nightly test
```

## Releases

Ruff is distributed on [PyPI](https://pypi.org/project/ruff/), and published via [`maturin`](https://github.com/PyO3/maturin).

See: `.github/workflows/release.yaml`.

## Benchmarks

First, clone [CPython](https://github.com/python/cpython). It's a large and diverse Python codebase,
which makes it a good target for benchmarking.

```shell
git clone --branch 3.10 https://github.com/python/cpython.git resources/test/cpython
```

Add this `pyproject.toml` to the CPython directory:

```toml
[tool.ruff]
line-length = 88
extend-exclude = [
    "Lib/lib2to3/tests/data/bom.py",
    "Lib/lib2to3/tests/data/crlf.py",
    "Lib/lib2to3/tests/data/different_encoding.py",
    "Lib/lib2to3/tests/data/false_encoding.py",
    "Lib/lib2to3/tests/data/py2_test_grammar.py",
    "Lib/test/bad_coding2.py",
    "Lib/test/badsyntax_3131.py",
    "Lib/test/badsyntax_pep3120.py",
    "Lib/test/encoded_modules/module_iso_8859_1.py",
    "Lib/test/encoded_modules/module_koi8_r.py",
    "Lib/test/test_fstring.py",
    "Lib/test/test_grammar.py",
    "Lib/test/test_importlib/test_util.py",
    "Lib/test/test_named_expressions.py",
    "Lib/test/test_patma.py",
    "Lib/test/test_source_encoding.py",
    "Tools/c-analyzer/c_parser/parser/_delim.py",
    "Tools/i18n/pygettext.py",
    "Tools/test2to3/maintest.py",
    "Tools/test2to3/setup.py",
    "Tools/test2to3/test/test_foo.py",
    "Tools/test2to3/test2to3/hello.py",
]
```

Next, to benchmark the release build:

```shell
cargo build --release

hyperfine --ignore-failure --warmup 10 --runs 100 \
  "./target/release/ruff ./resources/test/cpython/ --no-cache" \
  "./target/release/ruff ./resources/test/cpython/"

Benchmark 1: ./target/release/ruff ./resources/test/cpython/ --no-cache
  Time (mean ± σ):     297.4 ms ±   4.9 ms    [User: 2460.0 ms, System: 67.2 ms]
  Range (min … max):   287.7 ms … 312.1 ms    100 runs

  Warning: Ignoring non-zero exit code.

Benchmark 2: ./target/release/ruff ./resources/test/cpython/
  Time (mean ± σ):      79.6 ms ±   7.3 ms    [User: 59.7 ms, System: 356.1 ms]
  Range (min … max):    62.4 ms … 111.2 ms    100 runs

  Warning: Ignoring non-zero exit code.
```

To benchmark against the ecosystem's existing tools:

```shell
hyperfine --ignore-failure --warmup 5 \
  "./target/release/ruff ./resources/test/cpython/ --no-cache" \
  "pylint --recursive=y resources/test/cpython/" \
  "pyflakes resources/test/cpython" \
  "autoflake --recursive --expand-star-imports --remove-all-unused-imports --remove-unused-variables --remove-duplicate-keys resources/test/cpython" \
  "pycodestyle resources/test/cpython" \
  "flake8 resources/test/cpython" \
  "python -m scripts.run_flake8 resources/test/cpython"
```

In order, these evaluate:

- Ruff
- Pylint
- Pyflakes
- autoflake
- pycodestyle
- Flake8
- Flake8, with a hack to enable multiprocessing on macOS

(You can `poetry install` from `./scripts` to create a working environment for the above.)

```shell
Benchmark 1: ./target/release/ruff ./resources/test/cpython/ --no-cache
  Time (mean ± σ):     297.9 ms ±   7.0 ms    [User: 2436.6 ms, System: 65.9 ms]
  Range (min … max):   289.9 ms … 314.6 ms    10 runs

  Warning: Ignoring non-zero exit code.

Benchmark 2: pylint --recursive=y resources/test/cpython/
  Time (mean ± σ):     37.634 s ±  0.225 s    [User: 36.728 s, System: 0.853 s]
  Range (min … max):   37.201 s … 38.106 s    10 runs

  Warning: Ignoring non-zero exit code.

Benchmark 3: pyflakes resources/test/cpython
  Time (mean ± σ):     40.950 s ±  0.449 s    [User: 40.688 s, System: 0.229 s]
  Range (min … max):   40.348 s … 41.671 s    10 runs

  Warning: Ignoring non-zero exit code.

Benchmark 4: autoflake --recursive --expand-star-imports --remove-all-unused-imports --remove-unused-variables --remove-duplicate-keys resources/test/cpython
  Time (mean ± σ):     11.562 s ±  0.160 s    [User: 107.022 s, System: 1.143 s]
  Range (min … max):   11.417 s … 11.917 s    10 runs

Benchmark 5: pycodestyle resources/test/cpython
  Time (mean ± σ):     67.428 s ±  0.985 s    [User: 67.199 s, System: 0.203 s]
  Range (min … max):   65.313 s … 68.496 s    10 runs

  Warning: Ignoring non-zero exit code.

Benchmark 6: flake8 resources/test/cpython
  Time (mean ± σ):     116.099 s ±  1.178 s    [User: 115.217 s, System: 0.845 s]
  Range (min … max):   114.180 s … 117.724 s    10 runs

  Warning: Ignoring non-zero exit code.

Benchmark 7: python -m scripts.run_flake8 resources/test/cpython
  Time (mean ± σ):     20.477 s ±  0.349 s    [User: 142.372 s, System: 1.504 s]
  Range (min … max):   20.107 s … 21.183 s    10 runs

Summary
  './target/release/ruff ./resources/test/cpython/ --no-cache' ran
   38.81 ± 1.05 times faster than 'autoflake --recursive --expand-star-imports --remove-all-unused-imports --remove-unused-variables --remove-duplicate-keys resources/test/cpython'
   68.74 ± 1.99 times faster than 'python -m scripts.run_flake8 resources/test/cpython'
  126.33 ± 3.05 times faster than 'pylint --recursive=y resources/test/cpython/'
  137.46 ± 3.55 times faster than 'pyflakes resources/test/cpython'
  226.35 ± 6.23 times faster than 'pycodestyle resources/test/cpython'
  389.73 ± 9.92 times faster than 'flake8 resources/test/cpython'
```

## License

MIT

## Contributing

Contributions are welcome and hugely appreciated. To get started, check out the
[contributing guidelines](https://github.com/charliermarsh/ruff/blob/main/CONTRIBUTING.md).<|MERGE_RESOLUTION|>--- conflicted
+++ resolved
@@ -467,6 +467,19 @@
 | N817 | CamelcaseImportedAsAcronym | Camelcase `...` imported as acronym `...` |  |
 | N818 | ErrorSuffixOnExceptionName | Exception name `...` should be named with an Error suffix |  |
 
+### flake8-bandit
+
+For more, see [flake8-bandit](https://pypi.org/project/flake8-bandit/4.1.1/) on PyPI.
+
+| Code | Name | Message | Fix |
+| ---- | ---- | ------- | --- |
+| S101 | AssertUsed | Use of `assert` detected |  |
+| S102 | ExecUsed | Use of `exec` detected |  |
+| S104 | HardcodedBindAllInterfaces | Possible binding to all interfaces |  |
+| S105 | HardcodedPasswordString | Possible hardcoded password: `'...'` |  |
+| S106 | HardcodedPasswordFuncArg | Possible hardcoded password: `'...'` |  |
+| S107 | HardcodedPasswordDefault | Possible hardcoded password: `'...'` |  |
+
 ### flake8-comprehensions
 
 For more, see [flake8-comprehensions](https://pypi.org/project/flake8-comprehensions/3.10.1/) on PyPI.
@@ -581,19 +594,6 @@
 | YTT302 | SysVersionCmpStr10 | `sys.version` compared to string (python10), use `sys.version_info` |  |
 | YTT303 | SysVersionSlice1Referenced | `sys.version[:1]` referenced (python10), use `sys.version_info` |  |
 
-### flake8-bandit
-
-For more, see [flake8-bandit](https://pypi.org/project/flake8-bandit/4.1.1/) on PyPI.
-
-| Code | Name | Message | Fix |
-| ---- | ---- | ------- | --- |
-| S101 | AssertUsed | Use of `assert` detected |  |
-| S102 | ExecUsed | Use of `exec` detected |  |
-| S104 | HardcodedBindAllInterfaces | Possible binding to all interfaces |  |
-| S105 | HardcodedPasswordString | Possible hardcoded password: `...` |  |
-| S106 | HardcodedPasswordFuncArg | Possible hardcoded password: `...` |  |
-| S107 | HardcodedPasswordDefault | Possible hardcoded password: `...` |  |
-
 ### Ruff-specific rules
 
 | Code | Name | Message | Fix |
@@ -699,12 +699,8 @@
 - [`flake8-quotes`](https://pypi.org/project/flake8-quotes/)
 - [`flake8-annotations`](https://pypi.org/project/flake8-annotations/)
 - [`flake8-comprehensions`](https://pypi.org/project/flake8-comprehensions/)
-<<<<<<< HEAD
 - [`flake8-bandit`](https://pypi.org/project/flake8-bandit/) (6/40)
-- [`flake8-bugbear`](https://pypi.org/project/flake8-bugbear/) (20/32)
-=======
 - [`flake8-bugbear`](https://pypi.org/project/flake8-bugbear/) (21/32)
->>>>>>> da051624
 - [`flake8-2020`](https://pypi.org/project/flake8-2020/)
 - [`pyupgrade`](https://pypi.org/project/pyupgrade/) (15/34)
 - [`autoflake`](https://pypi.org/project/autoflake/) (1/7)
