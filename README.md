# Ruff

[![Ruff](https://img.shields.io/endpoint?url=https://raw.githubusercontent.com/charliermarsh/ruff/main/assets/badge/v1.json)](https://github.com/charliermarsh/ruff)
[![image](https://img.shields.io/pypi/v/ruff.svg)](https://pypi.python.org/pypi/ruff)
[![image](https://img.shields.io/pypi/l/ruff.svg)](https://pypi.python.org/pypi/ruff)
[![image](https://img.shields.io/pypi/pyversions/ruff.svg)](https://pypi.python.org/pypi/ruff)
[![Actions status](https://github.com/charliermarsh/ruff/workflows/CI/badge.svg)](https://github.com/charliermarsh/ruff/actions)

An extremely fast Python linter, written in Rust.

<p align="center">
  <picture align="center">
    <source media="(prefers-color-scheme: dark)" srcset="https://user-images.githubusercontent.com/1309177/212613422-7faaf278-706b-4294-ad92-236ffcab3430.svg">
    <source media="(prefers-color-scheme: light)" srcset="https://user-images.githubusercontent.com/1309177/212613257-5f4bca12-6d6b-4c79-9bac-51a4c6d08928.svg">
    <img alt="Shows a bar chart with benchmark results." src="https://user-images.githubusercontent.com/1309177/212613257-5f4bca12-6d6b-4c79-9bac-51a4c6d08928.svg">
  </picture>
</p>

<p align="center">
  <i>Linting the CPython codebase from scratch.</i>
</p>

- ⚡️  10-100x faster than existing linters
- 🐍  Installable via `pip`
- 🤝  Python 3.11 compatibility
- 🛠️  `pyproject.toml` support
- 📦  Built-in caching, to avoid re-analyzing unchanged files
- 🔧  Autofix support, for automatic error correction (e.g., automatically remove unused imports)
- ⚖️  [Near-parity](#how-does-ruff-compare-to-flake8) with the built-in Flake8 rule set
- 🔌  Native re-implementations of dozens of Flake8 plugins, like [`flake8-bugbear`](https://pypi.org/project/flake8-bugbear/)
- ⌨️  First-party editor integrations for [VS Code](https://github.com/charliermarsh/ruff-vscode) and [more](https://github.com/charliermarsh/ruff-lsp)
- 🌎  Monorepo-friendly, with [hierarchical and cascading configuration](#pyprojecttoml-discovery)

Ruff aims to be orders of magnitude faster than alternative tools while integrating more
functionality behind a single, common interface.

Ruff can be used to replace [Flake8](https://pypi.org/project/flake8/) (plus a variety of plugins), [`isort`](https://pypi.org/project/isort/),
[`pydocstyle`](https://pypi.org/project/pydocstyle/), [`yesqa`](https://github.com/asottile/yesqa),
[`eradicate`](https://pypi.org/project/eradicate/), [`pyupgrade`](https://pypi.org/project/pyupgrade/),
and [`autoflake`](https://pypi.org/project/autoflake/), all while executing tens or hundreds of
times faster than any individual tool.

Ruff goes beyond the responsibilities of a traditional linter, instead functioning as an advanced
code transformation tool capable of upgrading type annotations, rewriting class definitions, sorting
imports, and more.

Ruff is extremely actively developed and used in major open-source projects like:

- [pandas](https://github.com/pandas-dev/pandas)
- [FastAPI](https://github.com/tiangolo/fastapi)
- [Apache Airflow](https://github.com/apache/airflow)
- [Bokeh](https://github.com/bokeh/bokeh)
- [Zulip](https://github.com/zulip/zulip)
- [Dagster](https://github.com/dagster-io/dagster)
- [Pydantic](https://github.com/pydantic/pydantic)
- [Sphinx](https://github.com/sphinx-doc/sphinx)
- [Hatch](https://github.com/pypa/hatch)
- [Jupyter](https://github.com/jupyter-server/jupyter_server)
- [Synapse (Matrix)](https://github.com/matrix-org/synapse)
- [Saleor](https://github.com/saleor/saleor)
- [Polars](https://github.com/pola-rs/polars)
- [Ibis](https://github.com/ibis-project/ibis)
- [OpenBB](https://github.com/OpenBB-finance/OpenBBTerminal)
- [Cryptography (PyCA)](https://github.com/pyca/cryptography)
- [SnowCLI (Snowflake)](https://github.com/Snowflake-Labs/snowcli)

Read the [launch blog post](https://notes.crmarsh.com/python-tooling-could-be-much-much-faster).

## Testimonials

[**Sebastián Ramírez**](https://twitter.com/tiangolo/status/1591912354882764802), creator
of [FastAPI](https://github.com/tiangolo/fastapi):

> Ruff is so fast that sometimes I add an intentional bug in the code just to confirm it's actually
> running and checking the code.

[**Nick Schrock**](https://twitter.com/schrockn/status/1612615862904827904), founder of [Elementl](https://www.elementl.com/),
co-creator of [GraphQL](https://graphql.org/):

> Why is Ruff a gamechanger? Primarily because it is nearly 1000x faster. Literally. Not a typo. On
> our largest module (dagster itself, 250k LOC) pylint takes about 2.5 minutes, parallelized across 4
> cores on my M1. Running ruff against our *entire* codebase takes .4 seconds.

[**Bryan Van de Ven**](https://github.com/bokeh/bokeh/pull/12605), co-creator
of [Bokeh](https://github.com/bokeh/bokeh/), original author
of [Conda](https://docs.conda.io/en/latest/):

> Ruff is ~150-200x faster than flake8 on my machine, scanning the whole repo takes ~0.2s instead of
> ~20s. This is an enormous quality of life improvement for local dev. It's fast enough that I added
> it as an actual commit hook, which is terrific.

[**Timothy Crosley**](https://twitter.com/timothycrosley/status/1606420868514877440),
creator of [isort](https://github.com/PyCQA/isort):

> Just switched my first project to Ruff. Only one downside so far: it's so fast I couldn't believe it was working till I intentionally introduced some errors.

[**Tim Abbott**](https://github.com/charliermarsh/ruff/issues/465#issuecomment-1317400028), lead
developer of [Zulip](https://github.com/zulip/zulip):

> This is just ridiculously fast... `ruff` is amazing.

## Table of Contents

1. [Installation and Usage](#installation-and-usage)
1. [Configuration](#configuration)
1. [Supported Rules](#supported-rules) <!-- Begin auto-generated table of contents. -->
   1. [Pyflakes (F)](#pyflakes-f)
   1. [pycodestyle (E, W)](#pycodestyle-e-w)
   1. [mccabe (C90)](#mccabe-c90)
   1. [isort (I)](#isort-i)
   1. [pydocstyle (D)](#pydocstyle-d)
   1. [pyupgrade (UP)](#pyupgrade-up)
   1. [pep8-naming (N)](#pep8-naming-n)
   1. [flake8-2020 (YTT)](#flake8-2020-ytt)
   1. [flake8-annotations (ANN)](#flake8-annotations-ann)
   1. [flake8-bandit (S)](#flake8-bandit-s)
   1. [flake8-blind-except (BLE)](#flake8-blind-except-ble)
   1. [flake8-boolean-trap (FBT)](#flake8-boolean-trap-fbt)
   1. [flake8-bugbear (B)](#flake8-bugbear-b)
   1. [flake8-builtins (A)](#flake8-builtins-a)
   1. [flake8-comprehensions (C4)](#flake8-comprehensions-c4)
   1. [flake8-debugger (T10)](#flake8-debugger-t10)
   1. [flake8-errmsg (EM)](#flake8-errmsg-em)
   1. [flake8-implicit-str-concat (ISC)](#flake8-implicit-str-concat-isc)
   1. [flake8-import-conventions (ICN)](#flake8-import-conventions-icn)
   1. [flake8-print (T20)](#flake8-print-t20)
   1. [flake8-pytest-style (PT)](#flake8-pytest-style-pt)
   1. [flake8-quotes (Q)](#flake8-quotes-q)
   1. [flake8-return (RET)](#flake8-return-ret)
   1. [flake8-simplify (SIM)](#flake8-simplify-sim)
   1. [flake8-tidy-imports (TID)](#flake8-tidy-imports-tid)
   1. [flake8-unused-arguments (ARG)](#flake8-unused-arguments-arg)
   1. [flake8-datetimez (DTZ)](#flake8-datetimez-dtz)
   1. [eradicate (ERA)](#eradicate-era)
   1. [pandas-vet (PD)](#pandas-vet-pd)
   1. [pygrep-hooks (PGH)](#pygrep-hooks-pgh)
   1. [Pylint (PL)](#pylint-pl)
   1. [flake8-pie (PIE)](#flake8-pie-pie)
   1. [flake8-commas (COM)](#flake8-commas-com)
   1. [flake8-no-pep420 (INP)](#flake8-no-pep420-inp)
   1. [flake8-executable (EXE)](#flake8-executable-exe)
   1. [flake8-type-checking (TYP)](#flake8-type-checking-typ)
   1. [tryceratops (TRY)](#tryceratops-try)
   1. [flake8-use-pathlib (PTH)](#flake8-use-pathlib-pth)
   1. [Ruff-specific rules (RUF)](#ruff-specific-rules-ruf)<!-- End auto-generated table of contents. -->
1. [Editor Integrations](#editor-integrations)
1. [FAQ](#faq)
1. [Contributing](#contributing)
1. [Releases](#releases)
1. [Benchmarks](#benchmarks)
1. [Reference](#reference)
1. [License](#license)

## Installation and Usage

### Installation

Ruff is available as [`ruff`](https://pypi.org/project/ruff/) on PyPI:

```shell
pip install ruff
```

For **macOS Homebrew** and **Linuxbrew** users, Ruff is also available as [`ruff`](https://formulae.brew.sh/formula/ruff) on Homebrew:

```shell
brew install ruff
```

For **Conda** users, Ruff is also available as [`ruff`](https://anaconda.org/conda-forge/ruff) on `conda-forge`:

```shell
conda install -c conda-forge ruff
```

For **Arch Linux** users, Ruff is also available as [`ruff`](https://archlinux.org/packages/community/x86_64/ruff/) on the official repositories:

```shell
pacman -S ruff
```

[![Packaging status](https://repology.org/badge/vertical-allrepos/ruff-python-linter.svg?exclude_unsupported=1)](https://repology.org/project/ruff-python-linter/versions)

### Usage

To run Ruff, try any of the following:

```shell
ruff path/to/code/to/lint.py  # Run Ruff over `lint.py`
ruff path/to/code/            # Run Ruff over all files in `/path/to/code` (and any subdirectories)
ruff path/to/code/*.py        # Run Ruff over all `.py` files in `/path/to/code`
```

You can run Ruff in `--watch` mode to automatically re-run on-change:

```shell
ruff path/to/code/ --watch
```

Ruff also works with [pre-commit](https://pre-commit.com):

```yaml
- repo: https://github.com/charliermarsh/ruff-pre-commit
  # Ruff version.
  rev: 'v0.0.230'
  hooks:
    - id: ruff
```

## Configuration

Ruff is configurable both via `pyproject.toml` and the command line. For a full list of configurable
options, see the [API reference](#reference).

If left unspecified, the default configuration is equivalent to:

```toml
[tool.ruff]
line-length = 88

# Enable Pyflakes `E` and `F` codes by default.
select = ["E", "F"]
ignore = []

# Exclude a variety of commonly ignored directories.
exclude = [
    ".bzr",
    ".direnv",
    ".eggs",
    ".git",
    ".hg",
    ".mypy_cache",
    ".nox",
    ".pants.d",
    ".ruff_cache",
    ".svn",
    ".tox",
    ".venv",
    "__pypackages__",
    "_build",
    "buck-out",
    "build",
    "dist",
    "node_modules",
    "venv",
]
per-file-ignores = {}

# Allow unused variables when underscore-prefixed.
dummy-variable-rgx = "^(_+|(_+[a-zA-Z0-9_]*[a-zA-Z0-9]+?))$"

# Assume Python 3.10.
target-version = "py310"

[tool.ruff.mccabe]
# Unlike Flake8, default to a complexity level of 10.
max-complexity = 10
```

As an example, the following would configure Ruff to: (1) avoid enforcing line-length violations
(`E501`); (2) never remove unused imports (`F401`); and (3) ignore import-at-top-of-file violations
(`E402`) in `__init__.py` files:

```toml
[tool.ruff]
# Enable Pyflakes and pycodestyle rules.
select = ["E", "F"]

# Never enforce `E501` (line length violations).
ignore = ["E501"]

# Never try to fix `F401` (unused imports).
unfixable = ["F401"]

# Ignore `E402` (import violations) in all `__init__.py` files, and in `path/to/file.py`.
[tool.ruff.per-file-ignores]
"__init__.py" = ["E402"]
"path/to/file.py" = ["E402"]
```

Plugin configurations should be expressed as subsections, e.g.:

```toml
[tool.ruff]
# Add "Q" to the list of enabled codes.
select = ["E", "F", "Q"]

[tool.ruff.flake8-quotes]
docstring-quotes = "double"
```

Ruff mirrors Flake8's rule code system, in which each rule code consists of a one-to-three letter
prefix, followed by three digits (e.g., `F401`). The prefix indicates that "source" of the rule
(e.g., `F` for Pyflakes, `E` for `pycodestyle`, `ANN` for `flake8-annotations`). The set of enabled
rules is determined by the `select` and `ignore` options, which support both the full code (e.g.,
`F401`) and the prefix (e.g., `F`).

As a special-case, Ruff also supports the `ALL` code, which enables all rules. Note that some of the
`pydocstyle` rules conflict (e.g., `D203` and `D211`) as they represent alternative docstring
formats. Enabling `ALL` without further configuration may result in suboptimal behavior, especially
for the `pydocstyle` plugin.

As an alternative to `pyproject.toml`, Ruff will also respect a `ruff.toml` file, which implements
an equivalent schema (though the `[tool.ruff]` hierarchy can be omitted). For example, the
`pyproject.toml` described above would be represented via the following `ruff.toml`:

```toml
# Enable Pyflakes and pycodestyle rules.
select = ["E", "F"]

# Never enforce `E501` (line length violations).
ignore = ["E501"]

# Always autofix, but never try to fix `F401` (unused imports).
fix = true
unfixable = ["F401"]

# Ignore `E402` (import violations) in all `__init__.py` files, and in `path/to/file.py`.
[per-file-ignores]
"__init__.py" = ["E402"]
"path/to/file.py" = ["E402"]
```

For a full list of configurable options, see the [API reference](#reference).

Some common configuration settings can be provided via the command-line:

```shell
ruff path/to/code/ --select F401 --select F403
```

See `ruff --help` for more:

<!-- Begin auto-generated cli help. -->
```
Ruff: An extremely fast Python linter.

Usage: ruff [OPTIONS] [FILES]...

Arguments:
  [FILES]...

Options:
      --config <CONFIG>
          Path to the `pyproject.toml` or `ruff.toml` file to use for configuration
  -v, --verbose
          Enable verbose logging
  -q, --quiet
          Print lint violations, but nothing else
  -s, --silent
          Disable all logging (but still exit with status code "1" upon detecting lint violations)
  -e, --exit-zero
          Exit with status code "0", even upon detecting lint violations
  -w, --watch
          Run in watch mode by re-running whenever files change
      --fix
          Attempt to automatically fix lint violations
      --fix-only
          Fix any fixable lint violations, but don't report on leftover violations. Implies `--fix`
      --diff
          Avoid writing any fixed files back; instead, output a diff for each changed file to stdout
  -n, --no-cache
          Disable cache reads
      --isolated
          Ignore all configuration files
      --select <RULE_CODE>
          Comma-separated list of rule codes to enable (or ALL, to enable all rules)
      --extend-select <RULE_CODE>
          Like --select, but adds additional rule codes on top of the selected ones
      --ignore <RULE_CODE>
          Comma-separated list of rule codes to disable
      --extend-ignore <RULE_CODE>
          Like --ignore, but adds additional rule codes on top of the ignored ones
      --exclude <FILE_PATTERN>
          List of paths, used to omit files and/or directories from analysis
      --extend-exclude <FILE_PATTERN>
          Like --exclude, but adds additional files and directories on top of those already excluded
      --fixable <RULE_CODE>
          List of rule codes to treat as eligible for autofix. Only applicable when autofix itself is enabled (e.g., via `--fix`)
      --unfixable <RULE_CODE>
          List of rule codes to treat as ineligible for autofix. Only applicable when autofix itself is enabled (e.g., via `--fix`)
      --per-file-ignores <PER_FILE_IGNORES>
          List of mappings from file pattern to code to exclude
      --format <FORMAT>
          Output serialization format for violations [env: RUFF_FORMAT=] [possible values: text, json, junit, grouped, github, gitlab, pylint]
      --stdin-filename <STDIN_FILENAME>
          The name of the file when passing it through stdin
      --cache-dir <CACHE_DIR>
          Path to the cache directory [env: RUFF_CACHE_DIR=]
      --show-source
          Show violations with source code
      --respect-gitignore
          Respect file exclusions via `.gitignore` and other standard ignore files
      --force-exclude
          Enforce exclusions, even for paths passed to Ruff directly on the command-line
      --update-check
          Enable or disable automatic update checks
      --dummy-variable-rgx <DUMMY_VARIABLE_RGX>
          Regular expression matching the name of dummy variables
      --target-version <TARGET_VERSION>
          The minimum Python version that should be supported
      --line-length <LINE_LENGTH>
          Set the line-length for length-associated rules and automatic formatting
      --add-noqa
          Enable automatic additions of `noqa` directives to failing lines
      --clean
          Clear any caches in the current directory or any subdirectories
      --explain <EXPLAIN>
          Explain a rule
      --show-files
          See the files Ruff will be run against with the current settings
      --show-settings
          See the settings Ruff will use to lint a given Python file
  -h, --help
          Print help information
  -V, --version
          Print version information
```
<!-- End auto-generated cli help. -->

### `pyproject.toml` discovery

Similar to [ESLint](https://eslint.org/docs/latest/user-guide/configuring/configuration-files#cascading-and-hierarchy),
Ruff supports hierarchical configuration, such that the "closest" `pyproject.toml` file in the
directory hierarchy is used for every individual file, with all paths in the `pyproject.toml` file
(e.g., `exclude` globs, `src` paths) being resolved relative to the directory containing the
`pyproject.toml` file.

There are a few exceptions to these rules:

1. In locating the "closest" `pyproject.toml` file for a given path, Ruff ignores any
   `pyproject.toml` files that lack a `[tool.ruff]` section.
2. If a configuration file is passed directly via `--config`, those settings are used for across
   files. Any relative paths in that configuration file (like `exclude` globs or `src` paths) are
   resolved relative to the _current working directory_.
3. If no `pyproject.toml` file is found in the filesystem hierarchy, Ruff will fall back to using
   a default configuration. If a user-specific configuration file exists
   at `${config_dir}/ruff/pyproject.toml`,
   that file will be used instead of the default configuration, with `${config_dir}` being
   determined via the [`dirs`](https://docs.rs/dirs/4.0.0/dirs/fn.config_dir.html) crate, and all
   relative paths being again resolved relative to the _current working directory_.
4. Any `pyproject.toml`-supported settings that are provided on the command-line (e.g., via
   `--select`) will override the settings in _every_ resolved configuration file.

Unlike [ESLint](https://eslint.org/docs/latest/user-guide/configuring/configuration-files#cascading-and-hierarchy),
Ruff does not merge settings across configuration files; instead, the "closest" configuration file
is used, and any parent configuration files are ignored. In lieu of this implicit cascade, Ruff
supports an [`extend`](#extend) field, which allows you to inherit the settings from another
`pyproject.toml` file, like so:

```toml
# Extend the `pyproject.toml` file in the parent directory.
extend = "../pyproject.toml"
# But use a different line length.
line-length = 100
```

All of the above rules apply equivalently to `ruff.toml` files. If Ruff detects both a `ruff.toml`
and `pyproject.toml` file, it will defer to the `ruff.toml`.

### Python file discovery

When passed a path on the command-line, Ruff will automatically discover all Python files in that
path, taking into account the [`exclude`](#exclude) and [`extend-exclude`](#extend-exclude) settings
in each directory's `pyproject.toml` file.

By default, Ruff will also skip any files that are omitted via `.ignore`, `.gitignore`,
`.git/info/exclude`, and global `gitignore` files (see: [`respect-gitignore`](#respect-gitignore)).

Files that are passed to `ruff` directly are always linted, regardless of the above criteria.
For example, `ruff /path/to/excluded/file.py` will always lint `file.py`.

### Ignoring errors

To omit a lint rule entirely, add it to the "ignore" list via [`ignore`](#ignore) or
[`extend-ignore`](#extend-ignore), either on the command-line or in your `pyproject.toml` file.

To ignore a violation inline, Ruff uses a `noqa` system similar to [Flake8](https://flake8.pycqa.org/en/3.1.1/user/ignoring-errors.html).
To ignore an individual violation, add `# noqa: {code}` to the end of the line, like so:

```python
# Ignore F841.
x = 1  # noqa: F841

# Ignore E741 and F841.
i = 1  # noqa: E741, F841

# Ignore _all_ violations.
x = 1  # noqa
```

Note that, for multi-line strings, the `noqa` directive should come at the end of the string, and
will apply to the entire string, like so:

```python
"""Lorem ipsum dolor sit amet.

Lorem ipsum dolor sit amet, consectetur adipiscing elit, sed do eiusmod tempor incididunt ut labore et dolore magna aliqua.
"""  # noqa: E501
```

To ignore all violations across an entire file, Ruff supports Flake8's `# flake8: noqa` directive
(or, equivalently, `# ruff: noqa`). Adding either of those directives to any part of a file will
disable enforcement across the entire file.

For targeted exclusions across entire files (e.g., "Ignore all F841 violations in
`/path/to/file.py`"), see the [`per-file-ignores`](#per-file-ignores) configuration setting.

### "Action Comments"

Ruff respects `isort`'s ["Action Comments"](https://pycqa.github.io/isort/docs/configuration/action_comments.html)
(`# isort: skip_file`, `# isort: on`, `# isort: off`, `# isort: skip`, and `# isort: split`), which
enable selectively enabling and disabling import sorting for blocks of code and other inline
configuration.

See the [`isort` documentation](https://pycqa.github.io/isort/docs/configuration/action_comments.html)
for more.

### Automating `noqa` Directives

Ruff supports several workflows to aid in `noqa` management.

First, Ruff provides a special rule code, `RUF100`, to enforce that your `noqa` directives are
"valid", in that the violations they _say_ they ignore are actually being triggered on that line (and
thus suppressed). You can run `ruff /path/to/file.py --extend-select RUF100` to flag unused `noqa`
directives.

Second, Ruff can _automatically remove_ unused `noqa` directives via its autofix functionality.
You can run `ruff /path/to/file.py --extend-select RUF100 --fix` to automatically remove unused
`noqa` directives.

Third, Ruff can _automatically add_ `noqa` directives to all failing lines. This is useful when
migrating a new codebase to Ruff. You can run `ruff /path/to/file.py --add-noqa` to automatically
add `noqa` directives to all failing lines, with the appropriate rule codes.

## Supported Rules

Regardless of the rule's origin, Ruff re-implements every rule in Rust as a first-party feature.

By default, Ruff enables all `E` and `F` rule codes, which correspond to those built-in to Flake8.

The 🛠 emoji indicates that a rule is automatically fixable by the `--fix` command-line option.

<!-- Sections automatically generated by `cargo dev generate-rules-table`. -->
<!-- Begin auto-generated sections. -->
### Pyflakes (F)

For more, see [Pyflakes](https://pypi.org/project/pyflakes/) on PyPI.

| Code | Name | Message | Fix |
| ---- | ---- | ------- | --- |
| F401 | unused-import | `{name}` imported but unused; consider adding to `__all__` or using a redundant alias | 🛠 |
| F402 | import-shadowed-by-loop-var | Import `{name}` from line {line} shadowed by loop variable |  |
| F403 | import-star-used | `from {name} import *` used; unable to detect undefined names |  |
| F404 | late-future-import | `from __future__` imports must occur at the beginning of the file |  |
| F405 | import-star-usage | `{name}` may be undefined, or defined from star imports: {sources} |  |
| F406 | import-star-not-permitted | `from {name} import *` only allowed at module level |  |
| F407 | future-feature-not-defined | Future feature `{name}` is not defined |  |
| F501 | percent-format-invalid-format | '...' % ... has invalid format string: {message} |  |
| F502 | percent-format-expected-mapping | '...' % ... expected mapping but got sequence |  |
| F503 | percent-format-expected-sequence | '...' % ... expected sequence but got mapping |  |
| F504 | percent-format-extra-named-arguments | '...' % ... has unused named argument(s): {message} | 🛠 |
| F505 | percent-format-missing-argument | '...' % ... is missing argument(s) for placeholder(s): {message} |  |
| F506 | percent-format-mixed-positional-and-named | '...' % ... has mixed positional and named placeholders |  |
| F507 | percent-format-positional-count-mismatch | '...' % ... has {wanted} placeholder(s) but {got} substitution(s) |  |
| F508 | percent-format-star-requires-sequence | '...' % ... `*` specifier requires sequence |  |
| F509 | percent-format-unsupported-format-character | '...' % ... has unsupported format character '{char}' |  |
| F521 | string-dot-format-invalid-format | '...'.format(...) has invalid format string: {message} |  |
| F522 | string-dot-format-extra-named-arguments | '...'.format(...) has unused named argument(s): {message} | 🛠 |
| F523 | string-dot-format-extra-positional-arguments | '...'.format(...) has unused arguments at position(s): {message} |  |
| F524 | string-dot-format-missing-arguments | '...'.format(...) is missing argument(s) for placeholder(s): {message} |  |
| F525 | string-dot-format-mixing-automatic | '...'.format(...) mixes automatic and manual numbering |  |
| F541 | f-string-missing-placeholders | f-string without any placeholders | 🛠 |
| F601 | multi-value-repeated-key-literal | Dictionary key literal `{name}` repeated | 🛠 |
| F602 | multi-value-repeated-key-variable | Dictionary key `{name}` repeated | 🛠 |
| F621 | expressions-in-star-assignment | Too many expressions in star-unpacking assignment |  |
| F622 | two-starred-expressions | Two starred expressions in assignment |  |
| F631 | assert-tuple | Assert test is a non-empty tuple, which is always `True` |  |
| F632 | is-literal | Use `==` to compare constant literals | 🛠 |
| F633 | invalid-print-syntax | Use of `>>` is invalid with `print` function |  |
| F634 | if-tuple | If test is a tuple, which is always `True` |  |
| F701 | break-outside-loop | `break` outside loop |  |
| F702 | continue-outside-loop | `continue` not properly in loop |  |
| F704 | yield-outside-function | `{keyword}` statement outside of a function |  |
| F706 | return-outside-function | `return` statement outside of a function/method |  |
| F707 | default-except-not-last | An `except` block as not the last exception handler |  |
| F722 | forward-annotation-syntax-error | Syntax error in forward annotation: `{body}` |  |
| F811 | redefined-while-unused | Redefinition of unused `{name}` from line {line} |  |
| F821 | undefined-name | Undefined name `{name}` |  |
| F822 | undefined-export | Undefined name `{name}` in `__all__` |  |
| F823 | undefined-local | Local variable `{name}` referenced before assignment |  |
| F841 | unused-variable | Local variable `{name}` is assigned to but never used | 🛠 |
| F842 | unused-annotation | Local variable `{name}` is annotated but never used |  |
| F901 | raise-not-implemented | `raise NotImplemented` should be `raise NotImplementedError` | 🛠 |

### pycodestyle (E, W)

For more, see [pycodestyle](https://pypi.org/project/pycodestyle/) on PyPI.

#### Error (E)
| Code | Name | Message | Fix |
| ---- | ---- | ------- | --- |
| E101 | mixed-spaces-and-tabs | Indentation contains mixed spaces and tabs |  |
| E401 | multiple-imports-on-one-line | Multiple imports on one line |  |
| E402 | module-import-not-at-top-of-file | Module level import not at top of file |  |
| E501 | line-too-long | Line too long ({length} > {limit} characters) |  |
| E711 | none-comparison | Comparison to `None` should be `cond is None` | 🛠 |
| E712 | true-false-comparison | Comparison to `True` should be `cond is True` | 🛠 |
| E713 | not-in-test | Test for membership should be `not in` | 🛠 |
| E714 | not-is-test | Test for object identity should be `is not` | 🛠 |
| E721 | type-comparison | Do not compare types, use `isinstance()` |  |
| E722 | do-not-use-bare-except | Do not use bare `except` |  |
| E731 | do-not-assign-lambda | Do not assign a `lambda` expression, use a `def` | 🛠 |
| E741 | ambiguous-variable-name | Ambiguous variable name: `{name}` |  |
| E742 | ambiguous-class-name | Ambiguous class name: `{name}` |  |
| E743 | ambiguous-function-name | Ambiguous function name: `{name}` |  |
| E902 | io-error | {message} |  |
| E999 | syntax-error | SyntaxError: {message} |  |

#### Warning (W)
| Code | Name | Message | Fix |
| ---- | ---- | ------- | --- |
| W292 | no-new-line-at-end-of-file | No newline at end of file | 🛠 |
| W505 | doc-line-too-long | Doc line too long ({length} > {limit} characters) |  |
| W605 | invalid-escape-sequence | Invalid escape sequence: '\{char}' | 🛠 |

### mccabe (C90)

For more, see [mccabe](https://pypi.org/project/mccabe/) on PyPI.

| Code | Name | Message | Fix |
| ---- | ---- | ------- | --- |
| C901 | function-is-too-complex | `{name}` is too complex ({complexity}) |  |

### isort (I)

For more, see [isort](https://pypi.org/project/isort/) on PyPI.

| Code | Name | Message | Fix |
| ---- | ---- | ------- | --- |
| I001 | unsorted-imports | Import block is un-sorted or un-formatted | 🛠 |
| I002 | missing-required-import | Missing required import: `{name}` | 🛠 |

### pydocstyle (D)

For more, see [pydocstyle](https://pypi.org/project/pydocstyle/) on PyPI.

| Code | Name | Message | Fix |
| ---- | ---- | ------- | --- |
| D100 | public-module | Missing docstring in public module |  |
| D101 | public-class | Missing docstring in public class |  |
| D102 | public-method | Missing docstring in public method |  |
| D103 | public-function | Missing docstring in public function |  |
| D104 | public-package | Missing docstring in public package |  |
| D105 | magic-method | Missing docstring in magic method |  |
| D106 | public-nested-class | Missing docstring in public nested class |  |
| D107 | public-init | Missing docstring in `__init__` |  |
| D200 | fits-on-one-line | One-line docstring should fit on one line | 🛠 |
| D201 | no-blank-line-before-function | No blank lines allowed before function docstring (found {num_lines}) | 🛠 |
| D202 | no-blank-line-after-function | No blank lines allowed after function docstring (found {num_lines}) | 🛠 |
| D203 | one-blank-line-before-class | 1 blank line required before class docstring | 🛠 |
| D204 | one-blank-line-after-class | 1 blank line required after class docstring | 🛠 |
| D205 | blank-line-after-summary | 1 blank line required between summary line and description | 🛠 |
| D206 | indent-with-spaces | Docstring should be indented with spaces, not tabs |  |
| D207 | no-under-indentation | Docstring is under-indented | 🛠 |
| D208 | no-over-indentation | Docstring is over-indented | 🛠 |
| D209 | new-line-after-last-paragraph | Multi-line docstring closing quotes should be on a separate line | 🛠 |
| D210 | no-surrounding-whitespace | No whitespaces allowed surrounding docstring text | 🛠 |
| D211 | no-blank-line-before-class | No blank lines allowed before class docstring | 🛠 |
| D212 | multi-line-summary-first-line | Multi-line docstring summary should start at the first line |  |
| D213 | multi-line-summary-second-line | Multi-line docstring summary should start at the second line |  |
| D214 | section-not-over-indented | Section is over-indented ("{name}") | 🛠 |
| D215 | section-underline-not-over-indented | Section underline is over-indented ("{name}") | 🛠 |
| D300 | uses-triple-quotes | Use """triple double quotes""" |  |
| D301 | uses-r-prefix-for-backslashed-content | Use r""" if any backslashes in a docstring |  |
| D400 | ends-in-period | First line should end with a period | 🛠 |
| D401 | non-imperative-mood | First line of docstring should be in imperative mood: "{first_line}" |  |
| D402 | no-signature | First line should not be the function's signature |  |
| D403 | first-line-capitalized | First word of the first line should be properly capitalized |  |
| D404 | no-this-prefix | First word of the docstring should not be "This" |  |
| D405 | capitalize-section-name | Section name should be properly capitalized ("{name}") | 🛠 |
| D406 | new-line-after-section-name | Section name should end with a newline ("{name}") | 🛠 |
| D407 | dashed-underline-after-section | Missing dashed underline after section ("{name}") | 🛠 |
| D408 | section-underline-after-name | Section underline should be in the line following the section's name ("{name}") | 🛠 |
| D409 | section-underline-matches-section-length | Section underline should match the length of its name ("{name}") | 🛠 |
| D410 | blank-line-after-section | Missing blank line after section ("{name}") | 🛠 |
| D411 | blank-line-before-section | Missing blank line before section ("{name}") | 🛠 |
| D412 | no-blank-lines-between-header-and-content | No blank lines allowed between a section header and its content ("{name}") | 🛠 |
| D413 | blank-line-after-last-section | Missing blank line after last section ("{name}") | 🛠 |
| D414 | non-empty-section | Section has no content ("{name}") |  |
| D415 | ends-in-punctuation | First line should end with a period, question mark, or exclamation point | 🛠 |
| D416 | section-name-ends-in-colon | Section name should end with a colon ("{name}") | 🛠 |
| D417 | document-all-arguments | Missing argument description in the docstring: `{name}` |  |
| D418 | skip-docstring | Function decorated with `@overload` shouldn't contain a docstring |  |
| D419 | non-empty | Docstring is empty |  |

### pyupgrade (UP)

For more, see [pyupgrade](https://pypi.org/project/pyupgrade/) on PyPI.

| Code | Name | Message | Fix |
| ---- | ---- | ------- | --- |
| UP001 | useless-metaclass-type | `__metaclass__ = type` is implied | 🛠 |
| UP003 | type-of-primitive | Use `{}` instead of `type(...)` | 🛠 |
| UP004 | useless-object-inheritance | Class `{name}` inherits from `object` | 🛠 |
| UP005 | deprecated-unittest-alias | `{alias}` is deprecated, use `{target}` | 🛠 |
| UP006 | use-pep585-annotation | Use `{}` instead of `{}` for type annotations | 🛠 |
| UP007 | use-pep604-annotation | Use `X \| Y` for type annotations | 🛠 |
| UP008 | super-call-with-parameters | Use `super()` instead of `super(__class__, self)` | 🛠 |
| UP009 | pep3120-unnecessary-coding-comment | UTF-8 encoding declaration is unnecessary | 🛠 |
| UP010 | unnecessary-future-import | Unnecessary `__future__` import `{import}` for target Python version | 🛠 |
| UP011 | lru-cache-without-parameters | Unnecessary parameters to `functools.lru_cache` | 🛠 |
| UP012 | unnecessary-encode-utf8 | Unnecessary call to `encode` as UTF-8 | 🛠 |
| UP013 | convert-typed-dict-functional-to-class | Convert `{name}` from `TypedDict` functional to class syntax | 🛠 |
| UP014 | convert-named-tuple-functional-to-class | Convert `{name}` from `NamedTuple` functional to class syntax | 🛠 |
| UP015 | redundant-open-modes | Unnecessary open mode parameters | 🛠 |
| UP016 | remove-six-compat | Unnecessary `six` compatibility usage | 🛠 |
| UP017 | datetime-timezone-utc | Use `datetime.UTC` alias | 🛠 |
| UP018 | native-literals | Unnecessary call to `{literal_type}` | 🛠 |
| UP019 | typing-text-str-alias | `typing.Text` is deprecated, use `str` | 🛠 |
| UP020 | open-alias | Use builtin `open` | 🛠 |
| UP021 | replace-universal-newlines | `universal_newlines` is deprecated, use `text` | 🛠 |
| UP022 | replace-stdout-stderr | Sending stdout and stderr to pipe is deprecated, use `capture_output` | 🛠 |
| UP023 | rewrite-c-element-tree | `cElementTree` is deprecated, use `ElementTree` | 🛠 |
| UP024 | os-error-alias | Replace aliased errors with `OSError` | 🛠 |
| UP025 | rewrite-unicode-literal | Remove unicode literals from strings | 🛠 |
| UP026 | rewrite-mock-import | `mock` is deprecated, use `unittest.mock` | 🛠 |
| UP027 | rewrite-list-comprehension | Replace unpacked list comprehension with a generator expression | 🛠 |
| UP028 | rewrite-yield-from | Replace `yield` over `for` loop with `yield from` | 🛠 |
| UP029 | unnecessary-builtin-import | Unnecessary builtin import: `{import}` | 🛠 |
| UP030 | format-literals | Use implicit references for positional format fields | 🛠 |
| UP031 | printf-string-formatting | Use format specifiers instead of percent format | 🛠 |
| UP032 | f-string | Use f-string instead of `format` call | 🛠 |
| UP033 | functools-cache | Use `@functools.cache` instead of `@functools.lru_cache(maxsize=None)` | 🛠 |
| UP034 | extraneous-parentheses | Avoid extraneous parentheses | 🛠 |

### pep8-naming (N)

For more, see [pep8-naming](https://pypi.org/project/pep8-naming/) on PyPI.

| Code | Name | Message | Fix |
| ---- | ---- | ------- | --- |
| N801 | invalid-class-name | Class name `{name}` should use CapWords convention  |  |
| N802 | invalid-function-name | Function name `{name}` should be lowercase |  |
| N803 | invalid-argument-name | Argument name `{name}` should be lowercase |  |
| N804 | invalid-first-argument-name-for-class-method | First argument of a class method should be named `cls` |  |
| N805 | invalid-first-argument-name-for-method | First argument of a method should be named `self` |  |
| N806 | non-lowercase-variable-in-function | Variable `{name}` in function should be lowercase |  |
| N807 | dunder-function-name | Function name should not start and end with `__` |  |
| N811 | constant-imported-as-non-constant | Constant `{name}` imported as non-constant `{asname}` |  |
| N812 | lowercase-imported-as-non-lowercase | Lowercase `{name}` imported as non-lowercase `{asname}` |  |
| N813 | camelcase-imported-as-lowercase | Camelcase `{name}` imported as lowercase `{asname}` |  |
| N814 | camelcase-imported-as-constant | Camelcase `{name}` imported as constant `{asname}` |  |
| N815 | mixed-case-variable-in-class-scope | Variable `{name}` in class scope should not be mixedCase |  |
| N816 | mixed-case-variable-in-global-scope | Variable `{name}` in global scope should not be mixedCase |  |
| N817 | camelcase-imported-as-acronym | Camelcase `{name}` imported as acronym `{asname}` |  |
| N818 | error-suffix-on-exception-name | Exception name `{name}` should be named with an Error suffix |  |

### flake8-2020 (YTT)

For more, see [flake8-2020](https://pypi.org/project/flake8-2020/) on PyPI.

| Code | Name | Message | Fix |
| ---- | ---- | ------- | --- |
| YTT101 | sys-version-slice3-referenced | `sys.version[:3]` referenced (python3.10), use `sys.version_info` |  |
| YTT102 | sys-version2-referenced | `sys.version[2]` referenced (python3.10), use `sys.version_info` |  |
| YTT103 | sys-version-cmp-str3 | `sys.version` compared to string (python3.10), use `sys.version_info` |  |
| YTT201 | sys-version-info0-eq3-referenced | `sys.version_info[0] == 3` referenced (python4), use `>=` |  |
| YTT202 | six-py3-referenced | `six.PY3` referenced (python4), use `not six.PY2` |  |
| YTT203 | sys-version-info1-cmp-int | `sys.version_info[1]` compared to integer (python4), compare `sys.version_info` to tuple |  |
| YTT204 | sys-version-info-minor-cmp-int | `sys.version_info.minor` compared to integer (python4), compare `sys.version_info` to tuple |  |
| YTT301 | sys-version0-referenced | `sys.version[0]` referenced (python10), use `sys.version_info` |  |
| YTT302 | sys-version-cmp-str10 | `sys.version` compared to string (python10), use `sys.version_info` |  |
| YTT303 | sys-version-slice1-referenced | `sys.version[:1]` referenced (python10), use `sys.version_info` |  |

### flake8-annotations (ANN)

For more, see [flake8-annotations](https://pypi.org/project/flake8-annotations/) on PyPI.

| Code | Name | Message | Fix |
| ---- | ---- | ------- | --- |
| ANN001 | missing-type-function-argument | Missing type annotation for function argument `{name}` |  |
| ANN002 | missing-type-args | Missing type annotation for `*{name}` |  |
| ANN003 | missing-type-kwargs | Missing type annotation for `**{name}` |  |
| ANN101 | missing-type-self | Missing type annotation for `{name}` in method |  |
| ANN102 | missing-type-cls | Missing type annotation for `{name}` in classmethod |  |
| ANN201 | missing-return-type-public-function | Missing return type annotation for public function `{name}` |  |
| ANN202 | missing-return-type-private-function | Missing return type annotation for private function `{name}` |  |
| ANN204 | missing-return-type-special-method | Missing return type annotation for special method `{name}` | 🛠 |
| ANN205 | missing-return-type-static-method | Missing return type annotation for staticmethod `{name}` |  |
| ANN206 | missing-return-type-class-method | Missing return type annotation for classmethod `{name}` |  |
| ANN401 | dynamically-typed-expression | Dynamically typed expressions (typing.Any) are disallowed in `{name}` |  |

### flake8-bandit (S)

For more, see [flake8-bandit](https://pypi.org/project/flake8-bandit/) on PyPI.

| Code | Name | Message | Fix |
| ---- | ---- | ------- | --- |
| S101 | assert-used | Use of `assert` detected |  |
| S102 | exec-used | Use of `exec` detected |  |
| S103 | bad-file-permissions | `os.chmod` setting a permissive mask `{mask:#o}` on file or directory |  |
| S104 | hardcoded-bind-all-interfaces | Possible binding to all interfaces |  |
| S105 | hardcoded-password-string | Possible hardcoded password: "{}" |  |
| S106 | hardcoded-password-func-arg | Possible hardcoded password: "{}" |  |
| S107 | hardcoded-password-default | Possible hardcoded password: "{}" |  |
| S108 | hardcoded-temp-file | Probable insecure usage of temporary file or directory: "{}" |  |
| S113 | request-without-timeout | Probable use of requests call with timeout set to `{value}` |  |
| S324 | hashlib-insecure-hash-function | Probable use of insecure hash functions in `hashlib`: "{}" |  |
| S501 | request-with-no-cert-validation | Probable use of `{string}` call with `verify=False` disabling SSL certificate checks |  |
| S506 | unsafe-yaml-load | Probable use of unsafe loader `{name}` with `yaml.load`. Allows instantiation of arbitrary objects. Consider `yaml.safe_load`. |  |
| S508 | snmp-insecure-version | The use of SNMPv1 and SNMPv2 is insecure. Use SNMPv3 if able. |  |
| S509 | snmp-weak-cryptography | You should not use SNMPv3 without encryption. `noAuthNoPriv` & `authNoPriv` is insecure. |  |
| S701 | jinja2-autoescape-false | Using jinja2 templates with `autoescape=False` is dangerous and can lead to XSS. Ensure `autoescape=True` or use the `select_autoescape` function. |  |

### flake8-blind-except (BLE)

For more, see [flake8-blind-except](https://pypi.org/project/flake8-blind-except/) on PyPI.

| Code | Name | Message | Fix |
| ---- | ---- | ------- | --- |
| BLE001 | blind-except | Do not catch blind exception: `{name}` |  |

### flake8-boolean-trap (FBT)

For more, see [flake8-boolean-trap](https://pypi.org/project/flake8-boolean-trap/) on PyPI.

| Code | Name | Message | Fix |
| ---- | ---- | ------- | --- |
| FBT001 | boolean-positional-arg-in-function-definition | Boolean positional arg in function definition |  |
| FBT002 | boolean-default-value-in-function-definition | Boolean default value in function definition |  |
| FBT003 | boolean-positional-value-in-function-call | Boolean positional value in function call |  |

### flake8-bugbear (B)

For more, see [flake8-bugbear](https://pypi.org/project/flake8-bugbear/) on PyPI.

| Code | Name | Message | Fix |
| ---- | ---- | ------- | --- |
| B002 | unary-prefix-increment | Python does not support the unary prefix increment |  |
| B003 | assignment-to-os-environ | Assigning to `os.environ` doesn't clear the environment |  |
| B004 | unreliable-callable-check |  Using `hasattr(x, '__call__')` to test if x is callable is unreliable. Use `callable(x)` for consistent results. |  |
| B005 | strip-with-multi-characters | Using `.strip()` with multi-character strings is misleading the reader |  |
| B006 | mutable-argument-default | Do not use mutable data structures for argument defaults |  |
| B007 | unused-loop-control-variable | Loop control variable `{name}` not used within the loop body | 🛠 |
| B008 | function-call-argument-default | Do not perform function call `{name}` in argument defaults |  |
| B009 | get-attr-with-constant | Do not call `getattr` with a constant attribute value. It is not any safer than normal property access. | 🛠 |
| B010 | set-attr-with-constant | Do not call `setattr` with a constant attribute value. It is not any safer than normal property access. | 🛠 |
| B011 | do-not-assert-false | Do not `assert False` (`python -O` removes these calls), raise `AssertionError()` | 🛠 |
| B012 | jump-statement-in-finally | `{name}` inside finally blocks cause exceptions to be silenced |  |
| B013 | redundant-tuple-in-exception-handler | A length-one tuple literal is redundant. Write `except {name}` instead of `except ({name},)`. | 🛠 |
| B014 | duplicate-handler-exception | Exception handler with duplicate exception: `{name}` | 🛠 |
| B015 | useless-comparison | Pointless comparison. This comparison does nothing but waste CPU instructions. Either prepend `assert` or remove it. |  |
| B016 | cannot-raise-literal | Cannot raise a literal. Did you intend to return it or raise an Exception? |  |
| B017 | no-assert-raises-exception | `assertRaises(Exception)` should be considered evil |  |
| B018 | useless-expression | Found useless expression. Either assign it to a variable or remove it. |  |
| B019 | cached-instance-method | Use of `functools.lru_cache` or `functools.cache` on methods can lead to memory leaks |  |
| B020 | loop-variable-overrides-iterator | Loop control variable `{name}` overrides iterable it iterates |  |
| B021 | f-string-docstring | f-string used as docstring. This will be interpreted by python as a joined string rather than a docstring. |  |
| B022 | useless-contextlib-suppress | No arguments passed to `contextlib.suppress`. No exceptions will be suppressed and therefore this context manager is redundant |  |
| B023 | function-uses-loop-variable | Function definition does not bind loop variable `{name}` |  |
| B024 | abstract-base-class-without-abstract-method | `{name}` is an abstract base class, but it has no abstract methods |  |
| B025 | duplicate-try-block-exception | try-except block with duplicate exception `{name}` |  |
| B026 | star-arg-unpacking-after-keyword-arg | Star-arg unpacking after a keyword argument is strongly discouraged |  |
| B027 | empty-method-without-abstract-decorator | `{name}` is an empty method in an abstract base class, but has no abstract decorator |  |
| B904 | raise-without-from-inside-except | Within an except clause, raise exceptions with `raise ... from err` or `raise ... from None` to distinguish them from errors in exception handling |  |
| B905 | zip-without-explicit-strict | `zip()` without an explicit `strict=` parameter |  |

### flake8-builtins (A)

For more, see [flake8-builtins](https://pypi.org/project/flake8-builtins/) on PyPI.

| Code | Name | Message | Fix |
| ---- | ---- | ------- | --- |
| A001 | builtin-variable-shadowing | Variable `{name}` is shadowing a python builtin |  |
| A002 | builtin-argument-shadowing | Argument `{name}` is shadowing a python builtin |  |
| A003 | builtin-attribute-shadowing | Class attribute `{name}` is shadowing a python builtin |  |

### flake8-comprehensions (C4)

For more, see [flake8-comprehensions](https://pypi.org/project/flake8-comprehensions/) on PyPI.

| Code | Name | Message | Fix |
| ---- | ---- | ------- | --- |
| C400 | unnecessary-generator-list | Unnecessary generator (rewrite as a `list` comprehension) | 🛠 |
| C401 | unnecessary-generator-set | Unnecessary generator (rewrite as a `set` comprehension) | 🛠 |
| C402 | unnecessary-generator-dict | Unnecessary generator (rewrite as a `dict` comprehension) | 🛠 |
| C403 | unnecessary-list-comprehension-set | Unnecessary `list` comprehension (rewrite as a `set` comprehension) | 🛠 |
| C404 | unnecessary-list-comprehension-dict | Unnecessary `list` comprehension (rewrite as a `dict` comprehension) | 🛠 |
| C405 | unnecessary-literal-set | Unnecessary `{obj_type}` literal (rewrite as a `set` literal) | 🛠 |
| C406 | unnecessary-literal-dict | Unnecessary `{obj_type}` literal (rewrite as a `dict` literal) | 🛠 |
| C408 | unnecessary-collection-call | Unnecessary `{obj_type}` call (rewrite as a literal) | 🛠 |
| C409 | unnecessary-literal-within-tuple-call | Unnecessary `{literal}` literal passed to `tuple()` (rewrite as a `tuple` literal) | 🛠 |
| C410 | unnecessary-literal-within-list-call | Unnecessary `{literal}` literal passed to `list()` (remove the outer call to `list()`) | 🛠 |
| C411 | unnecessary-list-call | Unnecessary `list` call (remove the outer call to `list()`) | 🛠 |
| C413 | unnecessary-call-around-sorted | Unnecessary `{func}` call around `sorted()` | 🛠 |
| C414 | unnecessary-double-cast-or-process | Unnecessary `{inner}` call within `{outer}()` |  |
| C415 | unnecessary-subscript-reversal | Unnecessary subscript reversal of iterable within `{func}()` |  |
| C416 | unnecessary-comprehension | Unnecessary `{obj_type}` comprehension (rewrite using `{obj_type}()`) | 🛠 |
| C417 | unnecessary-map | Unnecessary `map` usage (rewrite using a generator expression) |  |

### flake8-debugger (T10)

For more, see [flake8-debugger](https://pypi.org/project/flake8-debugger/) on PyPI.

| Code | Name | Message | Fix |
| ---- | ---- | ------- | --- |
| T100 | debugger | Trace found: `{name}` used |  |

### flake8-errmsg (EM)

For more, see [flake8-errmsg](https://pypi.org/project/flake8-errmsg/) on PyPI.

| Code | Name | Message | Fix |
| ---- | ---- | ------- | --- |
| EM101 | raw-string-in-exception | Exception must not use a string literal, assign to variable first |  |
| EM102 | f-string-in-exception | Exception must not use an f-string literal, assign to variable first |  |
| EM103 | dot-format-in-exception | Exception must not use a `.format()` string directly, assign to variable first |  |

### flake8-implicit-str-concat (ISC)

For more, see [flake8-implicit-str-concat](https://pypi.org/project/flake8-implicit-str-concat/) on PyPI.

| Code | Name | Message | Fix |
| ---- | ---- | ------- | --- |
| ISC001 | single-line-implicit-string-concatenation | Implicitly concatenated string literals on one line |  |
| ISC002 | multi-line-implicit-string-concatenation | Implicitly concatenated string literals over continuation line |  |
| ISC003 | explicit-string-concatenation | Explicitly concatenated string should be implicitly concatenated |  |

### flake8-import-conventions (ICN)

For more, see [flake8-import-conventions](https://github.com/joaopalmeiro/flake8-import-conventions) on GitHub.

| Code | Name | Message | Fix |
| ---- | ---- | ------- | --- |
| ICN001 | import-alias-is-not-conventional | `{name}` should be imported as `{asname}` |  |

### flake8-print (T20)

For more, see [flake8-print](https://pypi.org/project/flake8-print/) on PyPI.

| Code | Name | Message | Fix |
| ---- | ---- | ------- | --- |
| T201 | print-found | `print` found | 🛠 |
| T203 | p-print-found | `pprint` found | 🛠 |

### flake8-pytest-style (PT)

For more, see [flake8-pytest-style](https://pypi.org/project/flake8-pytest-style/) on PyPI.

| Code | Name | Message | Fix |
| ---- | ---- | ------- | --- |
| PT001 | incorrect-fixture-parentheses-style | Use `@pytest.fixture{expected_parens}` over `@pytest.fixture{actual_parens}` | 🛠 |
| PT002 | fixture-positional-args | Configuration for fixture `{function}` specified via positional args, use kwargs |  |
| PT003 | extraneous-scope-function | `scope='function'` is implied in `@pytest.fixture()` |  |
| PT004 | missing-fixture-name-underscore | Fixture `{function}` does not return anything, add leading underscore |  |
| PT005 | incorrect-fixture-name-underscore | Fixture `{function}` returns a value, remove leading underscore |  |
| PT006 | parametrize-names-wrong-type | Wrong name(s) type in `@pytest.mark.parametrize`, expected `{expected}` | 🛠 |
| PT007 | parametrize-values-wrong-type | Wrong values type in `@pytest.mark.parametrize` expected `{values}` of `{row}` |  |
| PT008 | patch-with-lambda | Use `return_value=` instead of patching with `lambda` |  |
| PT009 | unittest-assertion | Use a regular `assert` instead of unittest-style `{assertion}` | 🛠 |
| PT010 | raises-without-exception | set the expected exception in `pytest.raises()` |  |
| PT011 | raises-too-broad | `pytest.raises({exception})` is too broad, set the `match` parameter or use a more specific exception |  |
| PT012 | raises-with-multiple-statements | `pytest.raises()` block should contain a single simple statement |  |
| PT013 | incorrect-pytest-import | Found incorrect import of pytest, use simple `import pytest` instead |  |
| PT015 | assert-always-false | Assertion always fails, replace with `pytest.fail()` |  |
| PT016 | fail-without-message | No message passed to `pytest.fail()` |  |
| PT017 | assert-in-except | Found assertion on exception `{name}` in except block, use `pytest.raises()` instead |  |
| PT018 | composite-assertion | Assertion should be broken down into multiple parts |  |
| PT019 | fixture-param-without-value | Fixture `{name}` without value is injected as parameter, use `@pytest.mark.usefixtures` instead |  |
| PT020 | deprecated-yield-fixture | `@pytest.yield_fixture` is deprecated, use `@pytest.fixture` |  |
| PT021 | fixture-finalizer-callback | Use `yield` instead of `request.addfinalizer` |  |
| PT022 | useless-yield-fixture | No teardown in fixture `{name}`, use `return` instead of `yield` | 🛠 |
| PT023 | incorrect-mark-parentheses-style | Use `@pytest.mark.{mark_name}{expected_parens}` over `@pytest.mark.{mark_name}{actual_parens}` | 🛠 |
| PT024 | unnecessary-asyncio-mark-on-fixture | `pytest.mark.asyncio` is unnecessary for fixtures | 🛠 |
| PT025 | erroneous-use-fixtures-on-fixture | `pytest.mark.usefixtures` has no effect on fixtures | 🛠 |
| PT026 | use-fixtures-without-parameters | Useless `pytest.mark.usefixtures` without parameters | 🛠 |

### flake8-quotes (Q)

For more, see [flake8-quotes](https://pypi.org/project/flake8-quotes/) on PyPI.

| Code | Name | Message | Fix |
| ---- | ---- | ------- | --- |
| Q000 | bad-quotes-inline-string | Double quotes found but single quotes preferred | 🛠 |
| Q001 | bad-quotes-multiline-string | Double quote multiline found but single quotes preferred | 🛠 |
| Q002 | bad-quotes-docstring | Double quote docstring found but single quotes preferred | 🛠 |
| Q003 | avoid-quote-escape | Change outer quotes to avoid escaping inner quotes | 🛠 |

### flake8-return (RET)

For more, see [flake8-return](https://pypi.org/project/flake8-return/) on PyPI.

| Code | Name | Message | Fix |
| ---- | ---- | ------- | --- |
| RET501 | unnecessary-return-none | Do not explicitly `return None` in function if it is the only possible return value | 🛠 |
| RET502 | implicit-return-value | Do not implicitly `return None` in function able to return non-`None` value | 🛠 |
| RET503 | implicit-return | Missing explicit `return` at the end of function able to return non-`None` value | 🛠 |
| RET504 | unnecessary-assign | Unnecessary variable assignment before `return` statement |  |
| RET505 | superfluous-else-return | Unnecessary `{branch}` after `return` statement |  |
| RET506 | superfluous-else-raise | Unnecessary `{branch}` after `raise` statement |  |
| RET507 | superfluous-else-continue | Unnecessary `{branch}` after `continue` statement |  |
| RET508 | superfluous-else-break | Unnecessary `{branch}` after `break` statement |  |

### flake8-simplify (SIM)

For more, see [flake8-simplify](https://pypi.org/project/flake8-simplify/) on PyPI.

| Code | Name | Message | Fix |
| ---- | ---- | ------- | --- |
| SIM101 | duplicate-isinstance-call | Multiple `isinstance` calls for `{name}`, merge into a single call | 🛠 |
| SIM102 | nested-if-statements | Use a single `if` statement instead of nested `if` statements | 🛠 |
| SIM103 | return-bool-condition-directly | Return the condition `{cond}` directly | 🛠 |
| SIM105 | use-contextlib-suppress | Use `contextlib.suppress({exception})` instead of try-except-pass |  |
| SIM107 | return-in-try-except-finally | Don't use `return` in `try`/`except` and `finally` |  |
| SIM108 | use-ternary-operator | Use ternary operator `{contents}` instead of if-else-block | 🛠 |
| SIM109 | compare-with-tuple | Use `{replacement}` instead of multiple equality comparisons | 🛠 |
| SIM110 | convert-loop-to-any | Use `{any}` instead of `for` loop | 🛠 |
| SIM111 | convert-loop-to-all | Use `{all}` instead of `for` loop | 🛠 |
| SIM112 | use-capital-environment-variables | Use capitalized environment variable `{expected}` instead of `{original}` | 🛠 |
| SIM115 | open-file-with-context-handler | Use context handler for opening files |  |
| SIM117 | multiple-with-statements | Use a single `with` statement with multiple contexts instead of nested `with` statements | 🛠 |
| SIM118 | key-in-dict | Use `{key} in {dict}` instead of `{key} in {dict}.keys()` | 🛠 |
| SIM201 | negate-equal-op | Use `{left} != {right}` instead of `not {left} == {right}` | 🛠 |
| SIM202 | negate-not-equal-op | Use `{left} == {right}` instead of `not {left} != {right}` | 🛠 |
| SIM208 | double-negation | Use `{expr}` instead of `not (not {expr})` | 🛠 |
| SIM210 | if-expr-with-true-false | Use `bool({expr})` instead of `True if {expr} else False` | 🛠 |
| SIM211 | if-expr-with-false-true | Use `not {expr}` instead of `False if {expr} else True` | 🛠 |
| SIM212 | if-expr-with-twisted-arms | Use `{expr_else} if {expr_else} else {expr_body}` instead of `{expr_body} if not {expr_else} else {expr_else}` | 🛠 |
| SIM220 | a-and-not-a | Use `False` instead of `{name} and not {name}` | 🛠 |
| SIM221 | a-or-not-a | Use `True` instead of `{name} or not {name}` | 🛠 |
| SIM222 | or-true | Use `True` instead of `... or True` | 🛠 |
| SIM223 | and-false | Use `False` instead of `... and False` | 🛠 |
| SIM300 | yoda-conditions | Yoda conditions are discouraged, use `{suggestion}` instead | 🛠 |
| SIM401 | dict-get-with-default | Use `{contents}` instead of an `if` block | 🛠 |

### flake8-tidy-imports (TID)

For more, see [flake8-tidy-imports](https://pypi.org/project/flake8-tidy-imports/) on PyPI.

| Code | Name | Message | Fix |
| ---- | ---- | ------- | --- |
| TID251 | banned-api | `{name}` is banned: {message} |  |
| TID252 | relative-imports | Relative imports from parent modules are banned |  |

### flake8-unused-arguments (ARG)

For more, see [flake8-unused-arguments](https://pypi.org/project/flake8-unused-arguments/) on PyPI.

| Code | Name | Message | Fix |
| ---- | ---- | ------- | --- |
| ARG001 | unused-function-argument | Unused function argument: `{name}` |  |
| ARG002 | unused-method-argument | Unused method argument: `{name}` |  |
| ARG003 | unused-class-method-argument | Unused class method argument: `{name}` |  |
| ARG004 | unused-static-method-argument | Unused static method argument: `{name}` |  |
| ARG005 | unused-lambda-argument | Unused lambda argument: `{name}` |  |

### flake8-datetimez (DTZ)

For more, see [flake8-datetimez](https://pypi.org/project/flake8-datetimez/) on PyPI.

| Code | Name | Message | Fix |
| ---- | ---- | ------- | --- |
| DTZ001 | call-datetime-without-tzinfo | The use of `datetime.datetime()` without `tzinfo` argument is not allowed |  |
| DTZ002 | call-datetime-today | The use of `datetime.datetime.today()` is not allowed |  |
| DTZ003 | call-datetime-utcnow | The use of `datetime.datetime.utcnow()` is not allowed |  |
| DTZ004 | call-datetime-utcfromtimestamp | The use of `datetime.datetime.utcfromtimestamp()` is not allowed |  |
| DTZ005 | call-datetime-now-without-tzinfo | The use of `datetime.datetime.now()` without `tz` argument is not allowed |  |
| DTZ006 | call-datetime-fromtimestamp | The use of `datetime.datetime.fromtimestamp()` without `tz` argument is not allowed |  |
| DTZ007 | call-datetime-strptime-without-zone | The use of `datetime.datetime.strptime()` without %z must be followed by `.replace(tzinfo=)` or `.astimezone()` |  |
| DTZ011 | call-date-today | The use of `datetime.date.today()` is not allowed. |  |
| DTZ012 | call-date-fromtimestamp | The use of `datetime.date.fromtimestamp()` is not allowed |  |

### eradicate (ERA)

For more, see [eradicate](https://pypi.org/project/eradicate/) on PyPI.

| Code | Name | Message | Fix |
| ---- | ---- | ------- | --- |
| ERA001 | commented-out-code | Found commented-out code | 🛠 |

### pandas-vet (PD)

For more, see [pandas-vet](https://pypi.org/project/pandas-vet/) on PyPI.

| Code | Name | Message | Fix |
| ---- | ---- | ------- | --- |
| PD002 | use-of-inplace-argument | `inplace=True` should be avoided; it has inconsistent behavior |  |
| PD003 | use-of-dot-is-null | `.isna` is preferred to `.isnull`; functionality is equivalent |  |
| PD004 | use-of-dot-not-null | `.notna` is preferred to `.notnull`; functionality is equivalent |  |
| PD007 | use-of-dot-ix | `.ix` is deprecated; use more explicit `.loc` or `.iloc` |  |
| PD008 | use-of-dot-at | Use `.loc` instead of `.at`.  If speed is important, use numpy. |  |
| PD009 | use-of-dot-iat | Use `.iloc` instead of `.iat`.  If speed is important, use numpy. |  |
| PD010 | use-of-dot-pivot-or-unstack | `.pivot_table` is preferred to `.pivot` or `.unstack`; provides same functionality |  |
| PD011 | use-of-dot-values | Use `.to_numpy()` instead of `.values` |  |
| PD012 | use-of-dot-read-table | `.read_csv` is preferred to `.read_table`; provides same functionality |  |
| PD013 | use-of-dot-stack | `.melt` is preferred to `.stack`; provides same functionality |  |
| PD015 | use-of-pd-merge | Use `.merge` method instead of `pd.merge` function. They have equivalent functionality. |  |
| PD901 | df-is-a-bad-variable-name | `df` is a bad variable name. Be kinder to your future self. |  |

### pygrep-hooks (PGH)

For more, see [pygrep-hooks](https://github.com/pre-commit/pygrep-hooks) on GitHub.

| Code | Name | Message | Fix |
| ---- | ---- | ------- | --- |
| PGH001 | no-eval | No builtin `eval()` allowed |  |
| PGH002 | deprecated-log-warn | `warn` is deprecated in favor of `warning` |  |
| PGH003 | blanket-type-ignore | Use specific rule codes when ignoring type issues |  |
| PGH004 | blanket-noqa | Use specific rule codes when using `noqa` |  |

### Pylint (PL)

For more, see [Pylint](https://pypi.org/project/pylint/) on PyPI.

#### Convention (PLC)
| Code | Name | Message | Fix |
| ---- | ---- | ------- | --- |
| PLC0414 | useless-import-alias | Import alias does not rename original package | 🛠 |
| PLC3002 | unnecessary-direct-lambda-call | Lambda expression called directly. Execute the expression inline instead. |  |

#### Error (PLE)
| Code | Name | Message | Fix |
| ---- | ---- | ------- | --- |
| PLE0117 | nonlocal-without-binding | Nonlocal name `{name}` found without binding |  |
| PLE0118 | used-prior-global-declaration | Name `{name}` is used prior to global declaration on line {line} |  |
| PLE1142 | await-outside-async | `await` should be used within an async function |  |

#### Refactor (PLR)
| Code | Name | Message | Fix |
| ---- | ---- | ------- | --- |
| PLR0133 | constant-comparison | Two constants compared in a comparison, consider replacing `{left_constant} {op} {right_constant}` |  |
| PLR0206 | property-with-parameters | Cannot have defined parameters for properties |  |
| PLR0402 | consider-using-from-import | Use `from {module} import {name}` in lieu of alias |  |
| PLR1701 | consider-merging-isinstance | Merge these isinstance calls: `isinstance({obj}, ({types}))` |  |
| PLR1722 | use-sys-exit | Use `sys.exit()` instead of `{name}` | 🛠 |
| PLR2004 | magic-value-comparison | Magic value used in comparison, consider replacing {value} with a constant variable |  |

#### Warning (PLW)
| Code | Name | Message | Fix |
| ---- | ---- | ------- | --- |
| PLW0120 | useless-else-on-loop | Else clause on loop without a break statement, remove the else and de-indent all the code inside it |  |
| PLW0602 | global-variable-not-assigned | Using global for `{name}` but no assignment is done |  |

### flake8-pie (PIE)

For more, see [flake8-pie](https://pypi.org/project/flake8-pie/) on PyPI.

| Code | Name | Message | Fix |
| ---- | ---- | ------- | --- |
| PIE790 | no-unnecessary-pass | Unnecessary `pass` statement | 🛠 |
| PIE794 | dupe-class-field-definitions | Class field `{name}` is defined multiple times | 🛠 |
| PIE796 | prefer-unique-enums | Enum contains duplicate value: `{value}` |  |
<<<<<<< HEAD
| PIE800 | no-unnecessary-spread | Unnecessary spread `**` |  |
| PIE807 | prefer-list-builtin | Prefer `list()` over useless lambda | 🛠 |
=======
| PIE804 | no-unnecessary-dict-kwargs | Unnecessary `dict` kwargs |  |
| PIE807 | prefer-list-builtin | Prefer `list` over useless lambda | 🛠 |
>>>>>>> 4ca328f9

### flake8-commas (COM)

For more, see [flake8-commas](https://pypi.org/project/flake8-commas/) on PyPI.

| Code | Name | Message | Fix |
| ---- | ---- | ------- | --- |
| COM812 | trailing-comma-missing | Trailing comma missing | 🛠 |
| COM818 | trailing-comma-on-bare-tuple-prohibited | Trailing comma on bare tuple prohibited |  |
| COM819 | trailing-comma-prohibited | Trailing comma prohibited | 🛠 |

### flake8-no-pep420 (INP)

For more, see [flake8-no-pep420](https://pypi.org/project/flake8-no-pep420/) on PyPI.

| Code | Name | Message | Fix |
| ---- | ---- | ------- | --- |
| INP001 | implicit-namespace-package | File `{filename}` is part of an implicit namespace package. Add an `__init__.py`. |  |

### flake8-executable (EXE)

For more, see [flake8-executable](https://pypi.org/project/flake8-executable/) on PyPI.

| Code | Name | Message | Fix |
| ---- | ---- | ------- | --- |
| EXE003 | shebang-python | Shebang should contain "python" |  |
| EXE004 | shebang-whitespace | Avoid whitespace before shebang | 🛠 |
| EXE005 | shebang-newline | Shebang should be at the beginning of the file |  |

### flake8-type-checking (TYP)

For more, see [flake8-type-checking](https://pypi.org/project/flake8-type-checking/) on PyPI.

| Code | Name | Message | Fix |
| ---- | ---- | ------- | --- |
| TYP005 | empty-type-checking-block | Found empty type-checking block |  |

### tryceratops (TRY)

For more, see [tryceratops](https://pypi.org/project/tryceratops/1.1.0/) on PyPI.

| Code | Name | Message | Fix |
| ---- | ---- | ------- | --- |
| TRY004 | prefer-type-error | Prefer `TypeError` exception for invalid type | 🛠 |
| TRY201 | verbose-raise | Use `raise` without specifying exception name |  |
| TRY300 | try-consider-else | Consider `else` block |  |

### flake8-use-pathlib (PTH)

For more, see [flake8-use-pathlib](https://pypi.org/project/flake8-use-pathlib/) on PyPI.

| Code | Name | Message | Fix |
| ---- | ---- | ------- | --- |
| PTH100 | pathlib-abspath | `os.path.abspath` should be replaced by `.resolve()` |  |
| PTH101 | pathlib-chmod | `os.chmod` should be replaced by `.chmod()` |  |
| PTH102 | pathlib-mkdir | `os.mkdir` should be replaced by `.mkdir()` |  |
| PTH103 | pathlib-makedirs | `os.makedirs` should be replaced by `.mkdir(parents=True)` |  |
| PTH104 | pathlib-rename | `os.rename` should be replaced by `.rename()` |  |
| PTH105 | pathlib-replace | `os.replace`should be replaced by `.replace()` |  |
| PTH106 | pathlib-rmdir | `os.rmdir` should be replaced by `.rmdir()` |  |
| PTH107 | pathlib-remove | `os.remove` should be replaced by `.unlink()` |  |
| PTH108 | pathlib-unlink | `os.unlink` should be replaced by `.unlink()` |  |
| PTH109 | pathlib-getcwd | `os.getcwd()` should be replaced by `Path.cwd()` |  |
| PTH110 | pathlib-exists | `os.path.exists` should be replaced by `.exists()` |  |
| PTH111 | pathlib-expanduser | `os.path.expanduser` should be replaced by `.expanduser()` |  |
| PTH112 | pathlib-is-dir | `os.path.isdir` should be replaced by `.is_dir()` |  |
| PTH113 | pathlib-is-file | `os.path.isfile` should be replaced by `.is_file()` |  |
| PTH114 | pathlib-is-link | `os.path.islink` should be replaced by `.is_symlink()` |  |
| PTH115 | pathlib-readlink | `os.readlink(` should be replaced by `.readlink()` |  |
| PTH116 | pathlib-stat | `os.stat` should be replaced by `.stat()` or `.owner()` or `.group()` |  |
| PTH117 | pathlib-is-abs | `os.path.isabs` should be replaced by `.is_absolute()` |  |
| PTH118 | pathlib-join | `os.path.join` should be replaced by foo_path / "bar" |  |
| PTH119 | pathlib-basename | `os.path.basename` should be replaced by `.name` |  |
| PTH120 | pathlib-dirname | `os.path.dirname` should be replaced by `.parent` |  |
| PTH121 | pathlib-samefile | `os.path.samefile` should be replaced by `.samefile()` |  |
| PTH122 | pathlib-splitext | `os.path.splitext` should be replaced by `.suffix` |  |
| PTH123 | pathlib-open | `open("foo")` should be replaced by`Path("foo").open()` |  |
| PTH124 | pathlib-py-path | `py.path` is in maintenance mode, use `pathlib` instead |  |

### Ruff-specific rules (RUF)

| Code | Name | Message | Fix |
| ---- | ---- | ------- | --- |
| RUF001 | ambiguous-unicode-character-string | String contains ambiguous unicode character '{confusable}' (did you mean '{representant}'?) | 🛠 |
| RUF002 | ambiguous-unicode-character-docstring | Docstring contains ambiguous unicode character '{confusable}' (did you mean '{representant}'?) | 🛠 |
| RUF003 | ambiguous-unicode-character-comment | Comment contains ambiguous unicode character '{confusable}' (did you mean '{representant}'?) | 🛠 |
| RUF004 | keyword-argument-before-star-argument | Keyword argument `{name}` must come after starred arguments |  |
| RUF005 | unpack-instead-of-concatenating-to-collection-literal | Consider `{expr}` instead of concatenation |  |
| RUF100 | unused-noqa | Unused blanket `noqa` directive | 🛠 |

<!-- End auto-generated sections. -->

## Editor Integrations

### VS Code (Official)

Download the [Ruff VS Code extension](https://marketplace.visualstudio.com/items?itemName=charliermarsh.ruff),
which supports autofix actions, import sorting, and more.

![](https://user-images.githubusercontent.com/1309177/205175763-cf34871d-5c05-4abf-9916-440afc82dbf8.gif)

### Language Server Protocol (Official)

Ruff supports the [Language Server Protocol](https://microsoft.github.io/language-server-protocol/)
via the [`ruff-lsp`](https://github.com/charliermarsh/ruff-lsp) Python package, available on
[PyPI](https://pypi.org/project/ruff-lsp/).

[`ruff-lsp`](https://github.com/charliermarsh/ruff-lsp) enables Ruff to be used with any editor that
supports the Language Server Protocol, including [Neovim](https://github.com/charliermarsh/ruff-lsp#example-neovim),
[Sublime Text](https://github.com/charliermarsh/ruff-lsp#example-sublime-text), Emacs, and more.

For example, to use `ruff-lsp` with Neovim, install `ruff-lsp` from PyPI along with
[`nvim-lspconfig`](https://github.com/neovim/nvim-lspconfig). Then, add something like the following
to your `init.lua`:

```lua
-- See: https://github.com/neovim/nvim-lspconfig/tree/54eb2a070a4f389b1be0f98070f81d23e2b1a715#suggested-configuration
local opts = { noremap=true, silent=true }
vim.keymap.set('n', '<space>e', vim.diagnostic.open_float, opts)
vim.keymap.set('n', '[d', vim.diagnostic.goto_prev, opts)
vim.keymap.set('n', ']d', vim.diagnostic.goto_next, opts)
vim.keymap.set('n', '<space>q', vim.diagnostic.setloclist, opts)

-- Use an on_attach function to only map the following keys
-- after the language server attaches to the current buffer
local on_attach = function(client, bufnr)
  -- Enable completion triggered by <c-x><c-o>
  vim.api.nvim_buf_set_option(bufnr, 'omnifunc', 'v:lua.vim.lsp.omnifunc')

  -- Mappings.
  -- See `:help vim.lsp.*` for documentation on any of the below functions
  local bufopts = { noremap=true, silent=true, buffer=bufnr }
  vim.keymap.set('n', 'gD', vim.lsp.buf.declaration, bufopts)
  vim.keymap.set('n', 'gd', vim.lsp.buf.definition, bufopts)
  vim.keymap.set('n', 'K', vim.lsp.buf.hover, bufopts)
  vim.keymap.set('n', 'gi', vim.lsp.buf.implementation, bufopts)
  vim.keymap.set('n', '<C-k>', vim.lsp.buf.signature_help, bufopts)
  vim.keymap.set('n', '<space>wa', vim.lsp.buf.add_workspace_folder, bufopts)
  vim.keymap.set('n', '<space>wr', vim.lsp.buf.remove_workspace_folder, bufopts)
  vim.keymap.set('n', '<space>wl', function()
    print(vim.inspect(vim.lsp.buf.list_workspace_folders()))
  end, bufopts)
  vim.keymap.set('n', '<space>D', vim.lsp.buf.type_definition, bufopts)
  vim.keymap.set('n', '<space>rn', vim.lsp.buf.rename, bufopts)
  vim.keymap.set('n', '<space>ca', vim.lsp.buf.code_action, bufopts)
  vim.keymap.set('n', 'gr', vim.lsp.buf.references, bufopts)
  vim.keymap.set('n', '<space>f', function() vim.lsp.buf.format { async = true } end, bufopts)
end

-- Configure `ruff-lsp`.
local configs = require 'lspconfig.configs'
if not configs.ruff_lsp then
  configs.ruff_lsp = {
    default_config = {
      cmd = { 'ruff-lsp' },
      filetypes = { 'python' },
      root_dir = require('lspconfig').util.find_git_ancestor,
      init_options = {
        settings = {
          args = {}
        }
      }
    }
  }
end
require('lspconfig').ruff_lsp.setup {
  on_attach = on_attach,
}
```

Upon successful installation, you should see Ruff's diagnostics surfaced directly in your editor:

![Code Actions available in Neovim](https://user-images.githubusercontent.com/1309177/208278707-25fa37e4-079d-4597-ad35-b95dba066960.png)

To use `ruff-lsp` with other editors, including Sublime Text and Helix, see the [`ruff-lsp` documentation](https://github.com/charliermarsh/ruff-lsp#installation-and-usage).

### Language Server Protocol (Unofficial)

Ruff is also available as the [`python-lsp-ruff`](https://github.com/python-lsp/python-lsp-ruff)
plugin for [`python-lsp-server`](https://github.com/python-lsp/python-lsp-ruff), both of which are
installable from PyPI:

```shell
pip install python-lsp-server python-lsp-ruff
```

The LSP server can then be used with any editor that supports the Language Server Protocol.

For example, to use `python-lsp-ruff` with Neovim, add something like the following to your
`init.lua`:

```lua
require'lspconfig'.pylsp.setup {
  settings = {
    pylsp = {
      plugins = {
        ruff = {
          enabled = true
        },
        pycodestyle = {
          enabled = false
        },
        pyflakes = {
          enabled = false
        },
        mccabe = {
          enabled = false
        }
      }
    }
  },
}
```

### Vim & Neovim

Ruff can be integrated into any editor that supports the Language Server Protocol via [`ruff-lsp`](https://github.com/charliermarsh/ruff-lsp)
(see: [Language Server Protocol](#language-server-protocol-official)), including Vim and Neovim.

It's recommended that you use [`ruff-lsp`](https://github.com/charliermarsh/ruff-lsp), the
officially supported LSP server for Ruff.

However, Ruff is also available as part of the [coc-pyright](https://github.com/fannheyward/coc-pyright)
extension for `coc.nvim`.

<details>
<summary>With the <a href="https://github.com/dense-analysis/ale">ALE</a> plugin for (Neo)Vim.</summary>

```vim
let g:ale_linters = { "python": ["ruff"] }
let g:ale_fixers = {
\       "python": ["black", "ruff"],
\}
```

</details>

<details>
<summary>Ruff can also be integrated via <a href="https://github.com/neovim/nvim-lspconfig/blob/master/doc/server_configurations.md#efm"><code>efm</code></a> in just a <a href="https://github.com/JafarAbdi/myconfigs/blob/6f0b6b2450e92ec8fc50422928cd22005b919110/efm-langserver/config.yaml#L14-L20">few lines</a>.</summary>
<br>

```yaml
tools:
  python-ruff: &python-ruff
    lint-command: 'ruff --config ~/myconfigs/linters/ruff.toml --quiet ${INPUT}'
    lint-stdin: true
    lint-formats:
      - '%f:%l:%c: %m'
    format-command: 'ruff --stdin-filename ${INPUT} --config ~/myconfigs/linters/ruff.toml --fix --exit-zero --quiet -'
    format-stdin: true
```
</details>

<details>
<summary>For neovim users using <a href="https://github.com/jose-elias-alvarez/null-ls.nvim"><code>null-ls</code></a>, Ruff is already <a href="https://github.com/jose-elias-alvarez/null-ls.nvim">integrated</a>.</summary>
<br>

```lua
local null_ls = require("null-ls")
local methods = require("null-ls.methods")
local helpers = require("null-ls.helpers")

local function ruff_fix()
    return helpers.make_builtin({
        name = "ruff",
        meta = {
            url = "https://github.com/charliermarsh/ruff/",
            description = "An extremely fast Python linter, written in Rust.",
        },
        method = methods.internal.FORMATTING,
        filetypes = { "python" },
        generator_opts = {
            command = "ruff",
            args = { "--fix", "-e", "-n", "--stdin-filename", "$FILENAME", "-" },
            to_stdin = true
        },
        factory = helpers.formatter_factory
    })
end

null_ls.setup({
    sources = {
        ruff_fix(),
        null_ls.builtins.diagnostics.ruff,
    }
})
```
</details>


### PyCharm (External Tool)

Ruff can be installed as an [External Tool](https://www.jetbrains.com/help/pycharm/configuring-third-party-tools.html)
in PyCharm. Open the Preferences pane, then navigate to "Tools", then "External Tools". From there,
add a new tool with the following configuration:

![Install Ruff as an External Tool](https://user-images.githubusercontent.com/1309177/193155720-336e43f0-1a8d-46b4-bc12-e60f9ae01f7e.png)

Ruff should then appear as a runnable action:

![Ruff as a runnable action](https://user-images.githubusercontent.com/1309177/193156026-732b0aaf-3dd9-4549-9b4d-2de6d2168a33.png)

### PyCharm (Unofficial)

Ruff is also available as the [Ruff](https://plugins.jetbrains.com/plugin/20574-ruff) plugin on the
IntelliJ Marketplace (maintained by @koxudaxi).

### GitHub Actions

GitHub Actions has everything you need to run Ruff out-of-the-box:

```yaml
name: CI
on: push
jobs:
  build:
    runs-on: ubuntu-latest
    steps:
      - uses: actions/checkout@v3
      - name: Install Python
        uses: actions/setup-python@v4
        with:
          python-version: "3.11"
      - name: Install dependencies
        run: |
          python -m pip install --upgrade pip
          pip install ruff
      # Include `--format=github` to enable automatic inline annotations.
      - name: Run Ruff
        run: ruff --format=github .
```

## FAQ

### Is Ruff compatible with Black?

Yes. Ruff is compatible with [Black](https://github.com/psf/black) out-of-the-box, as long as
the `line-length` setting is consistent between the two.

As a project, Ruff is designed to be used alongside Black and, as such, will defer implementing
stylistic lint rules that are obviated by autoformatting.

### How does Ruff compare to Flake8?

(Coming from Flake8? Try [`flake8-to-ruff`](https://pypi.org/project/flake8-to-ruff/) to
automatically convert your existing configuration.)

Ruff can be used as a drop-in replacement for Flake8 when used (1) without or with a small number of
plugins, (2) alongside Black, and (3) on Python 3 code.

Under those conditions, Ruff implements every rule in Flake8.

Ruff also re-implements some of the most popular Flake8 plugins and related code quality tools
natively, including:

- [`autoflake`](https://pypi.org/project/autoflake/) ([#1647](https://github.com/charliermarsh/ruff/issues/1647))
- [`eradicate`](https://pypi.org/project/eradicate/)
- [`flake8-2020`](https://pypi.org/project/flake8-2020/)
- [`flake8-annotations`](https://pypi.org/project/flake8-annotations/)
- [`flake8-bandit`](https://pypi.org/project/flake8-bandit/) ([#1646](https://github.com/charliermarsh/ruff/issues/1646))
- [`flake8-blind-except`](https://pypi.org/project/flake8-blind-except/)
- [`flake8-boolean-trap`](https://pypi.org/project/flake8-boolean-trap/)
- [`flake8-bugbear`](https://pypi.org/project/flake8-bugbear/)
- [`flake8-builtins`](https://pypi.org/project/flake8-builtins/)
- [`flake8-commas`](https://pypi.org/project/flake8-commas/)
- [`flake8-comprehensions`](https://pypi.org/project/flake8-comprehensions/)
- [`flake8-datetimez`](https://pypi.org/project/flake8-datetimez/)
- [`flake8-debugger`](https://pypi.org/project/flake8-debugger/)
- [`flake8-docstrings`](https://pypi.org/project/flake8-docstrings/)
- [`flake8-eradicate`](https://pypi.org/project/flake8-eradicate/)
- [`flake8-errmsg`](https://pypi.org/project/flake8-errmsg/)
- [`flake8-executable`](https://pypi.org/project/flake8-executable/)
- [`flake8-implicit-str-concat`](https://pypi.org/project/flake8-implicit-str-concat/)
- [`flake8-import-conventions`](https://github.com/joaopalmeiro/flake8-import-conventions)
- [`flake8-no-pep420`](https://pypi.org/project/flake8-no-pep420)
- [`flake8-pie`](https://pypi.org/project/flake8-pie/) ([#1543](https://github.com/charliermarsh/ruff/issues/1543))
- [`flake8-print`](https://pypi.org/project/flake8-print/)
- [`flake8-pytest-style`](https://pypi.org/project/flake8-pytest-style/)
- [`flake8-quotes`](https://pypi.org/project/flake8-quotes/)
- [`flake8-return`](https://pypi.org/project/flake8-return/)
- [`flake8-simplify`](https://pypi.org/project/flake8-simplify/) ([#998](https://github.com/charliermarsh/ruff/issues/998))
- [`flake8-super`](https://pypi.org/project/flake8-super/)
- [`flake8-tidy-imports`](https://pypi.org/project/flake8-tidy-imports/)
- [`isort`](https://pypi.org/project/isort/)
- [`mccabe`](https://pypi.org/project/mccabe/)
- [`pandas-vet`](https://pypi.org/project/pandas-vet/)
- [`pep8-naming`](https://pypi.org/project/pep8-naming/)
- [`pydocstyle`](https://pypi.org/project/pydocstyle/)
- [`pygrep-hooks`](https://github.com/pre-commit/pygrep-hooks) ([#980](https://github.com/charliermarsh/ruff/issues/980))
- [`pyupgrade`](https://pypi.org/project/pyupgrade/) ([#827](https://github.com/charliermarsh/ruff/issues/827))
- [`yesqa`](https://github.com/asottile/yesqa)

Note that, in some cases, Ruff uses different rule codes and prefixes than would be found in the
originating Flake8 plugins. For example, Ruff uses `TID252` to represent the `I252` rule from
`flake8-tidy-imports`. This helps minimize conflicts across plugins and allows any individual plugin
to be toggled on or off with a single (e.g.) `--select TID`, as opposed to `--select I2` (to avoid
conflicts with the `isort` rules, like `I001`).

Beyond the rule set, Ruff suffers from the following limitations vis-à-vis Flake8:

1. Ruff does not yet support structural pattern matching.
2. Flake8 has a plugin architecture and supports writing custom lint rules. (Instead, popular Flake8
   plugins are re-implemented in Rust as part of Ruff itself.)

There are a few other minor incompatibilities between Ruff and the originating Flake8 plugins:

- Ruff doesn't implement all the "opinionated" lint rules from `flake8-bugbear`.
- Depending on your project structure, Ruff and `isort` can differ in their detection of first-party
  code. (This is often solved by modifying the `src` property, e.g., to `src = ["src"]`, if your
  code is nested in a `src` directory.)

### How does Ruff compare to Pylint?

At time of writing, Pylint implements 409 total rules, while Ruff implements 224, of which
at least 60 overlap with the Pylint rule set. Subjectively, Pylint tends to implement more rules
based on type inference (e.g., validating the number of arguments in a function call).

Like Flake8, Pylint supports plugins (called "checkers"), while Ruff implements all rules natively.

Unlike Pylint, Ruff is capable of automatically fixing its own lint violations.

Pylint parity is being tracked in [#970](https://github.com/charliermarsh/ruff/issues/970).

### Which tools does Ruff replace?

Today, Ruff can be used to replace Flake8 when used with any of the following plugins:

- [`flake8-2020`](https://pypi.org/project/flake8-2020/)
- [`flake8-annotations`](https://pypi.org/project/flake8-annotations/)
- [`flake8-bandit`](https://pypi.org/project/flake8-bandit/) ([#1646](https://github.com/charliermarsh/ruff/issues/1646))
- [`flake8-blind-except`](https://pypi.org/project/flake8-blind-except/)
- [`flake8-boolean-trap`](https://pypi.org/project/flake8-boolean-trap/)
- [`flake8-bugbear`](https://pypi.org/project/flake8-bugbear/)
- [`flake8-builtins`](https://pypi.org/project/flake8-builtins/)
- [`flake8-commas`](https://pypi.org/project/flake8-commas/)
- [`flake8-comprehensions`](https://pypi.org/project/flake8-comprehensions/)
- [`flake8-datetimez`](https://pypi.org/project/flake8-datetimez/)
- [`flake8-debugger`](https://pypi.org/project/flake8-debugger/)
- [`flake8-docstrings`](https://pypi.org/project/flake8-docstrings/)
- [`flake8-eradicate`](https://pypi.org/project/flake8-eradicate/)
- [`flake8-errmsg`](https://pypi.org/project/flake8-errmsg/)
- [`flake8-executable`](https://pypi.org/project/flake8-executable/)
- [`flake8-implicit-str-concat`](https://pypi.org/project/flake8-implicit-str-concat/)
- [`flake8-import-conventions`](https://github.com/joaopalmeiro/flake8-import-conventions)
- [`flake8-no-pep420`](https://pypi.org/project/flake8-no-pep420)
- [`flake8-pie`](https://pypi.org/project/flake8-pie/) ([#1543](https://github.com/charliermarsh/ruff/issues/1543))
- [`flake8-print`](https://pypi.org/project/flake8-print/)
- [`flake8-pytest-style`](https://pypi.org/project/flake8-pytest-style/)
- [`flake8-quotes`](https://pypi.org/project/flake8-quotes/)
- [`flake8-return`](https://pypi.org/project/flake8-return/)
- [`flake8-simplify`](https://pypi.org/project/flake8-simplify/) ([#998](https://github.com/charliermarsh/ruff/issues/998))
- [`flake8-super`](https://pypi.org/project/flake8-super/)
- [`flake8-tidy-imports`](https://pypi.org/project/flake8-tidy-imports/)
- [`mccabe`](https://pypi.org/project/mccabe/)
- [`pandas-vet`](https://pypi.org/project/pandas-vet/)
- [`pep8-naming`](https://pypi.org/project/pep8-naming/)
- [`pydocstyle`](https://pypi.org/project/pydocstyle/)

Ruff can also replace [`isort`](https://pypi.org/project/isort/),
[`yesqa`](https://github.com/asottile/yesqa), [`eradicate`](https://pypi.org/project/eradicate/),
[`pygrep-hooks`](https://github.com/pre-commit/pygrep-hooks) ([#980](https://github.com/charliermarsh/ruff/issues/980)), and a subset of the rules
implemented in [`pyupgrade`](https://pypi.org/project/pyupgrade/) ([#827](https://github.com/charliermarsh/ruff/issues/827)).

If you're looking to use Ruff, but rely on an unsupported Flake8 plugin, feel free to file an Issue.

### Do I need to install Rust to use Ruff?

Nope! Ruff is available as [`ruff`](https://pypi.org/project/ruff/) on PyPI:

```shell
pip install ruff
```

Ruff ships with wheels for all major platforms, which enables `pip` to install Ruff without relying
on Rust at all.

### Can I write my own plugins for Ruff?

Ruff does not yet support third-party plugins, though a plugin system is within-scope for the
project. See [#283](https://github.com/charliermarsh/ruff/issues/283) for more.

### How does Ruff's import sorting compare to [`isort`](https://pypi.org/project/isort/)?

Ruff's import sorting is intended to be nearly equivalent to `isort` when used `profile = "black"`.
(There are some minor differences in how Ruff and isort break ties between similar imports.)

Like `isort`, Ruff's import sorting is compatible with Black.

Ruff is less configurable than `isort`, but supports the `known-first-party`, `known-third-party`,
`extra-standard-library`, and `src` settings, like so:

```toml
[tool.ruff]
select = [
    # Pyflakes
    "F",
    # Pycodestyle
    "E",
    "W",
    # isort
    "I001"
]
src = ["src", "tests"]

[tool.ruff.isort]
known-first-party = ["my_module1", "my_module2"]
```

### Does Ruff support Jupyter Notebooks?

Ruff is integrated into [nbQA](https://github.com/nbQA-dev/nbQA), a tool for running linters and
code formatters over Jupyter Notebooks.

After installing `ruff` and `nbqa`, you can run Ruff over a notebook like so:

```shell
> nbqa ruff Untitled.ipynb
Untitled.ipynb:cell_1:2:5: F841 Local variable `x` is assigned to but never used
Untitled.ipynb:cell_2:1:1: E402 Module level import not at top of file
Untitled.ipynb:cell_2:1:8: F401 `os` imported but unused
Found 3 error(s).
1 potentially fixable with the --fix option.
```

### Does Ruff support NumPy- or Google-style docstrings?

Yes! To enable specific docstring convention, add the following to your `pyproject.toml`:

```toml
[tool.ruff.pydocstyle]
convention = "google"  # Accepts: "google", "numpy", or "pep257".
```

For example, if you're coming from `flake8-docstrings`, and your originating configuration uses
`--docstring-convention=numpy`, you'd instead set `convention = "numpy"` in your `pyproject.toml`,
as above.

Alongside `convention`, you'll want to explicitly enable the `D` rule code prefix, like so:

```toml
[tool.ruff]
select = [
    "D",
]

[tool.ruff.pydocstyle]
convention = "google"
```

Setting a `convention` force-disables any rules that are incompatible with that convention, no
matter how they're provided, which avoids accidental incompatibilities and simplifies configuration.

### How can I tell what settings Ruff is using to check my code?

Run `ruff /path/to/code.py --show-settings` to view the resolved settings for a given file.

## Contributing

Contributions are welcome and hugely appreciated. To get started, check out the
[contributing guidelines](https://github.com/charliermarsh/ruff/blob/main/CONTRIBUTING.md).

## Releases

Ruff is distributed on [PyPI](https://pypi.org/project/ruff/), and published via [`maturin`](https://github.com/PyO3/maturin).

See: `.github/workflows/release.yaml`.

## Benchmarks

First, clone [CPython](https://github.com/python/cpython). It's a large and diverse Python codebase,
which makes it a good target for benchmarking.

```shell
git clone --branch 3.10 https://github.com/python/cpython.git resources/test/cpython
```

To benchmark the release build:

```shell
cargo build --release && hyperfine --ignore-failure --warmup 10 \
  "./target/release/ruff ./resources/test/cpython/ --no-cache" \
  "./target/release/ruff ./resources/test/cpython/"

Benchmark 1: ./target/release/ruff ./resources/test/cpython/ --no-cache
  Time (mean ± σ):     293.8 ms ±   3.2 ms    [User: 2384.6 ms, System: 90.3 ms]
  Range (min … max):   289.9 ms … 301.6 ms    10 runs

  Warning: Ignoring non-zero exit code.

Benchmark 2: ./target/release/ruff ./resources/test/cpython/
  Time (mean ± σ):      48.0 ms ±   3.1 ms    [User: 65.2 ms, System: 124.7 ms]
  Range (min … max):    45.0 ms …  66.7 ms    62 runs

  Warning: Ignoring non-zero exit code.

Summary
  './target/release/ruff ./resources/test/cpython/' ran
    6.12 ± 0.41 times faster than './target/release/ruff ./resources/test/cpython/ --no-cache'
```

To benchmark against the ecosystem's existing tools:

```shell
hyperfine --ignore-failure --warmup 5 \
  "./target/release/ruff ./resources/test/cpython/ --no-cache" \
  "pyflakes resources/test/cpython" \
  "autoflake --recursive --expand-star-imports --remove-all-unused-imports --remove-unused-variables --remove-duplicate-keys resources/test/cpython" \
  "pycodestyle resources/test/cpython" \
  "flake8 resources/test/cpython"

Benchmark 1: ./target/release/ruff ./resources/test/cpython/ --no-cache
  Time (mean ± σ):     294.3 ms ±   3.3 ms    [User: 2467.5 ms, System: 89.6 ms]
  Range (min … max):   291.1 ms … 302.8 ms    10 runs

  Warning: Ignoring non-zero exit code.

Benchmark 2: pyflakes resources/test/cpython
  Time (mean ± σ):     15.786 s ±  0.143 s    [User: 15.560 s, System: 0.214 s]
  Range (min … max):   15.640 s … 16.157 s    10 runs

  Warning: Ignoring non-zero exit code.

Benchmark 3: autoflake --recursive --expand-star-imports --remove-all-unused-imports --remove-unused-variables --remove-duplicate-keys resources/test/cpython
  Time (mean ± σ):      6.175 s ±  0.169 s    [User: 54.102 s, System: 1.057 s]
  Range (min … max):    5.950 s …  6.391 s    10 runs

Benchmark 4: pycodestyle resources/test/cpython
  Time (mean ± σ):     46.921 s ±  0.508 s    [User: 46.699 s, System: 0.202 s]
  Range (min … max):   46.171 s … 47.863 s    10 runs

  Warning: Ignoring non-zero exit code.

Benchmark 5: flake8 resources/test/cpython
  Time (mean ± σ):     12.260 s ±  0.321 s    [User: 102.934 s, System: 1.230 s]
  Range (min … max):   11.848 s … 12.933 s    10 runs

  Warning: Ignoring non-zero exit code.

Summary
  './target/release/ruff ./resources/test/cpython/ --no-cache' ran
   20.98 ± 0.62 times faster than 'autoflake --recursive --expand-star-imports --remove-all-unused-imports --remove-unused-variables --remove-duplicate-keys resources/test/cpython'
   41.66 ± 1.18 times faster than 'flake8 resources/test/cpython'
   53.64 ± 0.77 times faster than 'pyflakes resources/test/cpython'
  159.43 ± 2.48 times faster than 'pycodestyle resources/test/cpython'
```

You can run `poetry install` from `./scripts` to create a working environment for the above. All
reported benchmarks were computed using the versions specified by `./scripts/pyproject.toml`
on Python 3.11.

To benchmark Pylint, remove the following files from the CPython repository:

```shell
rm Lib/test/bad_coding.py \
  Lib/test/bad_coding2.py \
  Lib/test/bad_getattr.py \
  Lib/test/bad_getattr2.py \
  Lib/test/bad_getattr3.py \
  Lib/test/badcert.pem \
  Lib/test/badkey.pem \
  Lib/test/badsyntax_3131.py \
  Lib/test/badsyntax_future10.py \
  Lib/test/badsyntax_future3.py \
  Lib/test/badsyntax_future4.py \
  Lib/test/badsyntax_future5.py \
  Lib/test/badsyntax_future6.py \
  Lib/test/badsyntax_future7.py \
  Lib/test/badsyntax_future8.py \
  Lib/test/badsyntax_future9.py \
  Lib/test/badsyntax_pep3120.py \
  Lib/test/test_asyncio/test_runners.py \
  Lib/test/test_copy.py \
  Lib/test/test_inspect.py \
  Lib/test/test_typing.py
```

Then, from `resources/test/cpython`, run: `time pylint -j 0 -E $(git ls-files '*.py')`. This
will execute Pylint with maximum parallelism and only report errors.

To benchmark Pyupgrade, run the following from `resources/test/cpython`:

```shell
hyperfine --ignore-failure --warmup 5 --prepare "git reset --hard HEAD" \
  "find . -type f -name \"*.py\" | xargs -P 0 pyupgrade --py311-plus"

Benchmark 1: find . -type f -name "*.py" | xargs -P 0 pyupgrade --py311-plus
  Time (mean ± σ):     30.119 s ±  0.195 s    [User: 28.638 s, System: 0.390 s]
  Range (min … max):   29.813 s … 30.356 s    10 runs
```

## Reference

### Options

<!-- Sections automatically generated by `cargo dev generate-options`. -->
<!-- Begin auto-generated options sections. -->
#### [`allowed-confusables`](#allowed-confusables)

A list of allowed "confusable" Unicode characters to ignore when
enforcing `RUF001`, `RUF002`, and `RUF003`.

**Default value**: `[]`

**Type**: `Vec<char>`

**Example usage**:

```toml
[tool.ruff]
# Allow minus-sign (U+2212), greek-small-letter-rho (U+03C1), and the asterisk-operator (U+2217),
# which could be confused for "-", "p", and "*", respectively.
allowed-confusables = ["−", "ρ", "∗"]
```

---

#### [`builtins`](#builtins)

A list of builtins to treat as defined references, in addition to the
system builtins.

**Default value**: `[]`

**Type**: `Vec<String>`

**Example usage**:

```toml
[tool.ruff]
builtins = ["_"]
```

---

#### [`cache-dir`](#cache-dir)

A path to the cache directory.

By default, Ruff stores cache results in a `.ruff_cache` directory in
the current project root.

However, Ruff will also respect the `RUFF_CACHE_DIR` environment
variable, which takes precedence over that default.

This setting will override even the `RUFF_CACHE_DIR` environment
variable, if set.

**Default value**: `.ruff_cache`

**Type**: `PathBuf`

**Example usage**:

```toml
[tool.ruff]
cache-dir = "~/.cache/ruff"
```

---

#### [`dummy-variable-rgx`](#dummy-variable-rgx)

A regular expression used to identify "dummy" variables, or those which
should be ignored when enforcing (e.g.) unused-variable rules. The
default expression matches `_`, `__`, and `_var`, but not `_var_`.

**Default value**: `"^(_+|(_+[a-zA-Z0-9_]*[a-zA-Z0-9]+?))$"`

**Type**: `Regex`

**Example usage**:

```toml
[tool.ruff]
# Only ignore variables named "_".
dummy-variable-rgx = "^_$"
```

---

#### [`exclude`](#exclude)

A list of file patterns to exclude from linting.

Exclusions are based on globs, and can be either:

- Single-path patterns, like `.mypy_cache` (to exclude any directory
  named `.mypy_cache` in the tree), `foo.py` (to exclude any file named
  `foo.py`), or `foo_*.py` (to exclude any file matching `foo_*.py` ).
- Relative patterns, like `directory/foo.py` (to exclude that specific
  file) or `directory/*.py` (to exclude any Python files in
  `directory`). Note that these paths are relative to the project root
  (e.g., the directory containing your `pyproject.toml`).

For more information on the glob syntax, refer to the [`globset` documentation](https://docs.rs/globset/latest/globset/#syntax).

Note that you'll typically want to use
[`extend-exclude`](#extend-exclude) to modify the excluded paths.

**Default value**: `[".bzr", ".direnv", ".eggs", ".git", ".hg", ".mypy_cache", ".nox", ".pants.d", ".ruff_cache", ".svn", ".tox", ".venv", "__pypackages__", "_build", "buck-out", "build", "dist", "node_modules", "venv"]`

**Type**: `Vec<FilePattern>`

**Example usage**:

```toml
[tool.ruff]
exclude = [".venv"]
```

---

#### [`extend`](#extend)

A path to a local `pyproject.toml` file to merge into this
configuration. User home directory and environment variables will be
expanded.

To resolve the current `pyproject.toml` file, Ruff will first resolve
this base configuration file, then merge in any properties defined
in the current configuration file.

**Default value**: `None`

**Type**: `Path`

**Example usage**:

```toml
[tool.ruff]
# Extend the `pyproject.toml` file in the parent directory.
extend = "../pyproject.toml"
# But use a different line length.
line-length = 100
```

---

#### [`extend-exclude`](#extend-exclude)

A list of file patterns to omit from linting, in addition to those
specified by `exclude`.

Exclusions are based on globs, and can be either:

- Single-path patterns, like `.mypy_cache` (to exclude any directory
  named `.mypy_cache` in the tree), `foo.py` (to exclude any file named
  `foo.py`), or `foo_*.py` (to exclude any file matching `foo_*.py` ).
- Relative patterns, like `directory/foo.py` (to exclude that specific
  file) or `directory/*.py` (to exclude any Python files in
  `directory`). Note that these paths are relative to the project root
  (e.g., the directory containing your `pyproject.toml`).

For more information on the glob syntax, refer to the [`globset` documentation](https://docs.rs/globset/latest/globset/#syntax).

**Default value**: `[]`

**Type**: `Vec<FilePattern>`

**Example usage**:

```toml
[tool.ruff]
# In addition to the standard set of exclusions, omit all tests, plus a specific file.
extend-exclude = ["tests", "src/bad.py"]
```

---

#### [`extend-ignore`](#extend-ignore)

A list of rule codes or prefixes to ignore, in addition to those
specified by `ignore`.

Note that `extend-ignore` is applied after resolving rules from
`ignore`/`select` and a less specific rule in `extend-ignore`
would overwrite a more specific rule in `select`. It is
recommended to only use `extend-ignore` when extending a
`pyproject.toml` file via `extend`.

**Default value**: `[]`

**Type**: `Vec<RuleSelector>`

**Example usage**:

```toml
[tool.ruff]
# Skip unused variable rules (`F841`).
extend-ignore = ["F841"]
```

---

#### [`extend-select`](#extend-select)

A list of rule codes or prefixes to enable, in addition to those
specified by `select`.

Note that `extend-select` is applied after resolving rules from
`ignore`/`select` and a less specific rule in `extend-select`
would overwrite a more specific rule in `ignore`. It is
recommended to only use `extend-select` when extending a
`pyproject.toml` file via `extend`.

**Default value**: `[]`

**Type**: `Vec<RuleSelector>`

**Example usage**:

```toml
[tool.ruff]
# On top of the default `select` (`E`, `F`), enable flake8-bugbear (`B`) and flake8-quotes (`Q`).
extend-select = ["B", "Q"]
```

---

#### [`external`](#external)

A list of rule codes that are unsupported by Ruff, but should be
preserved when (e.g.) validating `# noqa` directives. Useful for
retaining `# noqa` directives that cover plugins not yet implemented
by Ruff.

**Default value**: `[]`

**Type**: `Vec<String>`

**Example usage**:

```toml
[tool.ruff]
# Avoiding flagging (and removing) `V101` from any `# noqa`
# directives, despite Ruff's lack of support for `vulture`.
external = ["V101"]
```

---

#### [`fix`](#fix)

Enable autofix behavior by-default when running `ruff` (overridden
by the `--fix` and `--no-fix` command-line flags).

**Default value**: `false`

**Type**: `bool`

**Example usage**:

```toml
[tool.ruff]
fix = true
```

---

#### [`fix-only`](#fix-only)

Like `fix`, but disables reporting on leftover violation. Implies `fix`.

**Default value**: `false`

**Type**: `bool`

**Example usage**:

```toml
[tool.ruff]
fix-only = true
```

---

#### [`fixable`](#fixable)

A list of rule codes or prefixes to consider autofixable.

**Default value**: `["A", "ANN", "ARG", "B", "BLE", "C", "D", "E", "ERA", "F", "FBT", "I", "ICN", "N", "PGH", "PLC", "PLE", "PLR", "PLW", "Q", "RET", "RUF", "S", "T", "TID", "UP", "W", "YTT"]`

**Type**: `Vec<RuleSelector>`

**Example usage**:

```toml
[tool.ruff]
# Only allow autofix behavior for `E` and `F` rules.
fixable = ["E", "F"]
```

---

#### [`force-exclude`](#force-exclude)

Whether to enforce `exclude` and `extend-exclude` patterns, even for
paths that are passed to Ruff explicitly. Typically, Ruff will lint
any paths passed in directly, even if they would typically be
excluded. Setting `force-exclude = true` will cause Ruff to
respect these exclusions unequivocally.

This is useful for [`pre-commit`](https://pre-commit.com/), which explicitly passes all
changed files to the [`ruff-pre-commit`](https://github.com/charliermarsh/ruff-pre-commit)
plugin, regardless of whether they're marked as excluded by Ruff's own
settings.

**Default value**: `false`

**Type**: `bool`

**Example usage**:

```toml
[tool.ruff]
force-exclude = true
```

---

#### [`format`](#format)

The style in which violation messages should be formatted: `"text"`
(default), `"grouped"` (group messages by file), `"json"`
(machine-readable), `"junit"` (machine-readable XML), `"github"` (GitHub
Actions annotations), `"gitlab"` (GitLab CI code quality report), or
`"pylint"` (Pylint text format).

**Default value**: `"text"`

**Type**: `SerializationType`

**Example usage**:

```toml
[tool.ruff]
# Group violations by containing file.
format = "grouped"
```

---

#### [`ignore`](#ignore)

A list of rule codes or prefixes to ignore. Prefixes can specify exact
rules (like `F841`), entire categories (like `F`), or anything in
between.

When breaking ties between enabled and disabled rules (via `select` and
`ignore`, respectively), more specific prefixes override less
specific prefixes.

**Default value**: `[]`

**Type**: `Vec<RuleSelector>`

**Example usage**:

```toml
[tool.ruff]
# Skip unused variable rules (`F841`).
ignore = ["F841"]
```

---

#### [`ignore-init-module-imports`](#ignore-init-module-imports)

Avoid automatically removing unused imports in `__init__.py` files. Such
imports will still be flagged, but with a dedicated message suggesting
that the import is either added to the module's `__all__` symbol, or
re-exported with a redundant alias (e.g., `import os as os`).

**Default value**: `false`

**Type**: `bool`

**Example usage**:

```toml
[tool.ruff]
ignore-init-module-imports = true
```

---

#### [`line-length`](#line-length)

The line length to use when enforcing long-lines violations (like
`E501`).

**Default value**: `88`

**Type**: `usize`

**Example usage**:

```toml
[tool.ruff]
# Allow lines to be as long as 120 characters.
line-length = 120
```

---

#### [`namespace-packages`](#namespace-packages)

Mark the specified directories as namespace packages. For the purpose of
module resolution, Ruff will treat those directories as if they
contained an `__init__.py` file.

**Default value**: `[]`

**Type**: `Vec<PathBuf>`

**Example usage**:

```toml
[tool.ruff]
namespace-packages = ["airflow/providers"]
```

---

#### [`per-file-ignores`](#per-file-ignores)

A list of mappings from file pattern to rule codes or prefixes to
exclude, when considering any matching files.

**Default value**: `{}`

**Type**: `HashMap<String, Vec<RuleSelector>>`

**Example usage**:

```toml
[tool.ruff]
# Ignore `E402` (import violations) in all `__init__.py` files, and in `path/to/file.py`.
[tool.ruff.per-file-ignores]
"__init__.py" = ["E402"]
"path/to/file.py" = ["E402"]
```

---

#### [`required-version`](#required-version)

Require a specific version of Ruff to be running (useful for unifying
results across many environments, e.g., with a `pyproject.toml`
file).

**Default value**: `None`

**Type**: `String`

**Example usage**:

```toml
[tool.ruff]
required-version = "0.0.193"
```

---

#### [`respect-gitignore`](#respect-gitignore)

Whether to automatically exclude files that are ignored by `.ignore`,
`.gitignore`, `.git/info/exclude`, and global `gitignore` files.
Enabled by default.

**Default value**: `true`

**Type**: `bool`

**Example usage**:

```toml
[tool.ruff]
respect_gitignore = false
```

---

#### [`select`](#select)

A list of rule codes or prefixes to enable. Prefixes can specify exact
rules (like `F841`), entire categories (like `F`), or anything in
between.

When breaking ties between enabled and disabled rules (via `select` and
`ignore`, respectively), more specific prefixes override less
specific prefixes.

**Default value**: `["E", "F"]`

**Type**: `Vec<RuleSelector>`

**Example usage**:

```toml
[tool.ruff]
# On top of the defaults (`E`, `F`), enable flake8-bugbear (`B`) and flake8-quotes (`Q`).
select = ["E", "F", "B", "Q"]
```

---

#### [`show-source`](#show-source)

Whether to show source code snippets when reporting lint violations
(overridden by the `--show-source` command-line flag).

**Default value**: `false`

**Type**: `bool`

**Example usage**:

```toml
[tool.ruff]
# By default, always show source code snippets.
show-source = true
```

---

#### [`src`](#src)

The source code paths to consider, e.g., when resolving first- vs.
third-party imports.

As an example: given a Python package structure like:

```text
my_package/
  pyproject.toml
  src/
    my_package/
      __init__.py
      foo.py
      bar.py
```

The `src` directory should be included in `source` (e.g., `source =
["src"]`), such that when resolving imports, `my_package.foo` is
considered a first-party import.

This field supports globs. For example, if you have a series of Python
packages in a `python_modules` directory, `src =
["python_modules/*"]` would expand to incorporate all of the
packages in that directory. User home directory and environment
variables will also be expanded.

**Default value**: `["."]`

**Type**: `Vec<PathBuf>`

**Example usage**:

```toml
[tool.ruff]
# Allow imports relative to the "src" and "test" directories.
src = ["src", "test"]
```

---

#### [`target-version`](#target-version)

The Python version to target, e.g., when considering automatic code
upgrades, like rewriting type annotations. Note that the target
version will _not_ be inferred from the _current_ Python version,
and instead must be specified explicitly (as seen below).

**Default value**: `"py310"`

**Type**: `PythonVersion`

**Example usage**:

```toml
[tool.ruff]
# Always generate Python 3.7-compatible code.
target-version = "py37"
```

---

#### [`task-tags`](#task-tags)

A list of task tags to recognize (e.g., "TODO", "FIXME", "XXX").

Comments starting with these tags will be ignored by commented-out code
detection (`ERA`), and skipped by line-length rules (`E501`) if
`ignore-overlong-task-comments` is set to `true`.

**Default value**: `["TODO", "FIXME", "XXX"]`

**Type**: `Vec<String>`

**Example usage**:

```toml
[tool.ruff]
task-tags = ["HACK"]
```

---

#### [`typing-modules`](#typing-modules)

A list of modules whose imports should be treated equivalently to
members of the `typing` module.

This is useful for ensuring proper type annotation inference for
projects that re-export `typing` and `typing_extensions` members
from a compatibility module. If omitted, any members imported from
modules apart from `typing` and `typing_extensions` will be treated
as ordinary Python objects.

**Default value**: `[]`

**Type**: `Vec<String>`

**Example usage**:

```toml
[tool.ruff]
typing-modules = ["airflow.typing_compat"]
```

---

#### [`unfixable`](#unfixable)

A list of rule codes or prefixes to consider non-autofix-able.

**Default value**: `[]`

**Type**: `Vec<RuleSelector>`

**Example usage**:

```toml
[tool.ruff]
# Disable autofix for unused imports (`F401`).
unfixable = ["F401"]
```

---

#### [`update-check`](#update-check)

Enable or disable automatic update checks (overridden by the
`--update-check` and `--no-update-check` command-line flags).

**Default value**: `false`

**Type**: `bool`

**Example usage**:

```toml
[tool.ruff]
update-check = true
```

---

### `flake8-annotations`

#### [`allow-star-arg-any`](#allow-star-arg-any)

Whether to suppress `ANN401` for dynamically typed `*args` and
`**kwargs` arguments.

**Default value**: `false`

**Type**: `bool`

**Example usage**:

```toml
[tool.ruff.flake8-annotations]
allow-star-arg-any = true
```

---

#### [`mypy-init-return`](#mypy-init-return)

Whether to allow the omission of a return type hint for `__init__` if at
least one argument is annotated.

**Default value**: `false`

**Type**: `bool`

**Example usage**:

```toml
[tool.ruff.flake8-annotations]
mypy-init-return = true
```

---

#### [`suppress-dummy-args`](#suppress-dummy-args)

Whether to suppress `ANN000`-level violations for arguments matching the
"dummy" variable regex (like `_`).

**Default value**: `false`

**Type**: `bool`

**Example usage**:

```toml
[tool.ruff.flake8-annotations]
suppress-dummy-args = true
```

---

#### [`suppress-none-returning`](#suppress-none-returning)

Whether to suppress `ANN200`-level violations for functions that meet
either of the following criteria:

- Contain no `return` statement.
- Explicit `return` statement(s) all return `None` (explicitly or
  implicitly).

**Default value**: `false`

**Type**: `bool`

**Example usage**:

```toml
[tool.ruff.flake8-annotations]
suppress-none-returning = true
```

---

### `flake8-bandit`

#### [`hardcoded-tmp-directory`](#hardcoded-tmp-directory)

A list of directories to consider temporary.

**Default value**: `["/tmp", "/var/tmp", "/dev/shm"]`

**Type**: `Vec<String>`

**Example usage**:

```toml
[tool.ruff.flake8-bandit]
hardcoded-tmp-directory = ["/foo/bar"]
```

---

#### [`hardcoded-tmp-directory-extend`](#hardcoded-tmp-directory-extend)

A list of directories to consider temporary, in addition to those
specified by `hardcoded-tmp-directory`.

**Default value**: `[]`

**Type**: `Vec<String>`

**Example usage**:

```toml
[tool.ruff.flake8-bandit]
extend-hardcoded-tmp-directory = ["/foo/bar"]
```

---

### `flake8-bugbear`

#### [`extend-immutable-calls`](#extend-immutable-calls)

Additional callable functions to consider "immutable" when evaluating,
e.g., the `no-mutable-default-argument` rule (`B006`).

**Default value**: `[]`

**Type**: `Vec<String>`

**Example usage**:

```toml
[tool.ruff.flake8-bugbear]
# Allow default arguments like, e.g., `data: List[str] = fastapi.Query(None)`.
extend-immutable-calls = ["fastapi.Depends", "fastapi.Query"]
```

---

### `flake8-errmsg`

#### [`max-string-length`](#max-string-length)

Maximum string length for string literals in exception messages.

**Default value**: `0`

**Type**: `usize`

**Example usage**:

```toml
[tool.ruff.flake8-errmsg]
max-string-length = 20
```

---

### `flake8-import-conventions`

#### [`aliases`](#aliases)

The conventional aliases for imports. These aliases can be extended by
the `extend_aliases` option.

**Default value**: `{"altair": "alt", "matplotlib.pyplot": "plt", "numpy": "np", "pandas": "pd", "seaborn": "sns"}`

**Type**: `FxHashMap<String, String>`

**Example usage**:

```toml
[tool.ruff.flake8-import-conventions]
[tool.ruff.flake8-import-conventions.aliases]
# Declare the default aliases.
altair = "alt"
"matplotlib.pyplot" = "plt"
numpy = "np"
pandas = "pd"
seaborn = "sns"
```

---

#### [`extend-aliases`](#extend-aliases)

A mapping of modules to their conventional import aliases. These aliases
will be added to the `aliases` mapping.

**Default value**: `{}`

**Type**: `FxHashMap<String, String>`

**Example usage**:

```toml
[tool.ruff.flake8-import-conventions]
[tool.ruff.flake8-import-conventions.extend-aliases]
# Declare a custom alias for the `matplotlib` module.
"dask.dataframe" = "dd"
```

---

### `flake8-pytest-style`

#### [`fixture-parentheses`](#fixture-parentheses)

Boolean flag specifying whether `@pytest.fixture()` without parameters
should have parentheses. If the option is set to `true` (the
default), `@pytest.fixture()` is valid and `@pytest.fixture` is
invalid. If set to `false`, `@pytest.fixture` is valid and
`@pytest.fixture()` is invalid.

**Default value**: `true`

**Type**: `bool`

**Example usage**:

```toml
[tool.ruff.flake8-pytest-style]
fixture-parentheses = true
```

---

#### [`mark-parentheses`](#mark-parentheses)

Boolean flag specifying whether `@pytest.mark.foo()` without parameters
should have parentheses. If the option is set to `true` (the
default), `@pytest.mark.foo()` is valid and `@pytest.mark.foo` is
invalid. If set to `false`, `@pytest.fixture` is valid and
`@pytest.mark.foo()` is invalid.

**Default value**: `true`

**Type**: `bool`

**Example usage**:

```toml
[tool.ruff.flake8-pytest-style]
mark-parentheses = true
```

---

#### [`parametrize-names-type`](#parametrize-names-type)

Expected type for multiple argument names in `@pytest.mark.parametrize`.
The following values are supported:
* `csv` — a comma-separated list, e.g.
  `@pytest.mark.parametrize('name1,name2', ...)`
* `tuple` (default) — e.g. `@pytest.mark.parametrize(('name1', 'name2'),
  ...)`
* `list` — e.g. `@pytest.mark.parametrize(['name1', 'name2'], ...)`

**Default value**: `tuple`

**Type**: `ParametrizeNameType`

**Example usage**:

```toml
[tool.ruff.flake8-pytest-style]
parametrize-names-type = "list"
```

---

#### [`parametrize-values-row-type`](#parametrize-values-row-type)

Expected type for each row of values in `@pytest.mark.parametrize` in
case of multiple parameters. The following values are supported:
* `tuple` (default) — e.g. `@pytest.mark.parametrize(('name1', 'name2'),
  [(1, 2), (3, 4)])`
* `list` — e.g. `@pytest.mark.parametrize(('name1', 'name2'), [[1, 2],
  [3, 4]])`

**Default value**: `tuple`

**Type**: `ParametrizeValuesRowType`

**Example usage**:

```toml
[tool.ruff.flake8-pytest-style]
parametrize-values-row-type = "list"
```

---

#### [`parametrize-values-type`](#parametrize-values-type)

Expected type for the list of values rows in `@pytest.mark.parametrize`.
The following values are supported:
* `tuple` — e.g. `@pytest.mark.parametrize('name', (1, 2, 3))`
* `list` (default) — e.g. `@pytest.mark.parametrize('name', [1, 2, 3])`

**Default value**: `list`

**Type**: `ParametrizeValuesType`

**Example usage**:

```toml
[tool.ruff.flake8-pytest-style]
parametrize-values-type = "tuple"
```

---

#### [`raises-extend-require-match-for`](#raises-extend-require-match-for)

List of additional exception names that require a match= parameter in a
`pytest.raises()` call. This extends the default list of exceptions
that require a match= parameter.
This option is useful if you want to extend the default list of
exceptions that require a match= parameter without having to specify
the entire list.
Note that this option does not remove any exceptions from the default
list.

**Default value**: `[]`

**Type**: `Vec<String>`

**Example usage**:

```toml
[tool.ruff.flake8-pytest-style]
raises-extend-require-match-for = ["requests.RequestException"]
```

---

#### [`raises-require-match-for`](#raises-require-match-for)

List of exception names that require a match= parameter in a
`pytest.raises()` call.

**Default value**: `["BaseException", "Exception", "ValueError", "OSError", "IOError", "EnvironmentError", "socket.error"]`

**Type**: `Vec<String>`

**Example usage**:

```toml
[tool.ruff.flake8-pytest-style]
raises-require-match-for = ["requests.RequestException"]
```

---

### `flake8-quotes`

#### [`avoid-escape`](#avoid-escape)

Whether to avoid using single quotes if a string contains single quotes,
or vice-versa with double quotes, as per [PEP8](https://peps.python.org/pep-0008/#string-quotes).
This minimizes the need to escape quotation marks within strings.

**Default value**: `true`

**Type**: `bool`

**Example usage**:

```toml
[tool.ruff.flake8-quotes]
# Don't bother trying to avoid escapes.
avoid-escape = false
```

---

#### [`docstring-quotes`](#docstring-quotes)

Quote style to prefer for docstrings (either "single" (`'`) or "double"
(`"`)).

**Default value**: `"double"`

**Type**: `Quote`

**Example usage**:

```toml
[tool.ruff.flake8-quotes]
docstring-quotes = "single"
```

---

#### [`inline-quotes`](#inline-quotes)

Quote style to prefer for inline strings (either "single" (`'`) or
"double" (`"`)).

**Default value**: `"double"`

**Type**: `Quote`

**Example usage**:

```toml
[tool.ruff.flake8-quotes]
inline-quotes = "single"
```

---

#### [`multiline-quotes`](#multiline-quotes)

Quote style to prefer for multiline strings (either "single" (`'`) or
"double" (`"`)).

**Default value**: `"double"`

**Type**: `Quote`

**Example usage**:

```toml
[tool.ruff.flake8-quotes]
multiline-quotes = "single"
```

---

### `flake8-tidy-imports`

#### [`ban-relative-imports`](#ban-relative-imports)

Whether to ban all relative imports (`"all"`), or only those imports
that extend into the parent module or beyond (`"parents"`).

**Default value**: `"parents"`

**Type**: `Strictness`

**Example usage**:

```toml
[tool.ruff.flake8-tidy-imports]
# Disallow all relative imports.
ban-relative-imports = "all"
```

---

#### [`banned-api`](#banned-api)

Specific modules or module members that may not be imported or accessed.
Note that this rule is only meant to flag accidental uses,
and can be circumvented via `eval` or `importlib`.

**Default value**: `{}`

**Type**: `HashMap<String, BannedApi>`

**Example usage**:

```toml
[tool.ruff.flake8-tidy-imports]
[tool.ruff.flake8-tidy-imports.banned-api]
"cgi".msg = "The cgi module is deprecated, see https://peps.python.org/pep-0594/#cgi."
"typing.TypedDict".msg = "Use typing_extensions.TypedDict instead."
```

---

### `flake8-unused-arguments`

#### [`ignore-variadic-names`](#ignore-variadic-names)

Whether to allow unused variadic arguments, like `*args` and `**kwargs`.

**Default value**: `false`

**Type**: `bool`

**Example usage**:

```toml
[tool.ruff.flake8-unused-arguments]
ignore-variadic-names = true
```

---

### `isort`

#### [`classes`](#classes)

An override list of tokens to always recognize as a Class for
`order-by-type` regardless of casing.

**Default value**: `[]`

**Type**: `Vec<String>`

**Example usage**:

```toml
[tool.ruff.isort]
classes = ["SVC"]
```

---

#### [`combine-as-imports`](#combine-as-imports)

Combines as imports on the same line. See isort's [`combine-as-imports`](https://pycqa.github.io/isort/docs/configuration/options.html#combine-as-imports)
option.

**Default value**: `false`

**Type**: `bool`

**Example usage**:

```toml
[tool.ruff.isort]
combine-as-imports = true
```

---

#### [`constants`](#constants)

An override list of tokens to always recognize as a CONSTANT
for `order-by-type` regardless of casing.

**Default value**: `[]`

**Type**: `Vec<String>`

**Example usage**:

```toml
[tool.ruff.isort]
constants = ["constant"]
```

---

#### [`extra-standard-library`](#extra-standard-library)

A list of modules to consider standard-library, in addition to those
known to Ruff in advance.

**Default value**: `[]`

**Type**: `Vec<String>`

**Example usage**:

```toml
[tool.ruff.isort]
extra-standard-library = ["path"]
```

---

#### [`force-single-line`](#force-single-line)

Forces all from imports to appear on their own line.

**Default value**: `false`

**Type**: `bool`

**Example usage**:

```toml
[tool.ruff.isort]
force-single-line = true
```

---

#### [`force-sort-within-sections`](#force-sort-within-sections)

Don't sort straight-style imports (like `import sys`) before from-style
imports (like `from itertools import groupby`). Instead, sort the
imports by module, independent of import style.

**Default value**: `false`

**Type**: `bool`

**Example usage**:

```toml
[tool.ruff.isort]
force-sort-within-sections = true
```

---

#### [`force-wrap-aliases`](#force-wrap-aliases)

Force `import from` statements with multiple members and at least one
alias (e.g., `import A as B`) to wrap such that every line contains
exactly one member. For example, this formatting would be retained,
rather than condensing to a single line:

```py
from .utils import (
    test_directory as test_directory,
    test_id as test_id
)
```

Note that this setting is only effective when combined with
`combine-as-imports = true`. When `combine-as-imports` isn't
enabled, every aliased `import from` will be given its own line, in
which case, wrapping is not necessary.

**Default value**: `false`

**Type**: `bool`

**Example usage**:

```toml
[tool.ruff.isort]
force-wrap-aliases = true
combine-as-imports = true
```

---

#### [`known-first-party`](#known-first-party)

A list of modules to consider first-party, regardless of whether they
can be identified as such via introspection of the local filesystem.

**Default value**: `[]`

**Type**: `Vec<String>`

**Example usage**:

```toml
[tool.ruff.isort]
known-first-party = ["src"]
```

---

#### [`known-third-party`](#known-third-party)

A list of modules to consider third-party, regardless of whether they
can be identified as such via introspection of the local filesystem.

**Default value**: `[]`

**Type**: `Vec<String>`

**Example usage**:

```toml
[tool.ruff.isort]
known-third-party = ["src"]
```

---

#### [`no-lines-before`](#no-lines-before)

A list of sections that should _not_ be delineated from the previous
section via empty lines.

**Default value**: `[]`

**Type**: `Option<Vec<ImportType>>`

**Example usage**:

```toml
[tool.ruff.isort]
no-lines-before = ["future", "standard-library"]
```

---

#### [`order-by-type`](#order-by-type)

Order imports by type, which is determined by case, in addition to
alphabetically.

**Default value**: `true`

**Type**: `bool`

**Example usage**:

```toml
[tool.ruff.isort]
order-by-type = true
```

---

#### [`relative-imports-order`](#relative-imports-order)

Whether to place "closer" imports (fewer `.` characters, most local)
before "further" imports (more `.` characters, least local), or vice
versa.

The default ("furthest-to-closest") is equivalent to isort's
`reverse-relative` default (`reverse-relative = false`); setting
this to "closest-to-furthest" is equivalent to isort's `reverse-relative
= true`.

**Default value**: `furthest-to-closest`

**Type**: `RelatveImportsOrder`

**Example usage**:

```toml
[tool.ruff.isort]
relative-imports-order = "closest-to-furthest"
```

---

#### [`required-imports`](#required-imports)

Add the specified import line to all files.

**Default value**: `[]`

**Type**: `Vec<String>`

**Example usage**:

```toml
[tool.ruff.isort]
required-imports = ["from __future__ import annotations"]
```

---

#### [`single-line-exclusions`](#single-line-exclusions)

One or more modules to exclude from the single line rule.

**Default value**: `[]`

**Type**: `Vec<String>`

**Example usage**:

```toml
[tool.ruff.isort]
single-line-exclusions = ["os", "json"]
```

---

#### [`split-on-trailing-comma`](#split-on-trailing-comma)

If a comma is placed after the last member in a multi-line import, then
the imports will never be folded into one line.

See isort's [`split-on-trailing-comma`](https://pycqa.github.io/isort/docs/configuration/options.html#split-on-trailing-comma) option.

**Default value**: `true`

**Type**: `bool`

**Example usage**:

```toml
[tool.ruff.isort]
split-on-trailing-comma = false
```

---

#### [`variables`](#variables)

An override list of tokens to always recognize as a var
for `order-by-type` regardless of casing.

**Default value**: `[]`

**Type**: `Vec<String>`

**Example usage**:

```toml
[tool.ruff.isort]
variables = ["VAR"]
```

---

### `mccabe`

#### [`max-complexity`](#max-complexity)

The maximum McCabe complexity to allow before triggering `C901` errors.

**Default value**: `10`

**Type**: `usize`

**Example usage**:

```toml
[tool.ruff.mccabe]
# Flag errors (`C901`) whenever the complexity level exceeds 5.
max-complexity = 5
```

---

### `pep8-naming`

#### [`classmethod-decorators`](#classmethod-decorators)

A list of decorators that, when applied to a method, indicate that the
method should be treated as a class method. For example, Ruff will
expect that any method decorated by a decorator in this list takes a
`cls` argument as its first argument.

**Default value**: `["classmethod"]`

**Type**: `Vec<String>`

**Example usage**:

```toml
[tool.ruff.pep8-naming]
# Allow Pydantic's `@validator` decorator to trigger class method treatment.
classmethod-decorators = ["classmethod", "pydantic.validator"]
```

---

#### [`ignore-names`](#ignore-names)

A list of names to ignore when considering `pep8-naming` violations.

**Default value**: `["setUp", "tearDown", "setUpClass", "tearDownClass", "setUpModule", "tearDownModule", "asyncSetUp", "asyncTearDown", "setUpTestData", "failureException", "longMessage", "maxDiff"]`

**Type**: `Vec<String>`

**Example usage**:

```toml
[tool.ruff.pep8-naming]
ignore-names = ["callMethod"]
```

---

#### [`staticmethod-decorators`](#staticmethod-decorators)

A list of decorators that, when applied to a method, indicate that the
method should be treated as a static method. For example, Ruff will
expect that any method decorated by a decorator in this list has no
`self` or `cls` argument.

**Default value**: `["staticmethod"]`

**Type**: `Vec<String>`

**Example usage**:

```toml
[tool.ruff.pep8-naming]
# Allow a shorthand alias, `@stcmthd`, to trigger static method treatment.
staticmethod-decorators = ["staticmethod", "stcmthd"]
```

---

### `pycodestyle`

#### [`ignore-overlong-task-comments`](#ignore-overlong-task-comments)

Whether or not line-length violations (`E501`) should be triggered for
comments starting with `task-tags` (by default: ["TODO", "FIXME",
and "XXX"]).

**Default value**: `false`

**Type**: `bool`

**Example usage**:

```toml
[tool.ruff.pycodestyle]
ignore-overlong-task-comments = true
```

---

#### [`max-doc-length`](#max-doc-length)

The maximum line length to allow for line-length violations within
documentation (`W505`), including standalone comments.

**Default value**: `None`

**Type**: `usize`

**Example usage**:

```toml
[tool.ruff.pycodestyle]
max-doc-length = 88
```

---

### `pydocstyle`

#### [`convention`](#convention)

Whether to use Google-style or NumPy-style conventions or the PEP257
defaults when analyzing docstring sections.

**Default value**: `None`

**Type**: `Convention`

**Example usage**:

```toml
[tool.ruff.pydocstyle]
# Use Google-style docstrings.
convention = "google"
```

---

### `pylint`

#### [`allow-magic-value-types`](#allow-magic-value-types)

Constant types to ignore when used as "magic values".

**Default value**: `["str"]`

**Type**: `Vec<ConstantType>`

**Example usage**:

```toml
[tool.ruff.pylint]
allow-magic-value-types = ["int"]
```

---

### `pyupgrade`

#### [`keep-runtime-typing`](#keep-runtime-typing)

Whether to avoid PEP 585 (`List[int]` -> `list[int]`) and PEP 604
(`Optional[str]` -> `str | None`) rewrites even if a file imports `from
__future__ import annotations`. Note that this setting is only
applicable when the target Python version is below 3.9 and 3.10
respectively.

**Default value**: `false`

**Type**: `bool`

**Example usage**:

```toml
[tool.ruff.pyupgrade]
# Preserve types, even if a file imports `from __future__ import annotations`.
keep-runtime-typing = true
```

---

<!-- End auto-generated options sections. -->

## License

MIT<|MERGE_RESOLUTION|>--- conflicted
+++ resolved
@@ -1151,13 +1151,9 @@
 | PIE790 | no-unnecessary-pass | Unnecessary `pass` statement | 🛠 |
 | PIE794 | dupe-class-field-definitions | Class field `{name}` is defined multiple times | 🛠 |
 | PIE796 | prefer-unique-enums | Enum contains duplicate value: `{value}` |  |
-<<<<<<< HEAD
 | PIE800 | no-unnecessary-spread | Unnecessary spread `**` |  |
-| PIE807 | prefer-list-builtin | Prefer `list()` over useless lambda | 🛠 |
-=======
 | PIE804 | no-unnecessary-dict-kwargs | Unnecessary `dict` kwargs |  |
 | PIE807 | prefer-list-builtin | Prefer `list` over useless lambda | 🛠 |
->>>>>>> 4ca328f9
 
 ### flake8-commas (COM)
 
