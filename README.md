--- conflicted
+++ resolved
@@ -1345,31 +1345,6 @@
 [tool.ruff]
 # In addition to the standard set of exclusions, omit all tests, plus a specific file.
 extend-exclude = ["tests", "src/bad.py"]
-<<<<<<< HEAD
-=======
-```
-
----
-
-#### [`ignore`](#ignore)
-
-A list of check code prefixes to ignore. Prefixes can specify exact checks (like `F841`), entire
-categories (like `F`), or anything in between.
-
-When breaking ties between enabled and disabled checks (via `select` and `ignore`, respectively),
-more specific prefixes override less specific prefixes.
-
-**Default value**: `[]`
-
-**Type**: `Vec<CheckCodePrefix>`
-
-**Example usage**:
-
-```toml
-[tool.ruff]
-# Skip unused variable checks (`F841`).
-ignore = ["F841"]
->>>>>>> 4b41ae3f
 ```
 
 ---
@@ -1508,26 +1483,6 @@
 [tool.ruff]
 # Skip unused variable checks (`F841`).
 ignore = ["F841"]
-```
-
----
-
-#### [`allowed-confusables`](#allowed-confusables)
-
-A list of allowed "confusable" Unicode characters to ignore when enforcing `RUF001`, `RUF002`,
-and `RUF003`.
-
-**Default value**: `[]`
-
-**Type**: `Vec<char>`
-
-**Example usage**:
-
-```toml
-[tool.ruff]
-# Allow minus-sign (U+2212), greek-small-letter-rho (U+03C1), and greek-small-letter-alpha (U+03B1),
-# which could be confused for "-", "p", and "*", respectively.
-allowed-confusables = ["−", "ρ", "∗"]
 ```
 
 ---
