--- conflicted
+++ resolved
@@ -848,11 +848,8 @@
 | UP032 | f-string | Use f-string instead of `format` call | 🛠 |
 | UP033 | functools-cache | Use `@functools.cache` instead of `@functools.lru_cache(maxsize=None)` | 🛠 |
 | UP034 | extraneous-parentheses | Avoid extraneous parentheses | 🛠 |
-<<<<<<< HEAD
-| UP038 | quoted-annotations | Removed quotes from the type annotations | 🛠 |
-=======
 | UP035 | import-replacements | Import from `{module}` instead: {names} | 🛠 |
->>>>>>> 82ec884a
+| UP037 | quoted-annotations | Removed quotes from the type annotations | 🛠 |
 
 ### flake8-2020 (YTT)
 
