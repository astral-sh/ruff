<!-- Begin section: Overview -->

# Ruff

[![Ruff](https://img.shields.io/endpoint?url=https://raw.githubusercontent.com/charliermarsh/ruff/main/assets/badge/v1.json)](https://github.com/charliermarsh/ruff)
[![image](https://img.shields.io/pypi/v/ruff.svg)](https://pypi.python.org/pypi/ruff)
[![image](https://img.shields.io/pypi/l/ruff.svg)](https://pypi.python.org/pypi/ruff)
[![image](https://img.shields.io/pypi/pyversions/ruff.svg)](https://pypi.python.org/pypi/ruff)
[![Actions status](https://github.com/charliermarsh/ruff/workflows/CI/badge.svg)](https://github.com/charliermarsh/ruff/actions)

[**Discord**](https://discord.gg/Z8KbeK24) | [**Docs**](https://beta.ruff.rs/docs/) | [**Playground**](https://play.ruff.rs/)

An extremely fast Python linter, written in Rust.

<p align="center">
  <picture align="center">
    <source media="(prefers-color-scheme: dark)" srcset="https://user-images.githubusercontent.com/1309177/212613422-7faaf278-706b-4294-ad92-236ffcab3430.svg">
    <source media="(prefers-color-scheme: light)" srcset="https://user-images.githubusercontent.com/1309177/212613257-5f4bca12-6d6b-4c79-9bac-51a4c6d08928.svg">
    <img alt="Shows a bar chart with benchmark results." src="https://user-images.githubusercontent.com/1309177/212613257-5f4bca12-6d6b-4c79-9bac-51a4c6d08928.svg">
  </picture>
</p>

<p align="center">
  <i>Linting the CPython codebase from scratch.</i>
</p>

* ⚡️  10-100x faster than existing linters
* 🐍  Installable via `pip`
* 🤝  Python 3.11 compatibility
* 🛠️  `pyproject.toml` support
* 📦  Built-in caching, to avoid re-analyzing unchanged files
* 🔧  Autofix support, for automatic error correction (e.g., automatically remove unused imports)
* ⚖️  [Near-parity](#how-does-ruff-compare-to-flake8) with the built-in Flake8 rule set
* 🔌  Native re-implementations of dozens of Flake8 plugins, like [flake8-bugbear](https://pypi.org/project/flake8-bugbear/)
* ⌨️  First-party editor integrations for [VS Code](https://github.com/charliermarsh/ruff-vscode) and [more](https://github.com/charliermarsh/ruff-lsp)
* 🌎  Monorepo-friendly, with [hierarchical and cascading configuration](#pyprojecttoml-discovery)

Ruff aims to be orders of magnitude faster than alternative tools while integrating more
functionality behind a single, common interface.

Ruff can be used to replace [Flake8](https://pypi.org/project/flake8/) (plus dozens of plugins),
[isort](https://pypi.org/project/isort/), [pydocstyle](https://pypi.org/project/pydocstyle/),
[yesqa](https://github.com/asottile/yesqa), [eradicate](https://pypi.org/project/eradicate/),
[pyupgrade](https://pypi.org/project/pyupgrade/), and [autoflake](https://pypi.org/project/autoflake/),
all while executing tens or hundreds of times faster than any individual tool.

Ruff is extremely actively developed and used in major open-source projects like:

* [pandas](https://github.com/pandas-dev/pandas)
* [FastAPI](https://github.com/tiangolo/fastapi)
* [Apache Airflow](https://github.com/apache/airflow)
* [SciPy](https://github.com/scipy/scipy)
* [Bokeh](https://github.com/bokeh/bokeh)
* [Zulip](https://github.com/zulip/zulip)
* [Pydantic](https://github.com/pydantic/pydantic)
* [Dagster](https://github.com/dagster-io/dagster)
* [Dagger](https://github.com/dagger/dagger)
* [Sphinx](https://github.com/sphinx-doc/sphinx)
* [Hatch](https://github.com/pypa/hatch)
* [Jupyter](https://github.com/jupyter-server/jupyter_server)
* [Great Expectations](https://github.com/great-expectations/great_expectations)
* [Polars](https://github.com/pola-rs/polars)
* [Ibis](https://github.com/ibis-project/ibis)
* [Synapse (Matrix)](https://github.com/matrix-org/synapse)
* [SnowCLI (Snowflake)](https://github.com/Snowflake-Labs/snowcli)
* [Saleor](https://github.com/saleor/saleor)
* [OpenBB](https://github.com/OpenBB-finance/OpenBBTerminal)
* [Home Assistant](https://github.com/home-assistant/core)
* [Cryptography (PyCA)](https://github.com/pyca/cryptography)
* [cibuildwheel (PyPA)](https://github.com/pypa/cibuildwheel)
* [build (PyPA)](https://github.com/pypa/build)
* [Babel](https://github.com/python-babel/babel)
* [featuretools](https://github.com/alteryx/featuretools)
* [meson-python](https://github.com/mesonbuild/meson-python)

Read the [launch blog post](https://notes.crmarsh.com/python-tooling-could-be-much-much-faster) or
the most recent [project update](https://notes.crmarsh.com/ruff-the-first-200-releases).

## Testimonials

[**Sebastián Ramírez**](https://twitter.com/tiangolo/status/1591912354882764802), creator
of [FastAPI](https://github.com/tiangolo/fastapi):

> Ruff is so fast that sometimes I add an intentional bug in the code just to confirm it's actually
> running and checking the code.

[**Nick Schrock**](https://twitter.com/schrockn/status/1612615862904827904), founder of [Elementl](https://www.elementl.com/),
co-creator of [GraphQL](https://graphql.org/):

> Why is Ruff a gamechanger? Primarily because it is nearly 1000x faster. Literally. Not a typo. On
> our largest module (dagster itself, 250k LOC) pylint takes about 2.5 minutes, parallelized across 4
> cores on my M1. Running ruff against our _entire_ codebase takes .4 seconds.

[**Bryan Van de Ven**](https://github.com/bokeh/bokeh/pull/12605), co-creator
of [Bokeh](https://github.com/bokeh/bokeh/), original author
of [Conda](https://docs.conda.io/en/latest/):

> Ruff is ~150-200x faster than flake8 on my machine, scanning the whole repo takes ~0.2s instead of
> ~20s. This is an enormous quality of life improvement for local dev. It's fast enough that I added
> it as an actual commit hook, which is terrific.

[**Timothy Crosley**](https://twitter.com/timothycrosley/status/1606420868514877440),
creator of [isort](https://github.com/PyCQA/isort):

> Just switched my first project to Ruff. Only one downside so far: it's so fast I couldn't believe it was working till I intentionally introduced some errors.

[**Tim Abbott**](https://github.com/charliermarsh/ruff/issues/465#issuecomment-1317400028), lead
developer of [Zulip](https://github.com/zulip/zulip):

> This is just ridiculously fast... `ruff` is amazing.

<!-- End section: Overview -->

## Table of Contents

This README is also available as [documentation](https://beta.ruff.rs/docs/).

1. [Installation and Usage](#installation-and-usage)
1. [Configuration](#configuration)
1. [Supported Rules](#supported-rules) <!-- Begin auto-generated table of contents. -->
   1. [Pyflakes (F)](#pyflakes-f)
   1. [pycodestyle (E, W)](#pycodestyle-e-w)
   1. [mccabe (C90)](#mccabe-c90)
   1. [isort (I)](#isort-i)
   1. [pep8-naming (N)](#pep8-naming-n)
   1. [pydocstyle (D)](#pydocstyle-d)
   1. [pyupgrade (UP)](#pyupgrade-up)
   1. [flake8-2020 (YTT)](#flake8-2020-ytt)
   1. [flake8-annotations (ANN)](#flake8-annotations-ann)
   1. [flake8-bandit (S)](#flake8-bandit-s)
   1. [flake8-blind-except (BLE)](#flake8-blind-except-ble)
   1. [flake8-boolean-trap (FBT)](#flake8-boolean-trap-fbt)
   1. [flake8-bugbear (B)](#flake8-bugbear-b)
   1. [flake8-builtins (A)](#flake8-builtins-a)
   1. [flake8-commas (COM)](#flake8-commas-com)
   1. [flake8-comprehensions (C4)](#flake8-comprehensions-c4)
   1. [flake8-datetimez (DTZ)](#flake8-datetimez-dtz)
   1. [flake8-debugger (T10)](#flake8-debugger-t10)
   1. [flake8-errmsg (EM)](#flake8-errmsg-em)
   1. [flake8-executable (EXE)](#flake8-executable-exe)
   1. [flake8-implicit-str-concat (ISC)](#flake8-implicit-str-concat-isc)
   1. [flake8-import-conventions (ICN)](#flake8-import-conventions-icn)
   1. [flake8-logging-format (G)](#flake8-logging-format-g)
   1. [flake8-no-pep420 (INP)](#flake8-no-pep420-inp)
   1. [flake8-pie (PIE)](#flake8-pie-pie)
   1. [flake8-print (T20)](#flake8-print-t20)
   1. [flake8-pytest-style (PT)](#flake8-pytest-style-pt)
   1. [flake8-quotes (Q)](#flake8-quotes-q)
   1. [flake8-return (RET)](#flake8-return-ret)
   1. [flake8-simplify (SIM)](#flake8-simplify-sim)
   1. [flake8-tidy-imports (TID)](#flake8-tidy-imports-tid)
   1. [flake8-type-checking (TCH)](#flake8-type-checking-tch)
   1. [flake8-unused-arguments (ARG)](#flake8-unused-arguments-arg)
   1. [flake8-use-pathlib (PTH)](#flake8-use-pathlib-pth)
   1. [eradicate (ERA)](#eradicate-era)
   1. [pandas-vet (PD)](#pandas-vet-pd)
   1. [pygrep-hooks (PGH)](#pygrep-hooks-pgh)
   1. [Pylint (PL)](#pylint-pl)
   1. [tryceratops (TRY)](#tryceratops-try)
   1. [flake8-raise (RSE)](#flake8-raise-rse)
   1. [flake8-self (SLF)](#flake8-self-slf)
   1. [Ruff-specific rules (RUF)](#ruff-specific-rules-ruf)<!-- End auto-generated table of contents. -->
1. [Editor Integrations](#editor-integrations)
1. [FAQ](#faq)
1. [Contributing](#contributing)
1. [Support](#support)
1. [Benchmarks](#benchmarks)
1. [Reference](#reference)
1. [License](#license)

## Installation and Usage

This README is also available as [documentation](https://beta.ruff.rs/docs/).

<!-- Begin section: Installation and Usage -->

### Installation

Ruff is available as [`ruff`](https://pypi.org/project/ruff/) on PyPI:

```shell
pip install ruff
```

For **macOS Homebrew** and **Linuxbrew** users, Ruff is also available as [`ruff`](https://formulae.brew.sh/formula/ruff) on Homebrew:

```shell
brew install ruff
```

For **Conda** users, Ruff is also available as [`ruff`](https://anaconda.org/conda-forge/ruff) on `conda-forge`:

```shell
conda install -c conda-forge ruff
```

For **Arch Linux** users, Ruff is also available as [`ruff`](https://archlinux.org/packages/community/x86_64/ruff/) on the official repositories:

```shell
pacman -S ruff
```

For **Alpine** users, Ruff is also available as [`ruff`](https://pkgs.alpinelinux.org/package/edge/testing/x86_64/ruff) on the testing repositories:

```shell
apk add ruff
```

[![Packaging status](https://repology.org/badge/vertical-allrepos/ruff-python-linter.svg?exclude_unsupported=1)](https://repology.org/project/ruff-python-linter/versions)

### Usage

To run Ruff, try any of the following:

```shell
ruff .                        # Lint all files in the current directory (and any subdirectories)
ruff path/to/code/            # Lint all files in `/path/to/code` (and any subdirectories)
ruff path/to/code/*.py        # Lint all `.py` files in `/path/to/code`
ruff path/to/code/to/file.py  # Lint `file.py`
```

You can run Ruff in `--watch` mode to automatically re-run on-change:

```shell
ruff path/to/code/ --watch
```

Ruff also works with [pre-commit](https://pre-commit.com):

```yaml
- repo: https://github.com/charliermarsh/ruff-pre-commit
  # Ruff version.
  rev: 'v0.0.240'
  hooks:
    - id: ruff
```

<!-- End section: Installation and Usage -->

## Configuration

<!-- Begin section: Configuration -->

Ruff is configurable both via `pyproject.toml` and the command line. For a full list of configurable
options, see the [API reference](#reference).

If left unspecified, the default configuration is equivalent to:

```toml
[tool.ruff]
# Enable Pyflakes `E` and `F` codes by default.
select = ["E", "F"]
ignore = []

# Allow autofix for all enabled rules (when `--fix`) is provided.
fixable = ["A", "B", "C", "D", "E", "F", "..."]
unfixable = []

# Exclude a variety of commonly ignored directories.
exclude = [
    ".bzr",
    ".direnv",
    ".eggs",
    ".git",
    ".hg",
    ".mypy_cache",
    ".nox",
    ".pants.d",
    ".ruff_cache",
    ".svn",
    ".tox",
    ".venv",
    "__pypackages__",
    "_build",
    "buck-out",
    "build",
    "dist",
    "node_modules",
    "venv",
]
per-file-ignores = {}

# Same as Black.
line-length = 88

# Allow unused variables when underscore-prefixed.
dummy-variable-rgx = "^(_+|(_+[a-zA-Z0-9_]*[a-zA-Z0-9]+?))$"

# Assume Python 3.10.
target-version = "py310"

[tool.ruff.mccabe]
# Unlike Flake8, default to a complexity level of 10.
max-complexity = 10
```

As an example, the following would configure Ruff to: (1) enforce flake8-bugbear rules, in addition
to the defaults; (2) avoid enforcing line-length violations (`E501`); (3) avoid attempting to fix
flake8-bugbear (`B`) violations; and (3) ignore import-at-top-of-file violations (`E402`) in
`__init__.py` files:

```toml
[tool.ruff]
# Enable flake8-bugbear (`B`) rules.
select = ["E", "F", "B"]

# Never enforce `E501` (line length violations).
ignore = ["E501"]

# Avoid trying to fix flake8-bugbear (`B`) violations.
unfixable = ["B"]

# Ignore `E402` (import violations) in all `__init__.py` files, and in `path/to/file.py`.
[tool.ruff.per-file-ignores]
"__init__.py" = ["E402"]
"path/to/file.py" = ["E402"]
```

Plugin configurations should be expressed as subsections, e.g.:

```toml
[tool.ruff]
# Add "Q" to the list of enabled codes.
select = ["E", "F", "Q"]

[tool.ruff.flake8-quotes]
docstring-quotes = "double"
```

Ruff mirrors Flake8's rule code system, in which each rule code consists of a one-to-three letter
prefix, followed by three digits (e.g., `F401`). The prefix indicates that "source" of the rule
(e.g., `F` for Pyflakes, `E` for pycodestyle, `ANN` for flake8-annotations). The set of enabled
rules is determined by the `select` and `ignore` options, which support both the full code (e.g.,
`F401`) and the prefix (e.g., `F`).

As a special-case, Ruff also supports the `ALL` code, which enables all rules. Note that some of the
pydocstyle rules conflict (e.g., `D203` and `D211`) as they represent alternative docstring
formats. Enabling `ALL` without further configuration may result in suboptimal behavior, especially
for the pydocstyle plugin.

If you're wondering how to configure Ruff, here are some **recommended guidelines**:

* Prefer `select` and `ignore` over `extend-select` and `extend-ignore`, to make your rule set
  explicit.
* Use `ALL` with discretion. Enabling `ALL` will implicitly enable new rules whenever you upgrade.
* Start with a small set of rules (`select = ["E", "F"]`) and add a category at-a-time. For example,
  you might consider expanding to `select = ["E", "F", "B"]` to enable the popular flake8-bugbear
  extension.
* By default, Ruff's autofix is aggressive. If you find that it's too aggressive for your liking,
  consider turning off autofix for specific rules or categories (see: [FAQ](#ruff-tried-to-fix-something-but-it-broke-my-code-what-should-i-do)).

As an alternative to `pyproject.toml`, Ruff will also respect a `ruff.toml` file, which implements
an equivalent schema (though the `[tool.ruff]` hierarchy can be omitted). For example, the
`pyproject.toml` described above would be represented via the following `ruff.toml`:

```toml
# Enable flake8-bugbear (`B`) rules.
select = ["E", "F", "B"]

# Never enforce `E501` (line length violations).
ignore = ["E501"]

# Avoid trying to fix flake8-bugbear (`B`) violations.
unfixable = ["B"]

# Ignore `E402` (import violations) in all `__init__.py` files, and in `path/to/file.py`.
[per-file-ignores]
"__init__.py" = ["E402"]
"path/to/file.py" = ["E402"]
```

For a full list of configurable options, see the [API reference](#reference).

### Command-line interface

Some configuration settings can be provided via the command-line, such as those related to
rule enablement and disablement, file discovery, logging level, and more:

```shell
ruff path/to/code/ --select F401 --select F403 --quiet
```

See `ruff help` for more on Ruff's top-level commands:

<!-- Begin auto-generated command help. -->

```text
Ruff: An extremely fast Python linter.

Usage: ruff [OPTIONS] <COMMAND>

Commands:
  check   Run Ruff on the given files or directories (default)
  rule    Explain a rule
  linter  List all supported upstream linters
  clean   Clear any caches in the current directory and any subdirectories
  help    Print this message or the help of the given subcommand(s)

Options:
  -h, --help     Print help
  -V, --version  Print version

Log levels:
  -v, --verbose  Enable verbose logging
  -q, --quiet    Print lint violations, but nothing else
  -s, --silent   Disable all logging (but still exit with status code "1" upon detecting lint violations)

For help with a specific command, see: `ruff help <command>`.
```

<!-- End auto-generated command help. -->

Or `ruff help check` for more on the linting command:

<!-- Begin auto-generated subcommand help. -->

```text
Run Ruff on the given files or directories (default)

Usage: ruff check [OPTIONS] [FILES]...

Arguments:
  [FILES]...  List of files or directories to check

Options:
      --fix              Attempt to automatically fix lint violations
      --show-source      Show violations with source code
      --diff             Avoid writing any fixed files back; instead, output a diff for each changed file to stdout
  -w, --watch            Run in watch mode by re-running whenever files change
      --fix-only         Fix any fixable lint violations, but don't report on leftover violations. Implies `--fix`
      --format <FORMAT>  Output serialization format for violations [env: RUFF_FORMAT=] [possible values: text, json, junit, grouped, github, gitlab, pylint]
      --config <CONFIG>  Path to the `pyproject.toml` or `ruff.toml` file to use for configuration
      --statistics       Show counts for every rule with at least one violation
      --add-noqa         Enable automatic additions of `noqa` directives to failing lines
      --show-files       See the files Ruff will be run against with the current settings
      --show-settings    See the settings Ruff will use to lint a given Python file
  -h, --help             Print help

Rule selection:
      --select <RULE_CODE>
          Comma-separated list of rule codes to enable (or ALL, to enable all rules)
      --ignore <RULE_CODE>
          Comma-separated list of rule codes to disable
      --extend-select <RULE_CODE>
          Like --select, but adds additional rule codes on top of the selected ones
      --per-file-ignores <PER_FILE_IGNORES>
          List of mappings from file pattern to code to exclude
      --fixable <RULE_CODE>
          List of rule codes to treat as eligible for autofix. Only applicable when autofix itself is enabled (e.g., via `--fix`)
      --unfixable <RULE_CODE>
          List of rule codes to treat as ineligible for autofix. Only applicable when autofix itself is enabled (e.g., via `--fix`)

File selection:
      --exclude <FILE_PATTERN>         List of paths, used to omit files and/or directories from analysis
      --extend-exclude <FILE_PATTERN>  Like --exclude, but adds additional files and directories on top of those already excluded
      --respect-gitignore              Respect file exclusions via `.gitignore` and other standard ignore files
      --force-exclude                  Enforce exclusions, even for paths passed to Ruff directly on the command-line

Rule configuration:
      --target-version <TARGET_VERSION>
          The minimum Python version that should be supported
      --line-length <LINE_LENGTH>
          Set the line-length for length-associated rules and automatic formatting
      --dummy-variable-rgx <DUMMY_VARIABLE_RGX>
          Regular expression matching the name of dummy variables

Miscellaneous:
  -n, --no-cache
          Disable cache reads
      --isolated
          Ignore all configuration files
      --cache-dir <CACHE_DIR>
          Path to the cache directory [env: RUFF_CACHE_DIR=]
      --stdin-filename <STDIN_FILENAME>
          The name of the file when passing it through stdin
  -e, --exit-zero
          Exit with status code "0", even upon detecting lint violations
      --update-check
          Enable or disable automatic update checks

Log levels:
  -v, --verbose  Enable verbose logging
  -q, --quiet    Print lint violations, but nothing else
  -s, --silent   Disable all logging (but still exit with status code "1" upon detecting lint violations)
```

<!-- End auto-generated subcommand help. -->

### `pyproject.toml` discovery

Similar to [ESLint](https://eslint.org/docs/latest/user-guide/configuring/configuration-files#cascading-and-hierarchy),
Ruff supports hierarchical configuration, such that the "closest" `pyproject.toml` file in the
directory hierarchy is used for every individual file, with all paths in the `pyproject.toml` file
(e.g., `exclude` globs, `src` paths) being resolved relative to the directory containing the
`pyproject.toml` file.

There are a few exceptions to these rules:

1. In locating the "closest" `pyproject.toml` file for a given path, Ruff ignores any
   `pyproject.toml` files that lack a `[tool.ruff]` section.
2. If a configuration file is passed directly via `--config`, those settings are used for across
   files. Any relative paths in that configuration file (like `exclude` globs or `src` paths) are
   resolved relative to the _current working directory_.
3. If no `pyproject.toml` file is found in the filesystem hierarchy, Ruff will fall back to using
   a default configuration. If a user-specific configuration file exists
   at `${config_dir}/ruff/pyproject.toml`, that file will be used instead of the default
   configuration, with `${config_dir}` being determined via the [`dirs`](https://docs.rs/dirs/4.0.0/dirs/fn.config_dir.html)
   crate, and all relative paths being again resolved relative to the _current working directory_.
4. Any `pyproject.toml`-supported settings that are provided on the command-line (e.g., via
   `--select`) will override the settings in _every_ resolved configuration file.

Unlike [ESLint](https://eslint.org/docs/latest/user-guide/configuring/configuration-files#cascading-and-hierarchy),
Ruff does not merge settings across configuration files; instead, the "closest" configuration file
is used, and any parent configuration files are ignored. In lieu of this implicit cascade, Ruff
supports an [`extend`](#extend) field, which allows you to inherit the settings from another
`pyproject.toml` file, like so:

```toml
# Extend the `pyproject.toml` file in the parent directory.
extend = "../pyproject.toml"
# But use a different line length.
line-length = 100
```

All of the above rules apply equivalently to `ruff.toml` files. If Ruff detects both a `ruff.toml`
and `pyproject.toml` file, it will defer to the `ruff.toml`.

### Python file discovery

When passed a path on the command-line, Ruff will automatically discover all Python files in that
path, taking into account the [`exclude`](#exclude) and [`extend-exclude`](#extend-exclude) settings
in each directory's `pyproject.toml` file.

By default, Ruff will also skip any files that are omitted via `.ignore`, `.gitignore`,
`.git/info/exclude`, and global `gitignore` files (see: [`respect-gitignore`](#respect-gitignore)).

Files that are passed to `ruff` directly are always linted, regardless of the above criteria.
For example, `ruff /path/to/excluded/file.py` will always lint `file.py`.

### Rule resolution

The set of enabled rules is controlled via the [`select`](#select) and [`ignore`](#ignore) settings,
along with the [`extend-select`](#extend-select) and [`extend-ignore`](#extend-ignore) modifiers.

To resolve the enabled rule set, Ruff may need to reconcile `select` and `ignore` from a variety
of sources, including the current `pyproject.toml`, any inherited `pyproject.toml` files, and the
CLI (e.g., `--select`).

In those scenarios, Ruff uses the "highest-priority" `select` as the basis for the rule set, and
then applies any `extend-select`, `ignore`, and `extend-ignore` adjustments. CLI options are given
higher priority than `pyproject.toml` options, and the current `pyproject.toml` file is given higher
priority than any inherited `pyproject.toml` files.

For example, given the following `pyproject.toml` file:

```toml
[tool.ruff]
select = ["E", "F"]
ignore = ["F401"]
```

Running `ruff --select F401` would result in Ruff enforcing `F401`, and no other rules.

Running `ruff --extend-select B` would result in Ruff enforcing the `E`, `F`, and `B` rules, with
the exception of `F401`.

### Suppressing errors

To omit a lint rule entirely, add it to the "ignore" list via [`ignore`](#ignore) or
[`extend-ignore`](#extend-ignore), either on the command-line or in your `pyproject.toml` file.

To ignore a violation inline, Ruff uses a `noqa` system similar to [Flake8](https://flake8.pycqa.org/en/3.1.1/user/ignoring-errors.html).
To ignore an individual violation, add `# noqa: {code}` to the end of the line, like so:

```python
# Ignore F841.
x = 1  # noqa: F841

# Ignore E741 and F841.
i = 1  # noqa: E741, F841

# Ignore _all_ violations.
x = 1  # noqa
```

Note that, for multi-line strings, the `noqa` directive should come at the end of the string, and
will apply to the entire string, like so:

```python
"""Lorem ipsum dolor sit amet.

Lorem ipsum dolor sit amet, consectetur adipiscing elit, sed do eiusmod tempor.
"""  # noqa: E501
```

To ignore all violations across an entire file, Ruff supports Flake8's `# flake8: noqa` directive
(or, equivalently, `# ruff: noqa`). Adding either of those directives to any part of a file will
disable enforcement across the entire file.

For targeted exclusions across entire files (e.g., "Ignore all F841 violations in
`/path/to/file.py`"), see the [`per-file-ignores`](#per-file-ignores) configuration setting.

#### Automatic error suppression

Ruff supports several workflows to aid in `noqa` management.

First, Ruff provides a special rule code, `RUF100`, to enforce that your `noqa` directives are
"valid", in that the violations they _say_ they ignore are actually being triggered on that line (and
thus suppressed). You can run `ruff /path/to/file.py --extend-select RUF100` to flag unused `noqa`
directives.

Second, Ruff can _automatically remove_ unused `noqa` directives via its autofix functionality.
You can run `ruff /path/to/file.py --extend-select RUF100 --fix` to automatically remove unused
`noqa` directives.

Third, Ruff can _automatically add_ `noqa` directives to all failing lines. This is useful when
migrating a new codebase to Ruff. You can run `ruff /path/to/file.py --add-noqa` to automatically
add `noqa` directives to all failing lines, with the appropriate rule codes.

#### Action comments

Ruff respects `isort`'s [action comments](https://pycqa.github.io/isort/docs/configuration/action_comments.html)
(`# isort: skip_file`, `# isort: on`, `# isort: off`, `# isort: skip`, and `# isort: split`), which
enable selectively enabling and disabling import sorting for blocks of code and other inline
configuration.

See the [`isort` documentation](https://pycqa.github.io/isort/docs/configuration/action_comments.html)
for more.

<!-- End section: Configuration -->

## Supported Rules

<!-- Begin section: Rules -->

Regardless of the rule's origin, Ruff re-implements every rule in Rust as a first-party feature.

By default, Ruff enables Flake8's `E` and `F` rules. Ruff supports all rules from the `F` category,
and a [subset](#error-e) of the `E` category, omitting those stylistic rules made obsolete by the
use of an autoformatter, like [Black](https://github.com/psf/black).

The 🛠 emoji indicates that a rule is automatically fixable by the `--fix` command-line option.

<!-- Sections automatically generated by `cargo dev generate-rules-table`. -->
<!-- Begin auto-generated sections. -->

### Pyflakes (F)

For more, see [Pyflakes](https://pypi.org/project/pyflakes/) on PyPI.

| Code | Name | Message | Fix |
| ---- | ---- | ------- | --- |
| F401 | unused-import | `{name}` imported but unused; consider adding to `__all__` or using a redundant alias | 🛠 |
| F402 | import-shadowed-by-loop-var | Import `{name}` from line {line} shadowed by loop variable |  |
| F403 | import-star-used | `from {name} import *` used; unable to detect undefined names |  |
| F404 | late-future-import | `from __future__` imports must occur at the beginning of the file |  |
| F405 | import-star-usage | `{name}` may be undefined, or defined from star imports: {sources} |  |
| F406 | import-star-not-permitted | `from {name} import *` only allowed at module level |  |
| F407 | future-feature-not-defined | Future feature `{name}` is not defined |  |
| F501 | percent-format-invalid-format | `%`-format string has invalid format string: {message} |  |
| F502 | percent-format-expected-mapping | `%`-format string expected mapping but got sequence |  |
| F503 | percent-format-expected-sequence | `%`-format string expected sequence but got mapping |  |
| F504 | percent-format-extra-named-arguments | `%`-format string has unused named argument(s): {message} | 🛠 |
| F505 | percent-format-missing-argument | `%`-format string is missing argument(s) for placeholder(s): {message} |  |
| F506 | percent-format-mixed-positional-and-named | `%`-format string has mixed positional and named placeholders |  |
| F507 | percent-format-positional-count-mismatch | `%`-format string has {wanted} placeholder(s) but {got} substitution(s) |  |
| F508 | percent-format-star-requires-sequence | `%`-format string `*` specifier requires sequence |  |
| F509 | percent-format-unsupported-format-character | `%`-format string has unsupported format character '{char}' |  |
| F521 | string-dot-format-invalid-format | `.format` call has invalid format string: {message} |  |
| F522 | string-dot-format-extra-named-arguments | `.format` call has unused named argument(s): {message} | 🛠 |
| F523 | string-dot-format-extra-positional-arguments | `.format` call has unused arguments at position(s): {message} |  |
| F524 | string-dot-format-missing-arguments | `.format` call is missing argument(s) for placeholder(s): {message} |  |
| F525 | string-dot-format-mixing-automatic | `.format` string mixes automatic and manual numbering |  |
| F541 | f-string-missing-placeholders | f-string without any placeholders | 🛠 |
| F601 | multi-value-repeated-key-literal | Dictionary key literal `{name}` repeated | 🛠 |
| F602 | multi-value-repeated-key-variable | Dictionary key `{name}` repeated | 🛠 |
| F621 | expressions-in-star-assignment | Too many expressions in star-unpacking assignment |  |
| F622 | two-starred-expressions | Two starred expressions in assignment |  |
| F631 | assert-tuple | Assert test is a non-empty tuple, which is always `True` |  |
| F632 | is-literal | Use `==` to compare constant literals | 🛠 |
| F633 | invalid-print-syntax | Use of `>>` is invalid with `print` function |  |
| F634 | if-tuple | If test is a tuple, which is always `True` |  |
| F701 | break-outside-loop | `break` outside loop |  |
| F702 | continue-outside-loop | `continue` not properly in loop |  |
| F704 | yield-outside-function | `{keyword}` statement outside of a function |  |
| F706 | return-outside-function | `return` statement outside of a function/method |  |
| F707 | default-except-not-last | An `except` block as not the last exception handler |  |
| F722 | forward-annotation-syntax-error | Syntax error in forward annotation: `{body}` |  |
| F811 | redefined-while-unused | Redefinition of unused `{name}` from line {line} |  |
| F821 | undefined-name | Undefined name `{name}` |  |
| F822 | undefined-export | Undefined name `{name}` in `__all__` |  |
| F823 | undefined-local | Local variable `{name}` referenced before assignment |  |
| F841 | unused-variable | Local variable `{name}` is assigned to but never used | 🛠 |
| F842 | unused-annotation | Local variable `{name}` is annotated but never used |  |
| F901 | raise-not-implemented | `raise NotImplemented` should be `raise NotImplementedError` | 🛠 |

### pycodestyle (E, W)

For more, see [pycodestyle](https://pypi.org/project/pycodestyle/) on PyPI.

#### Error (E)

| Code | Name | Message | Fix |
| ---- | ---- | ------- | --- |
| E101 | mixed-spaces-and-tabs | Indentation contains mixed spaces and tabs |  |
| E401 | multiple-imports-on-one-line | Multiple imports on one line |  |
| E402 | module-import-not-at-top-of-file | Module level import not at top of file |  |
| E501 | line-too-long | Line too long ({length} > {limit} characters) |  |
| E711 | none-comparison | Comparison to `None` should be `cond is None` | 🛠 |
| E712 | true-false-comparison | Comparison to `True` should be `cond is True` | 🛠 |
| E713 | not-in-test | Test for membership should be `not in` | 🛠 |
| E714 | not-is-test | Test for object identity should be `is not` | 🛠 |
| E721 | type-comparison | Do not compare types, use `isinstance()` |  |
| E722 | do-not-use-bare-except | Do not use bare `except` |  |
| E731 | do-not-assign-lambda | Do not assign a `lambda` expression, use a `def` | 🛠 |
| E741 | ambiguous-variable-name | Ambiguous variable name: `{name}` |  |
| E742 | ambiguous-class-name | Ambiguous class name: `{name}` |  |
| E743 | ambiguous-function-name | Ambiguous function name: `{name}` |  |
| E902 | io-error | {message} |  |
| E999 | syntax-error | SyntaxError: {message} |  |

#### Warning (W)

| Code | Name | Message | Fix |
| ---- | ---- | ------- | --- |
| W292 | no-new-line-at-end-of-file | No newline at end of file | 🛠 |
| W505 | doc-line-too-long | Doc line too long ({length} > {limit} characters) |  |
| W605 | invalid-escape-sequence | Invalid escape sequence: '\{char}' | 🛠 |

### mccabe (C90)

For more, see [mccabe](https://pypi.org/project/mccabe/) on PyPI.

| Code | Name | Message | Fix |
| ---- | ---- | ------- | --- |
| C901 | function-is-too-complex | `{name}` is too complex ({complexity}) |  |

### isort (I)

For more, see [isort](https://pypi.org/project/isort/) on PyPI.

| Code | Name | Message | Fix |
| ---- | ---- | ------- | --- |
| I001 | unsorted-imports | Import block is un-sorted or un-formatted | 🛠 |
| I002 | missing-required-import | Missing required import: `{name}` | 🛠 |

### pep8-naming (N)

For more, see [pep8-naming](https://pypi.org/project/pep8-naming/) on PyPI.

| Code | Name | Message | Fix |
| ---- | ---- | ------- | --- |
| N801 | invalid-class-name | Class name `{name}` should use CapWords convention  |  |
| N802 | invalid-function-name | Function name `{name}` should be lowercase |  |
| N803 | invalid-argument-name | Argument name `{name}` should be lowercase |  |
| N804 | invalid-first-argument-name-for-class-method | First argument of a class method should be named `cls` |  |
| N805 | invalid-first-argument-name-for-method | First argument of a method should be named `self` |  |
| N806 | non-lowercase-variable-in-function | Variable `{name}` in function should be lowercase |  |
| N807 | dunder-function-name | Function name should not start and end with `__` |  |
| N811 | constant-imported-as-non-constant | Constant `{name}` imported as non-constant `{asname}` |  |
| N812 | lowercase-imported-as-non-lowercase | Lowercase `{name}` imported as non-lowercase `{asname}` |  |
| N813 | camelcase-imported-as-lowercase | Camelcase `{name}` imported as lowercase `{asname}` |  |
| N814 | camelcase-imported-as-constant | Camelcase `{name}` imported as constant `{asname}` |  |
| N815 | mixed-case-variable-in-class-scope | Variable `{name}` in class scope should not be mixedCase |  |
| N816 | mixed-case-variable-in-global-scope | Variable `{name}` in global scope should not be mixedCase |  |
| N817 | camelcase-imported-as-acronym | Camelcase `{name}` imported as acronym `{asname}` |  |
| N818 | error-suffix-on-exception-name | Exception name `{name}` should be named with an Error suffix |  |

### pydocstyle (D)

For more, see [pydocstyle](https://pypi.org/project/pydocstyle/) on PyPI.

| Code | Name | Message | Fix |
| ---- | ---- | ------- | --- |
| D100 | public-module | Missing docstring in public module |  |
| D101 | public-class | Missing docstring in public class |  |
| D102 | public-method | Missing docstring in public method |  |
| D103 | public-function | Missing docstring in public function |  |
| D104 | public-package | Missing docstring in public package |  |
| D105 | magic-method | Missing docstring in magic method |  |
| D106 | public-nested-class | Missing docstring in public nested class |  |
| D107 | public-init | Missing docstring in `__init__` |  |
| D200 | fits-on-one-line | One-line docstring should fit on one line | 🛠 |
| D201 | no-blank-line-before-function | No blank lines allowed before function docstring (found {num_lines}) | 🛠 |
| D202 | no-blank-line-after-function | No blank lines allowed after function docstring (found {num_lines}) | 🛠 |
| D203 | one-blank-line-before-class | 1 blank line required before class docstring | 🛠 |
| D204 | one-blank-line-after-class | 1 blank line required after class docstring | 🛠 |
| D205 | blank-line-after-summary | 1 blank line required between summary line and description | 🛠 |
| D206 | indent-with-spaces | Docstring should be indented with spaces, not tabs |  |
| D207 | no-under-indentation | Docstring is under-indented | 🛠 |
| D208 | no-over-indentation | Docstring is over-indented | 🛠 |
| D209 | new-line-after-last-paragraph | Multi-line docstring closing quotes should be on a separate line | 🛠 |
| D210 | no-surrounding-whitespace | No whitespaces allowed surrounding docstring text | 🛠 |
| D211 | no-blank-line-before-class | No blank lines allowed before class docstring | 🛠 |
| D212 | multi-line-summary-first-line | Multi-line docstring summary should start at the first line | 🛠 |
| D213 | multi-line-summary-second-line | Multi-line docstring summary should start at the second line | 🛠 |
| D214 | section-not-over-indented | Section is over-indented ("{name}") | 🛠 |
| D215 | section-underline-not-over-indented | Section underline is over-indented ("{name}") | 🛠 |
| D300 | uses-triple-quotes | Use """triple double quotes""" |  |
| D301 | uses-r-prefix-for-backslashed-content | Use r""" if any backslashes in a docstring |  |
| D400 | ends-in-period | First line should end with a period | 🛠 |
| D401 | non-imperative-mood | First line of docstring should be in imperative mood: "{first_line}" |  |
| D402 | no-signature | First line should not be the function's signature |  |
| D403 | first-line-capitalized | First word of the first line should be properly capitalized |  |
| D404 | no-this-prefix | First word of the docstring should not be "This" |  |
| D405 | capitalize-section-name | Section name should be properly capitalized ("{name}") | 🛠 |
| D406 | new-line-after-section-name | Section name should end with a newline ("{name}") | 🛠 |
| D407 | dashed-underline-after-section | Missing dashed underline after section ("{name}") | 🛠 |
| D408 | section-underline-after-name | Section underline should be in the line following the section's name ("{name}") | 🛠 |
| D409 | section-underline-matches-section-length | Section underline should match the length of its name ("{name}") | 🛠 |
| D410 | blank-line-after-section | Missing blank line after section ("{name}") | 🛠 |
| D411 | blank-line-before-section | Missing blank line before section ("{name}") | 🛠 |
| D412 | no-blank-lines-between-header-and-content | No blank lines allowed between a section header and its content ("{name}") | 🛠 |
| D413 | blank-line-after-last-section | Missing blank line after last section ("{name}") | 🛠 |
| D414 | non-empty-section | Section has no content ("{name}") |  |
| D415 | ends-in-punctuation | First line should end with a period, question mark, or exclamation point | 🛠 |
| D416 | section-name-ends-in-colon | Section name should end with a colon ("{name}") | 🛠 |
| D417 | document-all-arguments | Missing argument description in the docstring: `{name}` |  |
| D418 | skip-docstring | Function decorated with `@overload` shouldn't contain a docstring |  |
| D419 | non-empty | Docstring is empty |  |

### pyupgrade (UP)

For more, see [pyupgrade](https://pypi.org/project/pyupgrade/) on PyPI.

| Code | Name | Message | Fix |
| ---- | ---- | ------- | --- |
| UP001 | useless-metaclass-type | `__metaclass__ = type` is implied | 🛠 |
| UP003 | type-of-primitive | Use `{}` instead of `type(...)` | 🛠 |
| UP004 | useless-object-inheritance | Class `{name}` inherits from `object` | 🛠 |
| UP005 | deprecated-unittest-alias | `{alias}` is deprecated, use `{target}` | 🛠 |
| UP006 | use-pep585-annotation | Use `{}` instead of `{}` for type annotations | 🛠 |
| UP007 | use-pep604-annotation | Use `X \| Y` for type annotations | 🛠 |
| UP008 | super-call-with-parameters | Use `super()` instead of `super(__class__, self)` | 🛠 |
| UP009 | pep3120-unnecessary-coding-comment | UTF-8 encoding declaration is unnecessary | 🛠 |
| UP010 | unnecessary-future-import | Unnecessary `__future__` import `{import}` for target Python version | 🛠 |
| UP011 | lru-cache-without-parameters | Unnecessary parameters to `functools.lru_cache` | 🛠 |
| UP012 | unnecessary-encode-utf8 | Unnecessary call to `encode` as UTF-8 | 🛠 |
| UP013 | convert-typed-dict-functional-to-class | Convert `{name}` from `TypedDict` functional to class syntax | 🛠 |
| UP014 | convert-named-tuple-functional-to-class | Convert `{name}` from `NamedTuple` functional to class syntax | 🛠 |
| UP015 | redundant-open-modes | Unnecessary open mode parameters | 🛠 |
| UP017 | datetime-timezone-utc | Use `datetime.UTC` alias | 🛠 |
| UP018 | native-literals | Unnecessary call to `{literal_type}` | 🛠 |
| UP019 | typing-text-str-alias | `typing.Text` is deprecated, use `str` | 🛠 |
| UP020 | open-alias | Use builtin `open` | 🛠 |
| UP021 | replace-universal-newlines | `universal_newlines` is deprecated, use `text` | 🛠 |
| UP022 | replace-stdout-stderr | Sending stdout and stderr to pipe is deprecated, use `capture_output` | 🛠 |
| UP023 | rewrite-c-element-tree | `cElementTree` is deprecated, use `ElementTree` | 🛠 |
| UP024 | os-error-alias | Replace aliased errors with `OSError` | 🛠 |
| UP025 | rewrite-unicode-literal | Remove unicode literals from strings | 🛠 |
| UP026 | rewrite-mock-import | `mock` is deprecated, use `unittest.mock` | 🛠 |
| UP027 | rewrite-list-comprehension | Replace unpacked list comprehension with a generator expression | 🛠 |
| UP028 | rewrite-yield-from | Replace `yield` over `for` loop with `yield from` | 🛠 |
| UP029 | unnecessary-builtin-import | Unnecessary builtin import: `{import}` | 🛠 |
| UP030 | format-literals | Use implicit references for positional format fields | 🛠 |
| UP031 | printf-string-formatting | Use format specifiers instead of percent format | 🛠 |
| UP032 | f-string | Use f-string instead of `format` call | 🛠 |
| UP033 | functools-cache | Use `@functools.cache` instead of `@functools.lru_cache(maxsize=None)` | 🛠 |
| UP034 | extraneous-parentheses | Avoid extraneous parentheses | 🛠 |
| UP035 | import-replacements | Import from `{module}` instead: {names} | 🛠 |
<<<<<<< HEAD
| UP037 | quoted-annotations | Removed quotes from the type annotations | 🛠 |
=======
| UP036 | outdated-version-block | Version block is outdated for minimum Python version | 🛠 |
>>>>>>> bdcab87d

### flake8-2020 (YTT)

For more, see [flake8-2020](https://pypi.org/project/flake8-2020/) on PyPI.

| Code | Name | Message | Fix |
| ---- | ---- | ------- | --- |
| YTT101 | sys-version-slice3-referenced | `sys.version[:3]` referenced (python3.10), use `sys.version_info` |  |
| YTT102 | sys-version2-referenced | `sys.version[2]` referenced (python3.10), use `sys.version_info` |  |
| YTT103 | sys-version-cmp-str3 | `sys.version` compared to string (python3.10), use `sys.version_info` |  |
| YTT201 | sys-version-info0-eq3-referenced | `sys.version_info[0] == 3` referenced (python4), use `>=` |  |
| YTT202 | six-py3-referenced | `six.PY3` referenced (python4), use `not six.PY2` |  |
| YTT203 | sys-version-info1-cmp-int | `sys.version_info[1]` compared to integer (python4), compare `sys.version_info` to tuple |  |
| YTT204 | sys-version-info-minor-cmp-int | `sys.version_info.minor` compared to integer (python4), compare `sys.version_info` to tuple |  |
| YTT301 | sys-version0-referenced | `sys.version[0]` referenced (python10), use `sys.version_info` |  |
| YTT302 | sys-version-cmp-str10 | `sys.version` compared to string (python10), use `sys.version_info` |  |
| YTT303 | sys-version-slice1-referenced | `sys.version[:1]` referenced (python10), use `sys.version_info` |  |

### flake8-annotations (ANN)

For more, see [flake8-annotations](https://pypi.org/project/flake8-annotations/) on PyPI.

| Code | Name | Message | Fix |
| ---- | ---- | ------- | --- |
| ANN001 | missing-type-function-argument | Missing type annotation for function argument `{name}` |  |
| ANN002 | missing-type-args | Missing type annotation for `*{name}` |  |
| ANN003 | missing-type-kwargs | Missing type annotation for `**{name}` |  |
| ANN101 | missing-type-self | Missing type annotation for `{name}` in method |  |
| ANN102 | missing-type-cls | Missing type annotation for `{name}` in classmethod |  |
| ANN201 | missing-return-type-public-function | Missing return type annotation for public function `{name}` |  |
| ANN202 | missing-return-type-private-function | Missing return type annotation for private function `{name}` |  |
| ANN204 | missing-return-type-special-method | Missing return type annotation for special method `{name}` | 🛠 |
| ANN205 | missing-return-type-static-method | Missing return type annotation for staticmethod `{name}` |  |
| ANN206 | missing-return-type-class-method | Missing return type annotation for classmethod `{name}` |  |
| ANN401 | dynamically-typed-expression | Dynamically typed expressions (typing.Any) are disallowed in `{name}` |  |

### flake8-bandit (S)

For more, see [flake8-bandit](https://pypi.org/project/flake8-bandit/) on PyPI.

| Code | Name | Message | Fix |
| ---- | ---- | ------- | --- |
| S101 | assert-used | Use of `assert` detected |  |
| S102 | exec-used | Use of `exec` detected |  |
| S103 | bad-file-permissions | `os.chmod` setting a permissive mask `{mask:#o}` on file or directory |  |
| S104 | hardcoded-bind-all-interfaces | Possible binding to all interfaces |  |
| S105 | hardcoded-password-string | Possible hardcoded password: "{}" |  |
| S106 | hardcoded-password-func-arg | Possible hardcoded password: "{}" |  |
| S107 | hardcoded-password-default | Possible hardcoded password: "{}" |  |
| S108 | hardcoded-temp-file | Probable insecure usage of temporary file or directory: "{}" |  |
| S110 | try-except-pass | `try`-`except`-`pass` detected, consider logging the exception |  |
| S113 | request-without-timeout | Probable use of requests call with timeout set to `{value}` |  |
| S324 | hashlib-insecure-hash-function | Probable use of insecure hash functions in `hashlib`: "{}" |  |
| S501 | request-with-no-cert-validation | Probable use of `{string}` call with `verify=False` disabling SSL certificate checks |  |
| S506 | unsafe-yaml-load | Probable use of unsafe loader `{name}` with `yaml.load`. Allows instantiation of arbitrary objects. Consider `yaml.safe_load`. |  |
| S508 | snmp-insecure-version | The use of SNMPv1 and SNMPv2 is insecure. Use SNMPv3 if able. |  |
| S509 | snmp-weak-cryptography | You should not use SNMPv3 without encryption. `noAuthNoPriv` & `authNoPriv` is insecure. |  |
| S612 | logging-config-insecure-listen | Use of insecure `logging.config.listen` detected |  |
| S701 | jinja2-autoescape-false | Using jinja2 templates with `autoescape=False` is dangerous and can lead to XSS. Ensure `autoescape=True` or use the `select_autoescape` function. |  |

### flake8-blind-except (BLE)

For more, see [flake8-blind-except](https://pypi.org/project/flake8-blind-except/) on PyPI.

| Code | Name | Message | Fix |
| ---- | ---- | ------- | --- |
| BLE001 | blind-except | Do not catch blind exception: `{name}` |  |

### flake8-boolean-trap (FBT)

For more, see [flake8-boolean-trap](https://pypi.org/project/flake8-boolean-trap/) on PyPI.

| Code | Name | Message | Fix |
| ---- | ---- | ------- | --- |
| FBT001 | boolean-positional-arg-in-function-definition | Boolean positional arg in function definition |  |
| FBT002 | boolean-default-value-in-function-definition | Boolean default value in function definition |  |
| FBT003 | boolean-positional-value-in-function-call | Boolean positional value in function call |  |

### flake8-bugbear (B)

For more, see [flake8-bugbear](https://pypi.org/project/flake8-bugbear/) on PyPI.

| Code | Name | Message | Fix |
| ---- | ---- | ------- | --- |
| B002 | unary-prefix-increment | Python does not support the unary prefix increment |  |
| B003 | assignment-to-os-environ | Assigning to `os.environ` doesn't clear the environment |  |
| B004 | unreliable-callable-check |  Using `hasattr(x, '__call__')` to test if x is callable is unreliable. Use `callable(x)` for consistent results. |  |
| B005 | strip-with-multi-characters | Using `.strip()` with multi-character strings is misleading the reader |  |
| B006 | mutable-argument-default | Do not use mutable data structures for argument defaults |  |
| B007 | unused-loop-control-variable | Loop control variable `{name}` not used within loop body | 🛠 |
| B008 | function-call-argument-default | Do not perform function call `{name}` in argument defaults |  |
| B009 | get-attr-with-constant | Do not call `getattr` with a constant attribute value. It is not any safer than normal property access. | 🛠 |
| B010 | set-attr-with-constant | Do not call `setattr` with a constant attribute value. It is not any safer than normal property access. | 🛠 |
| B011 | do-not-assert-false | Do not `assert False` (`python -O` removes these calls), raise `AssertionError()` | 🛠 |
| B012 | jump-statement-in-finally | `{name}` inside `finally` blocks cause exceptions to be silenced |  |
| B013 | redundant-tuple-in-exception-handler | A length-one tuple literal is redundant. Write `except {name}` instead of `except ({name},)`. | 🛠 |
| B014 | duplicate-handler-exception | Exception handler with duplicate exception: `{name}` | 🛠 |
| B015 | useless-comparison | Pointless comparison. This comparison does nothing but waste CPU instructions. Either prepend `assert` or remove it. |  |
| B016 | cannot-raise-literal | Cannot raise a literal. Did you intend to return it or raise an Exception? |  |
| B017 | no-assert-raises-exception | `assertRaises(Exception)` should be considered evil |  |
| B018 | useless-expression | Found useless expression. Either assign it to a variable or remove it. |  |
| B019 | cached-instance-method | Use of `functools.lru_cache` or `functools.cache` on methods can lead to memory leaks |  |
| B020 | loop-variable-overrides-iterator | Loop control variable `{name}` overrides iterable it iterates |  |
| B021 | f-string-docstring | f-string used as docstring. This will be interpreted by python as a joined string rather than a docstring. |  |
| B022 | useless-contextlib-suppress | No arguments passed to `contextlib.suppress`. No exceptions will be suppressed and therefore this context manager is redundant |  |
| B023 | function-uses-loop-variable | Function definition does not bind loop variable `{name}` |  |
| B024 | abstract-base-class-without-abstract-method | `{name}` is an abstract base class, but it has no abstract methods |  |
| B025 | duplicate-try-block-exception | try-except block with duplicate exception `{name}` |  |
| B026 | star-arg-unpacking-after-keyword-arg | Star-arg unpacking after a keyword argument is strongly discouraged |  |
| B027 | empty-method-without-abstract-decorator | `{name}` is an empty method in an abstract base class, but has no abstract decorator |  |
| B904 | raise-without-from-inside-except | Within an except clause, raise exceptions with `raise ... from err` or `raise ... from None` to distinguish them from errors in exception handling |  |
| B905 | zip-without-explicit-strict | `zip()` without an explicit `strict=` parameter |  |

### flake8-builtins (A)

For more, see [flake8-builtins](https://pypi.org/project/flake8-builtins/) on PyPI.

| Code | Name | Message | Fix |
| ---- | ---- | ------- | --- |
| A001 | builtin-variable-shadowing | Variable `{name}` is shadowing a python builtin |  |
| A002 | builtin-argument-shadowing | Argument `{name}` is shadowing a python builtin |  |
| A003 | builtin-attribute-shadowing | Class attribute `{name}` is shadowing a python builtin |  |

### flake8-commas (COM)

For more, see [flake8-commas](https://pypi.org/project/flake8-commas/) on PyPI.

| Code | Name | Message | Fix |
| ---- | ---- | ------- | --- |
| COM812 | trailing-comma-missing | Trailing comma missing | 🛠 |
| COM818 | trailing-comma-on-bare-tuple-prohibited | Trailing comma on bare tuple prohibited |  |
| COM819 | trailing-comma-prohibited | Trailing comma prohibited | 🛠 |

### flake8-comprehensions (C4)

For more, see [flake8-comprehensions](https://pypi.org/project/flake8-comprehensions/) on PyPI.

| Code | Name | Message | Fix |
| ---- | ---- | ------- | --- |
| C400 | unnecessary-generator-list | Unnecessary generator (rewrite as a `list` comprehension) | 🛠 |
| C401 | unnecessary-generator-set | Unnecessary generator (rewrite as a `set` comprehension) | 🛠 |
| C402 | unnecessary-generator-dict | Unnecessary generator (rewrite as a `dict` comprehension) | 🛠 |
| C403 | unnecessary-list-comprehension-set | Unnecessary `list` comprehension (rewrite as a `set` comprehension) | 🛠 |
| C404 | unnecessary-list-comprehension-dict | Unnecessary `list` comprehension (rewrite as a `dict` comprehension) | 🛠 |
| C405 | unnecessary-literal-set | Unnecessary `{obj_type}` literal (rewrite as a `set` literal) | 🛠 |
| C406 | unnecessary-literal-dict | Unnecessary `{obj_type}` literal (rewrite as a `dict` literal) | 🛠 |
| C408 | unnecessary-collection-call | Unnecessary `{obj_type}` call (rewrite as a literal) | 🛠 |
| C409 | unnecessary-literal-within-tuple-call | Unnecessary `{literal}` literal passed to `tuple()` (rewrite as a `tuple` literal) | 🛠 |
| C410 | unnecessary-literal-within-list-call | Unnecessary `{literal}` literal passed to `list()` (remove the outer call to `list()`) | 🛠 |
| C411 | unnecessary-list-call | Unnecessary `list` call (remove the outer call to `list()`) | 🛠 |
| C413 | unnecessary-call-around-sorted | Unnecessary `{func}` call around `sorted()` | 🛠 |
| C414 | unnecessary-double-cast-or-process | Unnecessary `{inner}` call within `{outer}()` |  |
| C415 | unnecessary-subscript-reversal | Unnecessary subscript reversal of iterable within `{func}()` |  |
| C416 | unnecessary-comprehension | Unnecessary `{obj_type}` comprehension (rewrite using `{obj_type}()`) | 🛠 |
| C417 | unnecessary-map | Unnecessary `map` usage (rewrite using a generator expression) |  |

### flake8-datetimez (DTZ)

For more, see [flake8-datetimez](https://pypi.org/project/flake8-datetimez/) on PyPI.

| Code | Name | Message | Fix |
| ---- | ---- | ------- | --- |
| DTZ001 | call-datetime-without-tzinfo | The use of `datetime.datetime()` without `tzinfo` argument is not allowed |  |
| DTZ002 | call-datetime-today | The use of `datetime.datetime.today()` is not allowed, use `datetime.datetime.now(tz=)` instead |  |
| DTZ003 | call-datetime-utcnow | The use of `datetime.datetime.utcnow()` is not allowed, use `datetime.datetime.now(tz=)` instead |  |
| DTZ004 | call-datetime-utcfromtimestamp | The use of `datetime.datetime.utcfromtimestamp()` is not allowed, use `datetime.datetime.fromtimestamp(ts, tz=)` instead |  |
| DTZ005 | call-datetime-now-without-tzinfo | The use of `datetime.datetime.now()` without `tz` argument is not allowed |  |
| DTZ006 | call-datetime-fromtimestamp | The use of `datetime.datetime.fromtimestamp()` without `tz` argument is not allowed |  |
| DTZ007 | call-datetime-strptime-without-zone | The use of `datetime.datetime.strptime()` without %z must be followed by `.replace(tzinfo=)` or `.astimezone()` |  |
| DTZ011 | call-date-today | The use of `datetime.date.today()` is not allowed, use `datetime.datetime.now(tz=).date()` instead |  |
| DTZ012 | call-date-fromtimestamp | The use of `datetime.date.fromtimestamp()` is not allowed, use `datetime.datetime.fromtimestamp(ts, tz=).date()` instead |  |

### flake8-debugger (T10)

For more, see [flake8-debugger](https://pypi.org/project/flake8-debugger/) on PyPI.

| Code | Name | Message | Fix |
| ---- | ---- | ------- | --- |
| T100 | debugger | Trace found: `{name}` used |  |

### flake8-errmsg (EM)

For more, see [flake8-errmsg](https://pypi.org/project/flake8-errmsg/) on PyPI.

| Code | Name | Message | Fix |
| ---- | ---- | ------- | --- |
| EM101 | raw-string-in-exception | Exception must not use a string literal, assign to variable first |  |
| EM102 | f-string-in-exception | Exception must not use an f-string literal, assign to variable first |  |
| EM103 | dot-format-in-exception | Exception must not use a `.format()` string directly, assign to variable first |  |

### flake8-executable (EXE)

For more, see [flake8-executable](https://pypi.org/project/flake8-executable/) on PyPI.

| Code | Name | Message | Fix |
| ---- | ---- | ------- | --- |
| EXE001 | shebang-not-executable | Shebang is present but file is not executable |  |
| EXE002 | shebang-missing-executable-file | The file is executable but no shebang is present |  |
| EXE003 | shebang-python | Shebang should contain "python" |  |
| EXE004 | shebang-whitespace | Avoid whitespace before shebang | 🛠 |
| EXE005 | shebang-newline | Shebang should be at the beginning of the file |  |

### flake8-implicit-str-concat (ISC)

For more, see [flake8-implicit-str-concat](https://pypi.org/project/flake8-implicit-str-concat/) on PyPI.

| Code | Name | Message | Fix |
| ---- | ---- | ------- | --- |
| ISC001 | single-line-implicit-string-concatenation | Implicitly concatenated string literals on one line |  |
| ISC002 | multi-line-implicit-string-concatenation | Implicitly concatenated string literals over multiple lines |  |
| ISC003 | explicit-string-concatenation | Explicitly concatenated string should be implicitly concatenated |  |

### flake8-import-conventions (ICN)

For more, see [flake8-import-conventions](https://github.com/joaopalmeiro/flake8-import-conventions) on GitHub.

| Code | Name | Message | Fix |
| ---- | ---- | ------- | --- |
| ICN001 | import-alias-is-not-conventional | `{name}` should be imported as `{asname}` |  |

### flake8-logging-format (G)

For more, see [flake8-logging-format](https://pypi.org/project/flake8-logging-format/0.9.0/) on PyPI.

| Code | Name | Message | Fix |
| ---- | ---- | ------- | --- |
| G001 | logging-string-format | Logging statement uses `string.format()` |  |
| G002 | logging-percent-format | Logging statement uses `%` |  |
| G003 | logging-string-concat | Logging statement uses `+` |  |
| G004 | logging-f-string | Logging statement uses f-string |  |
| G010 | logging-warn | Logging statement uses `warn` instead of `warning` | 🛠 |
| G101 | logging-extra-attr-clash | Logging statement uses an extra field that clashes with a LogRecord field: `{key}` |  |
| G201 | logging-exc-info | Logging `.exception(...)` should be used instead of `.error(..., exc_info=True)` |  |
| G202 | logging-redundant-exc-info | Logging statement has redundant `exc_info` |  |

### flake8-no-pep420 (INP)

For more, see [flake8-no-pep420](https://pypi.org/project/flake8-no-pep420/) on PyPI.

| Code | Name | Message | Fix |
| ---- | ---- | ------- | --- |
| INP001 | implicit-namespace-package | File `{filename}` is part of an implicit namespace package. Add an `__init__.py`. |  |

### flake8-pie (PIE)

For more, see [flake8-pie](https://pypi.org/project/flake8-pie/) on PyPI.

| Code | Name | Message | Fix |
| ---- | ---- | ------- | --- |
| PIE790 | no-unnecessary-pass | Unnecessary `pass` statement | 🛠 |
| PIE794 | dupe-class-field-definitions | Class field `{name}` is defined multiple times | 🛠 |
| PIE796 | prefer-unique-enums | Enum contains duplicate value: `{value}` |  |
| PIE800 | no-unnecessary-spread | Unnecessary spread `**` |  |
| PIE804 | no-unnecessary-dict-kwargs | Unnecessary `dict` kwargs |  |
| PIE807 | prefer-list-builtin | Prefer `list` over useless lambda | 🛠 |

### flake8-print (T20)

For more, see [flake8-print](https://pypi.org/project/flake8-print/) on PyPI.

| Code | Name | Message | Fix |
| ---- | ---- | ------- | --- |
| T201 | print-found | `print` found | 🛠 |
| T203 | p-print-found | `pprint` found | 🛠 |

### flake8-pytest-style (PT)

For more, see [flake8-pytest-style](https://pypi.org/project/flake8-pytest-style/) on PyPI.

| Code | Name | Message | Fix |
| ---- | ---- | ------- | --- |
| PT001 | incorrect-fixture-parentheses-style | Use `@pytest.fixture{expected_parens}` over `@pytest.fixture{actual_parens}` | 🛠 |
| PT002 | fixture-positional-args | Configuration for fixture `{function}` specified via positional args, use kwargs |  |
| PT003 | extraneous-scope-function | `scope='function'` is implied in `@pytest.fixture()` | 🛠 |
| PT004 | missing-fixture-name-underscore | Fixture `{function}` does not return anything, add leading underscore |  |
| PT005 | incorrect-fixture-name-underscore | Fixture `{function}` returns a value, remove leading underscore |  |
| PT006 | parametrize-names-wrong-type | Wrong name(s) type in `@pytest.mark.parametrize`, expected `{expected}` | 🛠 |
| PT007 | parametrize-values-wrong-type | Wrong values type in `@pytest.mark.parametrize` expected `{values}` of `{row}` |  |
| PT008 | patch-with-lambda | Use `return_value=` instead of patching with `lambda` |  |
| PT009 | unittest-assertion | Use a regular `assert` instead of unittest-style `{assertion}` | 🛠 |
| PT010 | raises-without-exception | set the expected exception in `pytest.raises()` |  |
| PT011 | raises-too-broad | `pytest.raises({exception})` is too broad, set the `match` parameter or use a more specific exception |  |
| PT012 | raises-with-multiple-statements | `pytest.raises()` block should contain a single simple statement |  |
| PT013 | incorrect-pytest-import | Found incorrect import of pytest, use simple `import pytest` instead |  |
| PT015 | assert-always-false | Assertion always fails, replace with `pytest.fail()` |  |
| PT016 | fail-without-message | No message passed to `pytest.fail()` |  |
| PT017 | assert-in-except | Found assertion on exception `{name}` in except block, use `pytest.raises()` instead |  |
| PT018 | composite-assertion | Assertion should be broken down into multiple parts |  |
| PT019 | fixture-param-without-value | Fixture `{name}` without value is injected as parameter, use `@pytest.mark.usefixtures` instead |  |
| PT020 | deprecated-yield-fixture | `@pytest.yield_fixture` is deprecated, use `@pytest.fixture` |  |
| PT021 | fixture-finalizer-callback | Use `yield` instead of `request.addfinalizer` |  |
| PT022 | useless-yield-fixture | No teardown in fixture `{name}`, use `return` instead of `yield` | 🛠 |
| PT023 | incorrect-mark-parentheses-style | Use `@pytest.mark.{mark_name}{expected_parens}` over `@pytest.mark.{mark_name}{actual_parens}` | 🛠 |
| PT024 | unnecessary-asyncio-mark-on-fixture | `pytest.mark.asyncio` is unnecessary for fixtures | 🛠 |
| PT025 | erroneous-use-fixtures-on-fixture | `pytest.mark.usefixtures` has no effect on fixtures | 🛠 |
| PT026 | use-fixtures-without-parameters | Useless `pytest.mark.usefixtures` without parameters | 🛠 |

### flake8-quotes (Q)

For more, see [flake8-quotes](https://pypi.org/project/flake8-quotes/) on PyPI.

| Code | Name | Message | Fix |
| ---- | ---- | ------- | --- |
| Q000 | bad-quotes-inline-string | Double quotes found but single quotes preferred | 🛠 |
| Q001 | bad-quotes-multiline-string | Double quote multiline found but single quotes preferred | 🛠 |
| Q002 | bad-quotes-docstring | Double quote docstring found but single quotes preferred | 🛠 |
| Q003 | avoid-quote-escape | Change outer quotes to avoid escaping inner quotes | 🛠 |

### flake8-return (RET)

For more, see [flake8-return](https://pypi.org/project/flake8-return/) on PyPI.

| Code | Name | Message | Fix |
| ---- | ---- | ------- | --- |
| RET501 | unnecessary-return-none | Do not explicitly `return None` in function if it is the only possible return value | 🛠 |
| RET502 | implicit-return-value | Do not implicitly `return None` in function able to return non-`None` value | 🛠 |
| RET503 | implicit-return | Missing explicit `return` at the end of function able to return non-`None` value | 🛠 |
| RET504 | unnecessary-assign | Unnecessary variable assignment before `return` statement |  |
| RET505 | superfluous-else-return | Unnecessary `{branch}` after `return` statement |  |
| RET506 | superfluous-else-raise | Unnecessary `{branch}` after `raise` statement |  |
| RET507 | superfluous-else-continue | Unnecessary `{branch}` after `continue` statement |  |
| RET508 | superfluous-else-break | Unnecessary `{branch}` after `break` statement |  |

### flake8-simplify (SIM)

For more, see [flake8-simplify](https://pypi.org/project/flake8-simplify/) on PyPI.

| Code | Name | Message | Fix |
| ---- | ---- | ------- | --- |
| SIM101 | duplicate-isinstance-call | Multiple `isinstance` calls for `{name}`, merge into a single call | 🛠 |
| SIM102 | nested-if-statements | Use a single `if` statement instead of nested `if` statements | 🛠 |
| SIM103 | return-bool-condition-directly | Return the condition `{cond}` directly | 🛠 |
| SIM105 | use-contextlib-suppress | Use `contextlib.suppress({exception})` instead of try-except-pass |  |
| SIM107 | return-in-try-except-finally | Don't use `return` in `try`/`except` and `finally` |  |
| SIM108 | use-ternary-operator | Use ternary operator `{contents}` instead of if-else-block | 🛠 |
| SIM109 | compare-with-tuple | Use `{replacement}` instead of multiple equality comparisons | 🛠 |
| SIM110 | convert-loop-to-any | Use `{any}` instead of `for` loop | 🛠 |
| SIM111 | convert-loop-to-all | Use `{all}` instead of `for` loop | 🛠 |
| SIM112 | use-capital-environment-variables | Use capitalized environment variable `{expected}` instead of `{original}` | 🛠 |
| SIM115 | open-file-with-context-handler | Use context handler for opening files |  |
| SIM117 | multiple-with-statements | Use a single `with` statement with multiple contexts instead of nested `with` statements | 🛠 |
| SIM118 | key-in-dict | Use `{key} in {dict}` instead of `{key} in {dict}.keys()` | 🛠 |
| SIM201 | negate-equal-op | Use `{left} != {right}` instead of `not {left} == {right}` | 🛠 |
| SIM202 | negate-not-equal-op | Use `{left} == {right}` instead of `not {left} != {right}` | 🛠 |
| SIM208 | double-negation | Use `{expr}` instead of `not (not {expr})` | 🛠 |
| SIM210 | if-expr-with-true-false | Use `bool({expr})` instead of `True if {expr} else False` | 🛠 |
| SIM211 | if-expr-with-false-true | Use `not {expr}` instead of `False if {expr} else True` | 🛠 |
| SIM212 | if-expr-with-twisted-arms | Use `{expr_else} if {expr_else} else {expr_body}` instead of `{expr_body} if not {expr_else} else {expr_else}` | 🛠 |
| SIM220 | a-and-not-a | Use `False` instead of `{name} and not {name}` | 🛠 |
| SIM221 | a-or-not-a | Use `True` instead of `{name} or not {name}` | 🛠 |
| SIM222 | or-true | Use `True` instead of `... or True` | 🛠 |
| SIM223 | and-false | Use `False` instead of `... and False` | 🛠 |
| SIM300 | yoda-conditions | Yoda conditions are discouraged, use `{suggestion}` instead | 🛠 |
| SIM401 | dict-get-with-default | Use `{contents}` instead of an `if` block | 🛠 |

### flake8-tidy-imports (TID)

For more, see [flake8-tidy-imports](https://pypi.org/project/flake8-tidy-imports/) on PyPI.

| Code | Name | Message | Fix |
| ---- | ---- | ------- | --- |
| TID251 | banned-api | `{name}` is banned: {message} |  |
| TID252 | relative-imports | Relative imports from parent modules are banned |  |

### flake8-type-checking (TCH)

For more, see [flake8-type-checking](https://pypi.org/project/flake8-type-checking/) on PyPI.

| Code | Name | Message | Fix |
| ---- | ---- | ------- | --- |
| TCH001 | typing-only-first-party-import | Move application import `{}` into a type-checking block |  |
| TCH002 | typing-only-third-party-import | Move third-party import `{}` into a type-checking block |  |
| TCH003 | typing-only-standard-library-import | Move standard library import `{}` into a type-checking block |  |
| TCH004 | runtime-import-in-type-checking-block | Move import `{}` out of type-checking block. Import is used for more than type hinting. |  |
| TCH005 | empty-type-checking-block | Found empty type-checking block |  |

### flake8-unused-arguments (ARG)

For more, see [flake8-unused-arguments](https://pypi.org/project/flake8-unused-arguments/) on PyPI.

| Code | Name | Message | Fix |
| ---- | ---- | ------- | --- |
| ARG001 | unused-function-argument | Unused function argument: `{name}` |  |
| ARG002 | unused-method-argument | Unused method argument: `{name}` |  |
| ARG003 | unused-class-method-argument | Unused class method argument: `{name}` |  |
| ARG004 | unused-static-method-argument | Unused static method argument: `{name}` |  |
| ARG005 | unused-lambda-argument | Unused lambda argument: `{name}` |  |

### flake8-use-pathlib (PTH)

For more, see [flake8-use-pathlib](https://pypi.org/project/flake8-use-pathlib/) on PyPI.

| Code | Name | Message | Fix |
| ---- | ---- | ------- | --- |
| PTH100 | pathlib-abspath | `os.path.abspath` should be replaced by `.resolve()` |  |
| PTH101 | pathlib-chmod | `os.chmod` should be replaced by `.chmod()` |  |
| PTH102 | pathlib-mkdir | `os.mkdir` should be replaced by `.mkdir()` |  |
| PTH103 | pathlib-makedirs | `os.makedirs` should be replaced by `.mkdir(parents=True)` |  |
| PTH104 | pathlib-rename | `os.rename` should be replaced by `.rename()` |  |
| PTH105 | pathlib-replace | `os.replace`should be replaced by `.replace()` |  |
| PTH106 | pathlib-rmdir | `os.rmdir` should be replaced by `.rmdir()` |  |
| PTH107 | pathlib-remove | `os.remove` should be replaced by `.unlink()` |  |
| PTH108 | pathlib-unlink | `os.unlink` should be replaced by `.unlink()` |  |
| PTH109 | pathlib-getcwd | `os.getcwd` should be replaced by `Path.cwd()` |  |
| PTH110 | pathlib-exists | `os.path.exists` should be replaced by `.exists()` |  |
| PTH111 | pathlib-expanduser | `os.path.expanduser` should be replaced by `.expanduser()` |  |
| PTH112 | pathlib-is-dir | `os.path.isdir` should be replaced by `.is_dir()` |  |
| PTH113 | pathlib-is-file | `os.path.isfile` should be replaced by `.is_file()` |  |
| PTH114 | pathlib-is-link | `os.path.islink` should be replaced by `.is_symlink()` |  |
| PTH115 | pathlib-readlink | `os.readlink` should be replaced by `.readlink()` |  |
| PTH116 | pathlib-stat | `os.stat` should be replaced by `.stat()` or `.owner()` or `.group()` |  |
| PTH117 | pathlib-is-abs | `os.path.isabs` should be replaced by `.is_absolute()` |  |
| PTH118 | pathlib-join | `os.path.join` should be replaced by foo_path / "bar" |  |
| PTH119 | pathlib-basename | `os.path.basename` should be replaced by `.name` |  |
| PTH120 | pathlib-dirname | `os.path.dirname` should be replaced by `.parent` |  |
| PTH121 | pathlib-samefile | `os.path.samefile` should be replaced by `.samefile()` |  |
| PTH122 | pathlib-splitext | `os.path.splitext` should be replaced by `.suffix` |  |
| PTH123 | pathlib-open | `open("foo")` should be replaced by `Path("foo").open()` |  |
| PTH124 | pathlib-py-path | `py.path` is in maintenance mode, use `pathlib` instead |  |

### eradicate (ERA)

For more, see [eradicate](https://pypi.org/project/eradicate/) on PyPI.

| Code | Name | Message | Fix |
| ---- | ---- | ------- | --- |
| ERA001 | commented-out-code | Found commented-out code | 🛠 |

### pandas-vet (PD)

For more, see [pandas-vet](https://pypi.org/project/pandas-vet/) on PyPI.

| Code | Name | Message | Fix |
| ---- | ---- | ------- | --- |
| PD002 | use-of-inplace-argument | `inplace=True` should be avoided; it has inconsistent behavior | 🛠 |
| PD003 | use-of-dot-is-null | `.isna` is preferred to `.isnull`; functionality is equivalent |  |
| PD004 | use-of-dot-not-null | `.notna` is preferred to `.notnull`; functionality is equivalent |  |
| PD007 | use-of-dot-ix | `.ix` is deprecated; use more explicit `.loc` or `.iloc` |  |
| PD008 | use-of-dot-at | Use `.loc` instead of `.at`.  If speed is important, use numpy. |  |
| PD009 | use-of-dot-iat | Use `.iloc` instead of `.iat`.  If speed is important, use numpy. |  |
| PD010 | use-of-dot-pivot-or-unstack | `.pivot_table` is preferred to `.pivot` or `.unstack`; provides same functionality |  |
| PD011 | use-of-dot-values | Use `.to_numpy()` instead of `.values` |  |
| PD012 | use-of-dot-read-table | `.read_csv` is preferred to `.read_table`; provides same functionality |  |
| PD013 | use-of-dot-stack | `.melt` is preferred to `.stack`; provides same functionality |  |
| PD015 | use-of-pd-merge | Use `.merge` method instead of `pd.merge` function. They have equivalent functionality. |  |
| PD901 | df-is-a-bad-variable-name | `df` is a bad variable name. Be kinder to your future self. |  |

### pygrep-hooks (PGH)

For more, see [pygrep-hooks](https://github.com/pre-commit/pygrep-hooks) on GitHub.

| Code | Name | Message | Fix |
| ---- | ---- | ------- | --- |
| PGH001 | no-eval | No builtin `eval()` allowed |  |
| PGH002 | deprecated-log-warn | `warn` is deprecated in favor of `warning` |  |
| PGH003 | blanket-type-ignore | Use specific rule codes when ignoring type issues |  |
| PGH004 | blanket-noqa | Use specific rule codes when using `noqa` |  |

### Pylint (PL)

For more, see [Pylint](https://pypi.org/project/pylint/) on PyPI.

#### Convention (PLC)

| Code | Name | Message | Fix |
| ---- | ---- | ------- | --- |
| PLC0414 | useless-import-alias | Import alias does not rename original package | 🛠 |
| PLC3002 | unnecessary-direct-lambda-call | Lambda expression called directly. Execute the expression inline instead. |  |

#### Error (PLE)

| Code | Name | Message | Fix |
| ---- | ---- | ------- | --- |
| PLE0117 | nonlocal-without-binding | Nonlocal name `{name}` found without binding |  |
| PLE0118 | used-prior-global-declaration | Name `{name}` is used prior to global declaration on line {line} |  |
| PLE0604 | invalid-all-object | Invalid object in `__all__`, must contain only strings |  |
| PLE0605 | invalid-all-format | Invalid format for `__all__`, must be `tuple` or `list` |  |
| PLE1142 | await-outside-async | `await` should be used within an async function |  |

#### Refactor (PLR)

| Code | Name | Message | Fix |
| ---- | ---- | ------- | --- |
| PLR0133 | constant-comparison | Two constants compared in a comparison, consider replacing `{left_constant} {op} {right_constant}` |  |
| PLR0206 | property-with-parameters | Cannot have defined parameters for properties |  |
| PLR0402 | consider-using-from-import | Use `from {module} import {name}` in lieu of alias |  |
| PLR0913 | too-many-args | Too many arguments to function call ({c_args}/{max_args}) |  |
| PLR0915 | too-many-statements | Too many statements ({statements}/{max_statements}) |  |
| PLR1701 | consider-merging-isinstance | Merge these isinstance calls: `isinstance({obj}, ({types}))` |  |
| PLR1722 | use-sys-exit | Use `sys.exit()` instead of `{name}` | 🛠 |
| PLR2004 | magic-value-comparison | Magic value used in comparison, consider replacing {value} with a constant variable |  |

#### Warning (PLW)

| Code | Name | Message | Fix |
| ---- | ---- | ------- | --- |
| PLW0120 | useless-else-on-loop | Else clause on loop without a break statement, remove the else and de-indent all the code inside it |  |
| PLW0602 | global-variable-not-assigned | Using global for `{name}` but no assignment is done |  |

### tryceratops (TRY)

For more, see [tryceratops](https://pypi.org/project/tryceratops/1.1.0/) on PyPI.

| Code | Name | Message | Fix |
| ---- | ---- | ------- | --- |
| TRY002 | raise-vanilla-class | Create your own exception |  |
| TRY003 | raise-vanilla-args | Avoid specifying long messages outside the exception class |  |
| TRY004 | prefer-type-error | Prefer `TypeError` exception for invalid type | 🛠 |
| TRY200 | reraise-no-cause | Use `raise from` to specify exception cause |  |
| TRY201 | verbose-raise | Use `raise` without specifying exception name |  |
| TRY300 | try-consider-else | Consider moving this statement to an `else` block |  |
| TRY301 | raise-within-try | Abstract `raise` to an inner function |  |
| TRY400 | error-instead-of-exception | Use `logging.exception` instead of `logging.error` |  |

### flake8-raise (RSE)

For more, see [flake8-raise](https://pypi.org/project/flake8-raise/) on PyPI.

| Code | Name | Message | Fix |
| ---- | ---- | ------- | --- |
| RSE102 | unnecessary-paren-on-raise-exception | Unnecessary parentheses on raised exception |  |

### flake8-self (SLF)

For more, see [flake8-self](https://pypi.org/project/flake8-self/) on PyPI.

| Code | Name | Message | Fix |
| ---- | ---- | ------- | --- |
| SLF001 | private-member-access | Private member accessed: `{access}` |  |

### Ruff-specific rules (RUF)

| Code | Name | Message | Fix |
| ---- | ---- | ------- | --- |
| RUF001 | ambiguous-unicode-character-string | String contains ambiguous unicode character '{confusable}' (did you mean '{representant}'?) | 🛠 |
| RUF002 | ambiguous-unicode-character-docstring | Docstring contains ambiguous unicode character '{confusable}' (did you mean '{representant}'?) | 🛠 |
| RUF003 | ambiguous-unicode-character-comment | Comment contains ambiguous unicode character '{confusable}' (did you mean '{representant}'?) | 🛠 |
| RUF004 | keyword-argument-before-star-argument | Keyword argument `{name}` must come after starred arguments |  |
| RUF005 | unpack-instead-of-concatenating-to-collection-literal | Consider `{expr}` instead of concatenation |  |
| RUF100 | unused-noqa | Unused blanket `noqa` directive | 🛠 |

<!-- End auto-generated sections. -->

<!-- End section: Rules -->

## Editor Integrations

<!-- Begin section: Editor Integrations -->

### VS Code (Official)

Download the [Ruff VS Code extension](https://marketplace.visualstudio.com/items?itemName=charliermarsh.ruff),
which supports autofix actions, import sorting, and more.

![Ruff VS Code extension](https://user-images.githubusercontent.com/1309177/205175763-cf34871d-5c05-4abf-9916-440afc82dbf8.gif)

### Language Server Protocol (Official)

Ruff supports the [Language Server Protocol](https://microsoft.github.io/language-server-protocol/)
via the [`ruff-lsp`](https://github.com/charliermarsh/ruff-lsp) Python package, available on
[PyPI](https://pypi.org/project/ruff-lsp/).

[`ruff-lsp`](https://github.com/charliermarsh/ruff-lsp) enables Ruff to be used with any editor that
supports the Language Server Protocol, including [Neovim](https://github.com/charliermarsh/ruff-lsp#example-neovim),
[Sublime Text](https://github.com/charliermarsh/ruff-lsp#example-sublime-text), Emacs, and more.

For example, to use `ruff-lsp` with Neovim, install `ruff-lsp` from PyPI along with
[`nvim-lspconfig`](https://github.com/neovim/nvim-lspconfig). Then, add something like the following
to your `init.lua`:

```lua
-- See: https://github.com/neovim/nvim-lspconfig/tree/54eb2a070a4f389b1be0f98070f81d23e2b1a715#suggested-configuration
local opts = { noremap=true, silent=true }
vim.keymap.set('n', '<space>e', vim.diagnostic.open_float, opts)
vim.keymap.set('n', '[d', vim.diagnostic.goto_prev, opts)
vim.keymap.set('n', ']d', vim.diagnostic.goto_next, opts)
vim.keymap.set('n', '<space>q', vim.diagnostic.setloclist, opts)

-- Use an on_attach function to only map the following keys
-- after the language server attaches to the current buffer
local on_attach = function(client, bufnr)
  -- Enable completion triggered by <c-x><c-o>
  vim.api.nvim_buf_set_option(bufnr, 'omnifunc', 'v:lua.vim.lsp.omnifunc')

  -- Mappings.
  -- See `:help vim.lsp.*` for documentation on any of the below functions
  local bufopts = { noremap=true, silent=true, buffer=bufnr }
  vim.keymap.set('n', 'gD', vim.lsp.buf.declaration, bufopts)
  vim.keymap.set('n', 'gd', vim.lsp.buf.definition, bufopts)
  vim.keymap.set('n', 'K', vim.lsp.buf.hover, bufopts)
  vim.keymap.set('n', 'gi', vim.lsp.buf.implementation, bufopts)
  vim.keymap.set('n', '<C-k>', vim.lsp.buf.signature_help, bufopts)
  vim.keymap.set('n', '<space>wa', vim.lsp.buf.add_workspace_folder, bufopts)
  vim.keymap.set('n', '<space>wr', vim.lsp.buf.remove_workspace_folder, bufopts)
  vim.keymap.set('n', '<space>wl', function()
    print(vim.inspect(vim.lsp.buf.list_workspace_folders()))
  end, bufopts)
  vim.keymap.set('n', '<space>D', vim.lsp.buf.type_definition, bufopts)
  vim.keymap.set('n', '<space>rn', vim.lsp.buf.rename, bufopts)
  vim.keymap.set('n', '<space>ca', vim.lsp.buf.code_action, bufopts)
  vim.keymap.set('n', 'gr', vim.lsp.buf.references, bufopts)
  vim.keymap.set('n', '<space>f', function() vim.lsp.buf.format { async = true } end, bufopts)
end

-- Configure `ruff-lsp`.
local configs = require 'lspconfig.configs'
if not configs.ruff_lsp then
  configs.ruff_lsp = {
    default_config = {
      cmd = { 'ruff-lsp' },
      filetypes = { 'python' },
      root_dir = require('lspconfig').util.find_git_ancestor,
      init_options = {
        settings = {
          args = {}
        }
      }
    }
  }
end
require('lspconfig').ruff_lsp.setup {
  on_attach = on_attach,
}
```

Upon successful installation, you should see Ruff's diagnostics surfaced directly in your editor:

![Code Actions available in Neovim](https://user-images.githubusercontent.com/1309177/208278707-25fa37e4-079d-4597-ad35-b95dba066960.png)

To use `ruff-lsp` with other editors, including Sublime Text and Helix, see the [`ruff-lsp` documentation](https://github.com/charliermarsh/ruff-lsp#installation-and-usage).

### Language Server Protocol (Unofficial)

Ruff is also available as the [`python-lsp-ruff`](https://github.com/python-lsp/python-lsp-ruff)
plugin for [`python-lsp-server`](https://github.com/python-lsp/python-lsp-ruff), both of which are
installable from PyPI:

```shell
pip install python-lsp-server python-lsp-ruff
```

The LSP server can then be used with any editor that supports the Language Server Protocol.

For example, to use `python-lsp-ruff` with Neovim, add something like the following to your
`init.lua`:

```lua
require'lspconfig'.pylsp.setup {
  settings = {
    pylsp = {
      plugins = {
        ruff = {
          enabled = true
        },
        pycodestyle = {
          enabled = false
        },
        pyflakes = {
          enabled = false
        },
        mccabe = {
          enabled = false
        }
      }
    }
  },
}
```

### Vim & Neovim

Ruff can be integrated into any editor that supports the Language Server Protocol via [`ruff-lsp`](https://github.com/charliermarsh/ruff-lsp)
(see: [Language Server Protocol](#language-server-protocol-official)), including Vim and Neovim.

It's recommended that you use [`ruff-lsp`](https://github.com/charliermarsh/ruff-lsp), the
officially supported LSP server for Ruff.

However, Ruff is also available as part of the [coc-pyright](https://github.com/fannheyward/coc-pyright)
extension for `coc.nvim`.

<details>
<summary>With the <a href="https://github.com/dense-analysis/ale">ALE</a> plugin for (Neo)Vim.</summary>

```vim
let g:ale_linters = { "python": ["ruff"] }
let g:ale_fixers = {
\       "python": ["black", "ruff"],
\}
```

</details>

<details>
<summary>Ruff can also be integrated via <a href="https://github.com/neovim/nvim-lspconfig/blob/master/doc/server_configurations.md#efm"><code>efm</code></a> in just a <a href="https://github.com/JafarAbdi/myconfigs/blob/6f0b6b2450e92ec8fc50422928cd22005b919110/efm-langserver/config.yaml#L14-L20">few lines</a>.</summary>
<br>

```yaml
tools:
  python-ruff: &python-ruff
    lint-command: "ruff --config ~/myconfigs/linters/ruff.toml --quiet ${INPUT}"
    lint-stdin: true
    lint-formats:
      - "%f:%l:%c: %m"
    format-command: "ruff --stdin-filename ${INPUT} --config ~/myconfigs/linters/ruff.toml --fix --exit-zero --quiet -"
    format-stdin: true
```

</details>

<details>
<summary>For neovim users using <a href="https://github.com/jose-elias-alvarez/null-ls.nvim"><code>null-ls</code></a>, Ruff is already <a href="https://github.com/jose-elias-alvarez/null-ls.nvim">integrated</a>.</summary>
<br>

```lua
local null_ls = require("null-ls")

null_ls.setup({
    sources = {
        null_ls.builtins.formatting.ruff,
        null_ls.builtins.diagnostics.ruff,
    }
})
```

</details>

### PyCharm (External Tool)

Ruff can be installed as an [External Tool](https://www.jetbrains.com/help/pycharm/configuring-third-party-tools.html)
in PyCharm. Open the Preferences pane, then navigate to "Tools", then "External Tools". From there,
add a new tool with the following configuration:

![Install Ruff as an External Tool](https://user-images.githubusercontent.com/1309177/193155720-336e43f0-1a8d-46b4-bc12-e60f9ae01f7e.png)

Ruff should then appear as a runnable action:

![Ruff as a runnable action](https://user-images.githubusercontent.com/1309177/193156026-732b0aaf-3dd9-4549-9b4d-2de6d2168a33.png)

### PyCharm (Unofficial)

Ruff is also available as the [Ruff](https://plugins.jetbrains.com/plugin/20574-ruff) plugin on the
IntelliJ Marketplace (maintained by @koxudaxi).

### GitHub Actions

GitHub Actions has everything you need to run Ruff out-of-the-box:

```yaml
name: CI
on: push
jobs:
  build:
    runs-on: ubuntu-latest
    steps:
      - uses: actions/checkout@v3
      - name: Install Python
        uses: actions/setup-python@v4
        with:
          python-version: "3.11"
      - name: Install dependencies
        run: |
          python -m pip install --upgrade pip
          pip install ruff
      # Include `--format=github` to enable automatic inline annotations.
      - name: Run Ruff
        run: ruff --format=github .
```

<!-- End section: Editor Integrations -->

## FAQ

<!-- Begin section: FAQ -->

### Is Ruff compatible with Black?

Yes. Ruff is compatible with [Black](https://github.com/psf/black) out-of-the-box, as long as
the `line-length` setting is consistent between the two.

As a project, Ruff is designed to be used alongside Black and, as such, will defer implementing
stylistic lint rules that are obviated by autoformatting.

### How does Ruff compare to Flake8?

(Coming from Flake8? Try [`flake8-to-ruff`](https://pypi.org/project/flake8-to-ruff/) to
automatically convert your existing configuration.)

Ruff can be used as a drop-in replacement for Flake8 when used (1) without or with a small number of
plugins, (2) alongside Black, and (3) on Python 3 code.

Under those conditions, Ruff implements every rule in Flake8. In practice, that means Ruff
implements all of the `F` rules (which originate from Pyflakes), along with a subset of the `E` and
`W` rules (which originate from pycodestyle).

Ruff also re-implements some of the most popular Flake8 plugins and related code quality tools
natively, including:

* [autoflake](https://pypi.org/project/autoflake/) ([#1647](https://github.com/charliermarsh/ruff/issues/1647))
* [eradicate](https://pypi.org/project/eradicate/)
* [flake8-2020](https://pypi.org/project/flake8-2020/)
* [flake8-annotations](https://pypi.org/project/flake8-annotations/)
* [flake8-bandit](https://pypi.org/project/flake8-bandit/) ([#1646](https://github.com/charliermarsh/ruff/issues/1646))
* [flake8-blind-except](https://pypi.org/project/flake8-blind-except/)
* [flake8-boolean-trap](https://pypi.org/project/flake8-boolean-trap/)
* [flake8-bugbear](https://pypi.org/project/flake8-bugbear/)
* [flake8-builtins](https://pypi.org/project/flake8-builtins/)
* [flake8-commas](https://pypi.org/project/flake8-commas/)
* [flake8-comprehensions](https://pypi.org/project/flake8-comprehensions/)
* [flake8-datetimez](https://pypi.org/project/flake8-datetimez/)
* [flake8-debugger](https://pypi.org/project/flake8-debugger/)
* [flake8-docstrings](https://pypi.org/project/flake8-docstrings/)
* [flake8-eradicate](https://pypi.org/project/flake8-eradicate/)
* [flake8-errmsg](https://pypi.org/project/flake8-errmsg/)
* [flake8-executable](https://pypi.org/project/flake8-executable/)
* [flake8-implicit-str-concat](https://pypi.org/project/flake8-implicit-str-concat/)
* [flake8-import-conventions](https://github.com/joaopalmeiro/flake8-import-conventions)
* [flake8-logging-format](https://pypi.org/project/flake8-logging-format/)
* [flake8-no-pep420](https://pypi.org/project/flake8-no-pep420)
* [flake8-pie](https://pypi.org/project/flake8-pie/)
* [flake8-print](https://pypi.org/project/flake8-print/)
* [flake8-pytest-style](https://pypi.org/project/flake8-pytest-style/)
* [flake8-quotes](https://pypi.org/project/flake8-quotes/)
* [flake8-raise](https://pypi.org/project/flake8-raise/)
* [flake8-return](https://pypi.org/project/flake8-return/)
* [flake8-self](https://pypi.org/project/flake8-self/)
* [flake8-simplify](https://pypi.org/project/flake8-simplify/) ([#998](https://github.com/charliermarsh/ruff/issues/998))
* [flake8-super](https://pypi.org/project/flake8-super/)
* [flake8-tidy-imports](https://pypi.org/project/flake8-tidy-imports/)
* [flake8-type-checking](https://pypi.org/project/flake8-type-checking/)
* [flake8-use-pathlib](https://pypi.org/project/flake8-use-pathlib/)
* [isort](https://pypi.org/project/isort/)
* [mccabe](https://pypi.org/project/mccabe/)
* [pandas-vet](https://pypi.org/project/pandas-vet/)
* [pep8-naming](https://pypi.org/project/pep8-naming/)
* [pydocstyle](https://pypi.org/project/pydocstyle/)
* [pygrep-hooks](https://github.com/pre-commit/pygrep-hooks) ([#980](https://github.com/charliermarsh/ruff/issues/980))
* [pyupgrade](https://pypi.org/project/pyupgrade/) ([#827](https://github.com/charliermarsh/ruff/issues/827))
* [yesqa](https://github.com/asottile/yesqa)

Note that, in some cases, Ruff uses different rule codes and prefixes than would be found in the
originating Flake8 plugins. For example, Ruff uses `TID252` to represent the `I252` rule from
flake8-tidy-imports. This helps minimize conflicts across plugins and allows any individual plugin
to be toggled on or off with a single (e.g.) `--select TID`, as opposed to `--select I2` (to avoid
conflicts with the isort rules, like `I001`).

Beyond the rule set, Ruff suffers from the following limitations vis-à-vis Flake8:

1. Ruff does not yet support structural pattern matching.
2. Flake8 has a plugin architecture and supports writing custom lint rules. (Instead, popular Flake8
   plugins are re-implemented in Rust as part of Ruff itself.)

There are a few other minor incompatibilities between Ruff and the originating Flake8 plugins:

* Ruff doesn't implement all the "opinionated" lint rules from flake8-bugbear.
* Depending on your project structure, Ruff and isort can differ in their detection of first-party
  code. (This is often solved by modifying the `src` property, e.g., to `src = ["src"]`, if your
  code is nested in a `src` directory.)

### How does Ruff compare to Pylint?

At time of writing, Pylint implements ~409 total rules, while Ruff implements 440, of which at least
89 overlap with the Pylint rule set (you can find the mapping in [#970](https://github.com/charliermarsh/ruff/issues/970)).

Pylint implements many rules that Ruff does not, and vice versa. For example, Pylint does more type
inference than Ruff (e.g., Pylint can validate the number of arguments in a function call). As such,
Ruff is not a "pure" drop-in replacement for Pylint (and vice versa), as they enforce different sets
of rules.

Despite these differences, many users have successfully switched from Pylint to Ruff, especially
those using Ruff alongside a [type checker](https://github.com/charliermarsh/ruff#how-does-ruff-compare-to-mypy-or-pyright-or-pyre),
which can cover some of the functionality that Pylint provides.

Like Flake8, Pylint supports plugins (called "checkers"), while Ruff implements all rules natively.
Unlike Pylint, Ruff is capable of automatically fixing its own lint violations.

Pylint parity is being tracked in [#970](https://github.com/charliermarsh/ruff/issues/970).

### How does Ruff compare to Mypy, or Pyright, or Pyre?

Ruff is a linter, not a type checker. It can detect some of the same problems that a type checker
can, but a type checker will catch certain errors that Ruff would miss. The opposite is also true:
Ruff will catch certain errors that a type checker would typically ignore.

For example, unlike a type checker, Ruff will notify you if an import is unused, by looking for
references to that import in the source code; on the other hand, a type checker could flag that you
passed an integer argument to a function that expects a string, which Ruff would miss. The
tools are complementary.

It's recommended that you use Ruff in conjunction with a type checker, like Mypy, Pyright, or Pyre,
with Ruff providing faster feedback on lint violations and the type checker providing more detailed
feedback on type errors.

### Which tools does Ruff replace?

Today, Ruff can be used to replace Flake8 when used with any of the following plugins:

* [flake8-2020](https://pypi.org/project/flake8-2020/)
* [flake8-annotations](https://pypi.org/project/flake8-annotations/)
* [flake8-bandit](https://pypi.org/project/flake8-bandit/) ([#1646](https://github.com/charliermarsh/ruff/issues/1646))
* [flake8-blind-except](https://pypi.org/project/flake8-blind-except/)
* [flake8-boolean-trap](https://pypi.org/project/flake8-boolean-trap/)
* [flake8-bugbear](https://pypi.org/project/flake8-bugbear/)
* [flake8-builtins](https://pypi.org/project/flake8-builtins/)
* [flake8-commas](https://pypi.org/project/flake8-commas/)
* [flake8-comprehensions](https://pypi.org/project/flake8-comprehensions/)
* [flake8-datetimez](https://pypi.org/project/flake8-datetimez/)
* [flake8-debugger](https://pypi.org/project/flake8-debugger/)
* [flake8-docstrings](https://pypi.org/project/flake8-docstrings/)
* [flake8-eradicate](https://pypi.org/project/flake8-eradicate/)
* [flake8-errmsg](https://pypi.org/project/flake8-errmsg/)
* [flake8-executable](https://pypi.org/project/flake8-executable/)
* [flake8-implicit-str-concat](https://pypi.org/project/flake8-implicit-str-concat/)
* [flake8-import-conventions](https://github.com/joaopalmeiro/flake8-import-conventions)
* [flake8-logging-format](https://pypi.org/project/flake8-logging-format/)
* [flake8-no-pep420](https://pypi.org/project/flake8-no-pep420)
* [flake8-pie](https://pypi.org/project/flake8-pie/)
* [flake8-print](https://pypi.org/project/flake8-print/)
* [flake8-pytest-style](https://pypi.org/project/flake8-pytest-style/)
* [flake8-quotes](https://pypi.org/project/flake8-quotes/)
* [flake8-raise](https://pypi.org/project/flake8-raise/)
* [flake8-return](https://pypi.org/project/flake8-return/)
* [flake8-self](https://pypi.org/project/flake8-self/)
* [flake8-simplify](https://pypi.org/project/flake8-simplify/) ([#998](https://github.com/charliermarsh/ruff/issues/998))
* [flake8-super](https://pypi.org/project/flake8-super/)
* [flake8-tidy-imports](https://pypi.org/project/flake8-tidy-imports/)
* [flake8-type-checking](https://pypi.org/project/flake8-type-checking/)
* [flake8-use-pathlib](https://pypi.org/project/flake8-use-pathlib/)
* [mccabe](https://pypi.org/project/mccabe/)
* [pandas-vet](https://pypi.org/project/pandas-vet/)
* [pep8-naming](https://pypi.org/project/pep8-naming/)
* [pydocstyle](https://pypi.org/project/pydocstyle/)

Ruff can also replace [isort](https://pypi.org/project/isort/),
[yesqa](https://github.com/asottile/yesqa), [eradicate](https://pypi.org/project/eradicate/),
[pygrep-hooks](https://github.com/pre-commit/pygrep-hooks) ([#980](https://github.com/charliermarsh/ruff/issues/980)), and a subset of the rules
implemented in [pyupgrade](https://pypi.org/project/pyupgrade/) ([#827](https://github.com/charliermarsh/ruff/issues/827)).

If you're looking to use Ruff, but rely on an unsupported Flake8 plugin, feel free to file an Issue.

### Do I need to install Rust to use Ruff?

Nope! Ruff is available as [`ruff`](https://pypi.org/project/ruff/) on PyPI:

```shell
pip install ruff
```

Ruff ships with wheels for all major platforms, which enables `pip` to install Ruff without relying
on Rust at all.

### Can I write my own plugins for Ruff?

Ruff does not yet support third-party plugins, though a plugin system is within-scope for the
project. See [#283](https://github.com/charliermarsh/ruff/issues/283) for more.

### How does Ruff's import sorting compare to [isort](https://pypi.org/project/isort/)?

Ruff's import sorting is intended to be nearly equivalent to isort when used `profile = "black"`.
There are a few known, minor differences in how Ruff and isort break ties between similar imports,
and in how Ruff and isort treat inline comments in some cases (see: [#1381](https://github.com/charliermarsh/ruff/issues/1381),
[#2104](https://github.com/charliermarsh/ruff/issues/2104)).

Like isort, Ruff's import sorting is compatible with Black.

Ruff does not yet support all of isort's configuration options, though it does support many of
them. You can find the supported settings in the [API reference](#isort). For example, you can set
`known-first-party` like so:

```toml
[tool.ruff]
select = [
    # Pyflakes
    "F",
    # Pycodestyle
    "E",
    "W",
    # isort
    "I001"
]
src = ["src", "tests"]

[tool.ruff.isort]
known-first-party = ["my_module1", "my_module2"]
```

### Does Ruff support Jupyter Notebooks?

Ruff is integrated into [nbQA](https://github.com/nbQA-dev/nbQA), a tool for running linters and
code formatters over Jupyter Notebooks.

After installing `ruff` and `nbqa`, you can run Ruff over a notebook like so:

```shell
> nbqa ruff Untitled.ipynb
Untitled.ipynb:cell_1:2:5: F841 Local variable `x` is assigned to but never used
Untitled.ipynb:cell_2:1:1: E402 Module level import not at top of file
Untitled.ipynb:cell_2:1:8: F401 `os` imported but unused
Found 3 errors.
1 potentially fixable with the --fix option.
```

### Does Ruff support NumPy- or Google-style docstrings?

Yes! To enable specific docstring convention, add the following to your `pyproject.toml`:

```toml
[tool.ruff.pydocstyle]
convention = "google"  # Accepts: "google", "numpy", or "pep257".
```

For example, if you're coming from flake8-docstrings, and your originating configuration uses
`--docstring-convention=numpy`, you'd instead set `convention = "numpy"` in your `pyproject.toml`,
as above.

Alongside `convention`, you'll want to explicitly enable the `D` rule code prefix, like so:

```toml
[tool.ruff]
select = [
    "D",
]

[tool.ruff.pydocstyle]
convention = "google"
```

Setting a `convention` force-disables any rules that are incompatible with that convention, no
matter how they're provided, which avoids accidental incompatibilities and simplifies configuration.

### How can I tell what settings Ruff is using to check my code?

Run `ruff /path/to/code.py --show-settings` to view the resolved settings for a given file.

### I want to use Ruff, but I don't want to use `pyproject.toml`. Is that possible?

Yes! In lieu of a `pyproject.toml` file, you can use a `ruff.toml` file for configuration. The two
files are functionally equivalent and have an identical schema, with the exception that a `ruff.toml`
file can omit the `[tool.ruff]` section header.

For example, given this `pyproject.toml`:

```toml
[tool.ruff]
line-length = 88

[tool.ruff.pydocstyle]
convention = "google"
```

You could instead use a `ruff.toml` file like so:

```toml
line-length = 88

[pydocstyle]
convention = "google"
```

Ruff doesn't currently support INI files, like `setup.cfg` or `tox.ini`.

### How can I change Ruff's default configuration?

When no configuration file is found, Ruff will look for a user-specific `pyproject.toml` or
`ruff.toml` file as a last resort. This behavior is similar to Flake8's `~/.config/flake8`.

On macOS, Ruff expects that file to be located at `/Users/Alice/Library/Application Support/ruff/ruff.toml`.

On Linux, Ruff expects that file to be located at `/home/alice/.config/ruff/ruff.toml`.

On Windows, Ruff expects that file to be located at `C:\Users\Alice\AppData\Roaming\ruff\ruff.toml`.

For more, see the [`dirs`](https://docs.rs/dirs/4.0.0/dirs/fn.config_dir.html) crate.

### Ruff tried to fix something, but it broke my code. What should I do?

Ruff's autofix is a best-effort mechanism. Given the dynamic nature of Python, it's difficult to
have _complete_ certainty when making changes to code, even for the seemingly trivial fixes.

In the future, Ruff will support enabling autofix behavior based on the safety of the patch.

In the meantime, if you find that the autofix is too aggressive, you can disable it on a per-rule or
per-category basis using the [`unfixable`](#unfixable) mechanic. For example, to disable autofix
for some possibly-unsafe rules, you could add the following to your `pyproject.toml`:

```toml
[tool.ruff]
unfixable = ["B", "SIM", "TRY", "RUF"]
```

If you find a case where Ruff's autofix breaks your code, please file an Issue!

<!-- End section: FAQ -->

## Contributing

Contributions are welcome and highly appreciated. To get started, check out the
[**contributing guidelines**](https://github.com/charliermarsh/ruff/blob/main/CONTRIBUTING.md). You
can also join us on [**Discord**](https://discord.gg/Z8KbeK24).

## Support

Having trouble? Check out the existing issues on [**GitHub**](https://github.com/charliermarsh/ruff/issues),
or feel free to [**open a new one**](https://github.com/charliermarsh/ruff/issues/new).

You can also ask for help on [**Discord**](https://discord.gg/Z8KbeK24).

## Benchmarks

First, clone [CPython](https://github.com/python/cpython). It's a large and diverse Python codebase,
which makes it a good target for benchmarking.

```shell
git clone --branch 3.10 https://github.com/python/cpython.git resources/test/cpython
```

To benchmark the release build:

```shell
cargo build --release && hyperfine --ignore-failure --warmup 10 \
  "./target/release/ruff ./resources/test/cpython/ --no-cache" \
  "./target/release/ruff ./resources/test/cpython/"

Benchmark 1: ./target/release/ruff ./resources/test/cpython/ --no-cache
  Time (mean ± σ):     293.8 ms ±   3.2 ms    [User: 2384.6 ms, System: 90.3 ms]
  Range (min … max):   289.9 ms … 301.6 ms    10 runs

  Warning: Ignoring non-zero exit code.

Benchmark 2: ./target/release/ruff ./resources/test/cpython/
  Time (mean ± σ):      48.0 ms ±   3.1 ms    [User: 65.2 ms, System: 124.7 ms]
  Range (min … max):    45.0 ms …  66.7 ms    62 runs

  Warning: Ignoring non-zero exit code.

Summary
  './target/release/ruff ./resources/test/cpython/' ran
    6.12 ± 0.41 times faster than './target/release/ruff ./resources/test/cpython/ --no-cache'
```

To benchmark against the ecosystem's existing tools:

```shell
hyperfine --ignore-failure --warmup 5 \
  "./target/release/ruff ./resources/test/cpython/ --no-cache" \
  "pyflakes resources/test/cpython" \
  "autoflake --recursive --expand-star-imports --remove-all-unused-imports --remove-unused-variables --remove-duplicate-keys resources/test/cpython" \
  "pycodestyle resources/test/cpython" \
  "flake8 resources/test/cpython"

Benchmark 1: ./target/release/ruff ./resources/test/cpython/ --no-cache
  Time (mean ± σ):     294.3 ms ±   3.3 ms    [User: 2467.5 ms, System: 89.6 ms]
  Range (min … max):   291.1 ms … 302.8 ms    10 runs

  Warning: Ignoring non-zero exit code.

Benchmark 2: pyflakes resources/test/cpython
  Time (mean ± σ):     15.786 s ±  0.143 s    [User: 15.560 s, System: 0.214 s]
  Range (min … max):   15.640 s … 16.157 s    10 runs

  Warning: Ignoring non-zero exit code.

Benchmark 3: autoflake --recursive --expand-star-imports --remove-all-unused-imports --remove-unused-variables --remove-duplicate-keys resources/test/cpython
  Time (mean ± σ):      6.175 s ±  0.169 s    [User: 54.102 s, System: 1.057 s]
  Range (min … max):    5.950 s …  6.391 s    10 runs

Benchmark 4: pycodestyle resources/test/cpython
  Time (mean ± σ):     46.921 s ±  0.508 s    [User: 46.699 s, System: 0.202 s]
  Range (min … max):   46.171 s … 47.863 s    10 runs

  Warning: Ignoring non-zero exit code.

Benchmark 5: flake8 resources/test/cpython
  Time (mean ± σ):     12.260 s ±  0.321 s    [User: 102.934 s, System: 1.230 s]
  Range (min … max):   11.848 s … 12.933 s    10 runs

  Warning: Ignoring non-zero exit code.

Summary
  './target/release/ruff ./resources/test/cpython/ --no-cache' ran
   20.98 ± 0.62 times faster than 'autoflake --recursive --expand-star-imports --remove-all-unused-imports --remove-unused-variables --remove-duplicate-keys resources/test/cpython'
   41.66 ± 1.18 times faster than 'flake8 resources/test/cpython'
   53.64 ± 0.77 times faster than 'pyflakes resources/test/cpython'
  159.43 ± 2.48 times faster than 'pycodestyle resources/test/cpython'
```

You can run `poetry install` from `./scripts` to create a working environment for the above. All
reported benchmarks were computed using the versions specified by `./scripts/pyproject.toml`
on Python 3.11.

To benchmark Pylint, remove the following files from the CPython repository:

```shell
rm Lib/test/bad_coding.py \
  Lib/test/bad_coding2.py \
  Lib/test/bad_getattr.py \
  Lib/test/bad_getattr2.py \
  Lib/test/bad_getattr3.py \
  Lib/test/badcert.pem \
  Lib/test/badkey.pem \
  Lib/test/badsyntax_3131.py \
  Lib/test/badsyntax_future10.py \
  Lib/test/badsyntax_future3.py \
  Lib/test/badsyntax_future4.py \
  Lib/test/badsyntax_future5.py \
  Lib/test/badsyntax_future6.py \
  Lib/test/badsyntax_future7.py \
  Lib/test/badsyntax_future8.py \
  Lib/test/badsyntax_future9.py \
  Lib/test/badsyntax_pep3120.py \
  Lib/test/test_asyncio/test_runners.py \
  Lib/test/test_copy.py \
  Lib/test/test_inspect.py \
  Lib/test/test_typing.py
```

Then, from `resources/test/cpython`, run: `time pylint -j 0 -E $(git ls-files '*.py')`. This
will execute Pylint with maximum parallelism and only report errors.

To benchmark Pyupgrade, run the following from `resources/test/cpython`:

```shell
hyperfine --ignore-failure --warmup 5 --prepare "git reset --hard HEAD" \
  "find . -type f -name \"*.py\" | xargs -P 0 pyupgrade --py311-plus"

Benchmark 1: find . -type f -name "*.py" | xargs -P 0 pyupgrade --py311-plus
  Time (mean ± σ):     30.119 s ±  0.195 s    [User: 28.638 s, System: 0.390 s]
  Range (min … max):   29.813 s … 30.356 s    10 runs
```

## Reference

<!-- Begin section: Settings -->

### Top-level

<!-- Sections automatically generated by `cargo dev generate-options`. -->
<!-- Begin auto-generated options sections. -->

#### [`allowed-confusables`](#allowed-confusables)

A list of allowed "confusable" Unicode characters to ignore when
enforcing `RUF001`, `RUF002`, and `RUF003`.

**Default value**: `[]`

**Type**: `list[str]`

**Example usage**:

```toml
[tool.ruff]
# Allow minus-sign (U+2212), greek-small-letter-rho (U+03C1), and the asterisk-operator (U+2217),
# which could be confused for "-", "p", and "*", respectively.
allowed-confusables = ["−", "ρ", "∗"]
```

---

#### [`builtins`](#builtins)

A list of builtins to treat as defined references, in addition to the
system builtins.

**Default value**: `[]`

**Type**: `list[str]`

**Example usage**:

```toml
[tool.ruff]
builtins = ["_"]
```

---

#### [`cache-dir`](#cache-dir)

A path to the cache directory.

By default, Ruff stores cache results in a `.ruff_cache` directory in
the current project root.

However, Ruff will also respect the `RUFF_CACHE_DIR` environment
variable, which takes precedence over that default.

This setting will override even the `RUFF_CACHE_DIR` environment
variable, if set.

**Default value**: `.ruff_cache`

**Type**: `str`

**Example usage**:

```toml
[tool.ruff]
cache-dir = "~/.cache/ruff"
```

---

#### [`dummy-variable-rgx`](#dummy-variable-rgx)

A regular expression used to identify "dummy" variables, or those which
should be ignored when enforcing (e.g.) unused-variable rules. The
default expression matches `_`, `__`, and `_var`, but not `_var_`.

**Default value**: `"^(_+|(_+[a-zA-Z0-9_]*[a-zA-Z0-9]+?))$"`

**Type**: `re.Pattern`

**Example usage**:

```toml
[tool.ruff]
# Only ignore variables named "_".
dummy-variable-rgx = "^_$"
```

---

#### [`exclude`](#exclude)

A list of file patterns to exclude from linting.

Exclusions are based on globs, and can be either:

* Single-path patterns, like `.mypy_cache` (to exclude any directory
  named `.mypy_cache` in the tree), `foo.py` (to exclude any file named
  `foo.py`), or `foo_*.py` (to exclude any file matching `foo_*.py` ).
* Relative patterns, like `directory/foo.py` (to exclude that specific
  file) or `directory/*.py` (to exclude any Python files in
  `directory`). Note that these paths are relative to the project root
  (e.g., the directory containing your `pyproject.toml`).

For more information on the glob syntax, refer to the [`globset` documentation](https://docs.rs/globset/latest/globset/#syntax).

Note that you'll typically want to use
[`extend-exclude`](#extend-exclude) to modify the excluded paths.

**Default value**: `[".bzr", ".direnv", ".eggs", ".git", ".hg", ".mypy_cache", ".nox", ".pants.d", ".ruff_cache", ".svn", ".tox", ".venv", "__pypackages__", "_build", "buck-out", "build", "dist", "node_modules", "venv"]`

**Type**: `list[str]`

**Example usage**:

```toml
[tool.ruff]
exclude = [".venv"]
```

---

#### [`extend`](#extend)

A path to a local `pyproject.toml` file to merge into this
configuration. User home directory and environment variables will be
expanded.

To resolve the current `pyproject.toml` file, Ruff will first resolve
this base configuration file, then merge in any properties defined
in the current configuration file.

**Default value**: `None`

**Type**: `str`

**Example usage**:

```toml
[tool.ruff]
# Extend the `pyproject.toml` file in the parent directory.
extend = "../pyproject.toml"
# But use a different line length.
line-length = 100
```

---

#### [`extend-exclude`](#extend-exclude)

A list of file patterns to omit from linting, in addition to those
specified by `exclude`.

Exclusions are based on globs, and can be either:

* Single-path patterns, like `.mypy_cache` (to exclude any directory
  named `.mypy_cache` in the tree), `foo.py` (to exclude any file named
  `foo.py`), or `foo_*.py` (to exclude any file matching `foo_*.py` ).
* Relative patterns, like `directory/foo.py` (to exclude that specific
  file) or `directory/*.py` (to exclude any Python files in
  `directory`). Note that these paths are relative to the project root
  (e.g., the directory containing your `pyproject.toml`).

For more information on the glob syntax, refer to the [`globset` documentation](https://docs.rs/globset/latest/globset/#syntax).

**Default value**: `[]`

**Type**: `list[str]`

**Example usage**:

```toml
[tool.ruff]
# In addition to the standard set of exclusions, omit all tests, plus a specific file.
extend-exclude = ["tests", "src/bad.py"]
```

---

#### [`extend-ignore`](#extend-ignore)

A list of rule codes or prefixes to ignore, in addition to those
specified by `ignore`.

This option has been **deprecated** in favor of `ignore`
since its usage is now interchangeable with `ignore`.

**Default value**: `[]`

**Type**: `list[RuleSelector]`

**Example usage**:

```toml
[tool.ruff]
# Skip unused variable rules (`F841`).
extend-ignore = ["F841"]
```

---

#### [`extend-select`](#extend-select)

A list of rule codes or prefixes to enable, in addition to those
specified by `select`.

**Default value**: `[]`

**Type**: `list[RuleSelector]`

**Example usage**:

```toml
[tool.ruff]
# On top of the default `select` (`E`, `F`), enable flake8-bugbear (`B`) and flake8-quotes (`Q`).
extend-select = ["B", "Q"]
```

---

#### [`external`](#external)

A list of rule codes that are unsupported by Ruff, but should be
preserved when (e.g.) validating `# noqa` directives. Useful for
retaining `# noqa` directives that cover plugins not yet implemented
by Ruff.

**Default value**: `[]`

**Type**: `list[str]`

**Example usage**:

```toml
[tool.ruff]
# Avoiding flagging (and removing) `V101` from any `# noqa`
# directives, despite Ruff's lack of support for `vulture`.
external = ["V101"]
```

---

#### [`fix`](#fix)

Enable autofix behavior by-default when running `ruff` (overridden
by the `--fix` and `--no-fix` command-line flags).

**Default value**: `false`

**Type**: `bool`

**Example usage**:

```toml
[tool.ruff]
fix = true
```

---

#### [`fix-only`](#fix-only)

Like `fix`, but disables reporting on leftover violation. Implies `fix`.

**Default value**: `false`

**Type**: `bool`

**Example usage**:

```toml
[tool.ruff]
fix-only = true
```

---

#### [`fixable`](#fixable)

A list of rule codes or prefixes to consider autofixable. By default, all rules are
considered autofixable.

**Default value**: `["A", "ANN", "ARG", "B", "BLE", "C", "COM", "D", "DTZ", "E", "EM", "ERA", "EXE", "F", "FBT", "G", "I", "ICN", "INP", "ISC", "N", "PD", "PGH", "PIE", "PL", "PT", "PTH", "Q", "RET", "RUF", "S", "SIM", "T", "TCH", "TID", "TRY", "UP", "W", "YTT"]`

**Type**: `list[RuleSelector]`

**Example usage**:

```toml
[tool.ruff]
# Only allow autofix behavior for `E` and `F` rules.
fixable = ["E", "F"]
```

---

#### [`force-exclude`](#force-exclude)

Whether to enforce `exclude` and `extend-exclude` patterns, even for
paths that are passed to Ruff explicitly. Typically, Ruff will lint
any paths passed in directly, even if they would typically be
excluded. Setting `force-exclude = true` will cause Ruff to
respect these exclusions unequivocally.

This is useful for [`pre-commit`](https://pre-commit.com/), which explicitly passes all
changed files to the [`ruff-pre-commit`](https://github.com/charliermarsh/ruff-pre-commit)
plugin, regardless of whether they're marked as excluded by Ruff's own
settings.

**Default value**: `false`

**Type**: `bool`

**Example usage**:

```toml
[tool.ruff]
force-exclude = true
```

---

#### [`format`](#format)

The style in which violation messages should be formatted: `"text"`
(default), `"grouped"` (group messages by file), `"json"`
(machine-readable), `"junit"` (machine-readable XML), `"github"` (GitHub
Actions annotations), `"gitlab"` (GitLab CI code quality report), or
`"pylint"` (Pylint text format).

**Default value**: `"text"`

**Type**: `"text" | "json" | "junit" | "github" | "gitlab" | "pylint"`

**Example usage**:

```toml
[tool.ruff]
# Group violations by containing file.
format = "grouped"
```

---

#### [`ignore`](#ignore)

A list of rule codes or prefixes to ignore. Prefixes can specify exact
rules (like `F841`), entire categories (like `F`), or anything in
between.

When breaking ties between enabled and disabled rules (via `select` and
`ignore`, respectively), more specific prefixes override less
specific prefixes.

**Default value**: `[]`

**Type**: `list[RuleSelector]`

**Example usage**:

```toml
[tool.ruff]
# Skip unused variable rules (`F841`).
ignore = ["F841"]
```

---

#### [`ignore-init-module-imports`](#ignore-init-module-imports)

Avoid automatically removing unused imports in `__init__.py` files. Such
imports will still be flagged, but with a dedicated message suggesting
that the import is either added to the module's `__all__` symbol, or
re-exported with a redundant alias (e.g., `import os as os`).

**Default value**: `false`

**Type**: `bool`

**Example usage**:

```toml
[tool.ruff]
ignore-init-module-imports = true
```

---

#### [`line-length`](#line-length)

The line length to use when enforcing long-lines violations (like
`E501`).

**Default value**: `88`

**Type**: `int`

**Example usage**:

```toml
[tool.ruff]
# Allow lines to be as long as 120 characters.
line-length = 120
```

---

#### [`namespace-packages`](#namespace-packages)

Mark the specified directories as namespace packages. For the purpose of
module resolution, Ruff will treat those directories as if they
contained an `__init__.py` file.

**Default value**: `[]`

**Type**: `list[str]`

**Example usage**:

```toml
[tool.ruff]
namespace-packages = ["airflow/providers"]
```

---

#### [`per-file-ignores`](#per-file-ignores)

A list of mappings from file pattern to rule codes or prefixes to
exclude, when considering any matching files.

**Default value**: `{}`

**Type**: `dict[str, list[RuleSelector]]`

**Example usage**:

```toml
[tool.ruff]
# Ignore `E402` (import violations) in all `__init__.py` files, and in `path/to/file.py`.
[tool.ruff.per-file-ignores]
"__init__.py" = ["E402"]
"path/to/file.py" = ["E402"]
```

---

#### [`required-version`](#required-version)

Require a specific version of Ruff to be running (useful for unifying
results across many environments, e.g., with a `pyproject.toml`
file).

**Default value**: `None`

**Type**: `str`

**Example usage**:

```toml
[tool.ruff]
required-version = "0.0.193"
```

---

#### [`respect-gitignore`](#respect-gitignore)

Whether to automatically exclude files that are ignored by `.ignore`,
`.gitignore`, `.git/info/exclude`, and global `gitignore` files.
Enabled by default.

**Default value**: `true`

**Type**: `bool`

**Example usage**:

```toml
[tool.ruff]
respect-gitignore = false
```

---

#### [`select`](#select)

A list of rule codes or prefixes to enable. Prefixes can specify exact
rules (like `F841`), entire categories (like `F`), or anything in
between.

When breaking ties between enabled and disabled rules (via `select` and
`ignore`, respectively), more specific prefixes override less
specific prefixes.

**Default value**: `["E", "F"]`

**Type**: `list[RuleSelector]`

**Example usage**:

```toml
[tool.ruff]
# On top of the defaults (`E`, `F`), enable flake8-bugbear (`B`) and flake8-quotes (`Q`).
select = ["E", "F", "B", "Q"]
```

---

#### [`show-source`](#show-source)

Whether to show source code snippets when reporting lint violations
(overridden by the `--show-source` command-line flag).

**Default value**: `false`

**Type**: `bool`

**Example usage**:

```toml
[tool.ruff]
# By default, always show source code snippets.
show-source = true
```

---

#### [`src`](#src)

The source code paths to consider, e.g., when resolving first- vs.
third-party imports.

As an example: given a Python package structure like:

```text
my_package/
  pyproject.toml
  src/
    my_package/
      __init__.py
      foo.py
      bar.py
```

The `src` directory should be included in the `src` option (e.g., `src =
["src"]`), such that when resolving imports, `my_package.foo` is
considered a first-party import.

This field supports globs. For example, if you have a series of Python
packages in a `python_modules` directory, `src =
["python_modules/*"]` would expand to incorporate all of the
packages in that directory. User home directory and environment
variables will also be expanded.

**Default value**: `["."]`

**Type**: `list[str]`

**Example usage**:

```toml
[tool.ruff]
# Allow imports relative to the "src" and "test" directories.
src = ["src", "test"]
```

---

#### [`target-version`](#target-version)

The Python version to target, e.g., when considering automatic code
upgrades, like rewriting type annotations. Note that the target
version will _not_ be inferred from the _current_ Python version,
and instead must be specified explicitly (as seen below).

**Default value**: `"py310"`

**Type**: `"py37" | "py38" | "py39" | "py310" | "py311"`

**Example usage**:

```toml
[tool.ruff]
# Always generate Python 3.7-compatible code.
target-version = "py37"
```

---

#### [`task-tags`](#task-tags)

A list of task tags to recognize (e.g., "TODO", "FIXME", "XXX").

Comments starting with these tags will be ignored by commented-out code
detection (`ERA`), and skipped by line-length rules (`E501`) if
`ignore-overlong-task-comments` is set to `true`.

**Default value**: `["TODO", "FIXME", "XXX"]`

**Type**: `list[str]`

**Example usage**:

```toml
[tool.ruff]
task-tags = ["HACK"]
```

---

#### [`typing-modules`](#typing-modules)

A list of modules whose imports should be treated equivalently to
members of the `typing` module.

This is useful for ensuring proper type annotation inference for
projects that re-export `typing` and `typing_extensions` members
from a compatibility module. If omitted, any members imported from
modules apart from `typing` and `typing_extensions` will be treated
as ordinary Python objects.

**Default value**: `[]`

**Type**: `list[str]`

**Example usage**:

```toml
[tool.ruff]
typing-modules = ["airflow.typing_compat"]
```

---

#### [`unfixable`](#unfixable)

A list of rule codes or prefixes to consider non-autofix-able.

**Default value**: `[]`

**Type**: `list[RuleSelector]`

**Example usage**:

```toml
[tool.ruff]
# Disable autofix for unused imports (`F401`).
unfixable = ["F401"]
```

---

#### [`update-check`](#update-check)

Enable or disable automatic update checks (overridden by the
`--update-check` and `--no-update-check` command-line flags).

**Default value**: `false`

**Type**: `bool`

**Example usage**:

```toml
[tool.ruff]
update-check = true
```

---

### `flake8-annotations`

#### [`allow-star-arg-any`](#allow-star-arg-any)

Whether to suppress `ANN401` for dynamically typed `*args` and
`**kwargs` arguments.

**Default value**: `false`

**Type**: `bool`

**Example usage**:

```toml
[tool.ruff.flake8-annotations]
allow-star-arg-any = true
```

---

#### [`mypy-init-return`](#mypy-init-return)

Whether to allow the omission of a return type hint for `__init__` if at
least one argument is annotated.

**Default value**: `false`

**Type**: `bool`

**Example usage**:

```toml
[tool.ruff.flake8-annotations]
mypy-init-return = true
```

---

#### [`suppress-dummy-args`](#suppress-dummy-args)

Whether to suppress `ANN000`-level violations for arguments matching the
"dummy" variable regex (like `_`).

**Default value**: `false`

**Type**: `bool`

**Example usage**:

```toml
[tool.ruff.flake8-annotations]
suppress-dummy-args = true
```

---

#### [`suppress-none-returning`](#suppress-none-returning)

Whether to suppress `ANN200`-level violations for functions that meet
either of the following criteria:

* Contain no `return` statement.
* Explicit `return` statement(s) all return `None` (explicitly or
  implicitly).

**Default value**: `false`

**Type**: `bool`

**Example usage**:

```toml
[tool.ruff.flake8-annotations]
suppress-none-returning = true
```

---

### `flake8-bandit`

#### [`check-typed-exception`](#check-typed-exception)

Whether to disallow `try`-`except`-`pass` (`S110`) for specific exception types. By default,
`try`-`except`-`pass` is only disallowed for `Exception` and `BaseException`.

**Default value**: `false`

**Type**: `bool`

**Example usage**:

```toml
[tool.ruff.flake8-bandit]
check-typed-exception = true
```

---

#### [`hardcoded-tmp-directory`](#hardcoded-tmp-directory)

A list of directories to consider temporary.

**Default value**: `["/tmp", "/var/tmp", "/dev/shm"]`

**Type**: `list[str]`

**Example usage**:

```toml
[tool.ruff.flake8-bandit]
hardcoded-tmp-directory = ["/foo/bar"]
```

---

#### [`hardcoded-tmp-directory-extend`](#hardcoded-tmp-directory-extend)

A list of directories to consider temporary, in addition to those
specified by `hardcoded-tmp-directory`.

**Default value**: `[]`

**Type**: `list[str]`

**Example usage**:

```toml
[tool.ruff.flake8-bandit]
extend-hardcoded-tmp-directory = ["/foo/bar"]
```

---

### `flake8-bugbear`

#### [`extend-immutable-calls`](#extend-immutable-calls)

Additional callable functions to consider "immutable" when evaluating,
e.g., the `no-mutable-default-argument` rule (`B006`).

**Default value**: `[]`

**Type**: `list[str]`

**Example usage**:

```toml
[tool.ruff.flake8-bugbear]
# Allow default arguments like, e.g., `data: List[str] = fastapi.Query(None)`.
extend-immutable-calls = ["fastapi.Depends", "fastapi.Query"]
```

---

### `flake8-builtins`

#### [`builtins-ignorelist`](#builtins-ignorelist)

Ignore list of builtins.

**Default value**: `[]`

**Type**: `list[str]`

**Example usage**:

```toml
[tool.ruff.flake8-builtins]
builtins-ignorelist = ["id"]
```

---

### `flake8-errmsg`

#### [`max-string-length`](#max-string-length)

Maximum string length for string literals in exception messages.

**Default value**: `0`

**Type**: `int`

**Example usage**:

```toml
[tool.ruff.flake8-errmsg]
max-string-length = 20
```

---

### `flake8-implicit-str-concat`

#### [`allow-multiline`](#allow-multiline)

Whether to allow implicit string concatenations for multiline strings.
By default, implicit concatenations of multiline strings are
allowed (but continuation lines, delimited with a backslash, are
prohibited).

Note that setting `allow-multiline = false` should typically be coupled
with disabling `explicit-string-concatenation` (`ISC003`). Otherwise,
both explicit and implicit multiline string concatenations will be seen
as violations.

**Default value**: `true`

**Type**: `bool`

**Example usage**:

```toml
[tool.ruff.flake8-implicit-str-concat]
allow-multiline = false
```

---

### `flake8-import-conventions`

#### [`aliases`](#aliases)

The conventional aliases for imports. These aliases can be extended by
the `extend_aliases` option.

**Default value**: `{"altair": "alt", "matplotlib": "mpl", "matplotlib.pyplot": "plt", "numpy": "np", "pandas": "pd", "seaborn": "sns", "tensorflow": "tf", "holoviews": "hv", "panel": "pn", "plotly.express": "px", "polars": "pl", "pyarrow": "pa"}`

**Type**: `dict[str, str]`

**Example usage**:

```toml
[tool.ruff.flake8-import-conventions]
[tool.ruff.flake8-import-conventions.aliases]
# Declare the default aliases.
altair = "alt"
"matplotlib.pyplot" = "plt"
numpy = "np"
pandas = "pd"
seaborn = "sns"
scipy = "sp"
```

---

#### [`extend-aliases`](#extend-aliases)

A mapping of modules to their conventional import aliases. These aliases
will be added to the `aliases` mapping.

**Default value**: `{}`

**Type**: `dict[str, str]`

**Example usage**:

```toml
[tool.ruff.flake8-import-conventions]
[tool.ruff.flake8-import-conventions.extend-aliases]
# Declare a custom alias for the `matplotlib` module.
"dask.dataframe" = "dd"
```

---

### `flake8-pytest-style`

#### [`fixture-parentheses`](#fixture-parentheses)

Boolean flag specifying whether `@pytest.fixture()` without parameters
should have parentheses. If the option is set to `true` (the
default), `@pytest.fixture()` is valid and `@pytest.fixture` is
invalid. If set to `false`, `@pytest.fixture` is valid and
`@pytest.fixture()` is invalid.

**Default value**: `true`

**Type**: `bool`

**Example usage**:

```toml
[tool.ruff.flake8-pytest-style]
fixture-parentheses = true
```

---

#### [`mark-parentheses`](#mark-parentheses)

Boolean flag specifying whether `@pytest.mark.foo()` without parameters
should have parentheses. If the option is set to `true` (the
default), `@pytest.mark.foo()` is valid and `@pytest.mark.foo` is
invalid. If set to `false`, `@pytest.fixture` is valid and
`@pytest.mark.foo()` is invalid.

**Default value**: `true`

**Type**: `bool`

**Example usage**:

```toml
[tool.ruff.flake8-pytest-style]
mark-parentheses = true
```

---

#### [`parametrize-names-type`](#parametrize-names-type)

Expected type for multiple argument names in `@pytest.mark.parametrize`.
The following values are supported:

* `csv` — a comma-separated list, e.g.
  `@pytest.mark.parametrize('name1,name2', ...)`
* `tuple` (default) — e.g.
  `@pytest.mark.parametrize(('name1', 'name2'), ...)`
* `list` — e.g. `@pytest.mark.parametrize(['name1', 'name2'], ...)`

**Default value**: `tuple`

**Type**: `"csv" | "tuple" | "list"`

**Example usage**:

```toml
[tool.ruff.flake8-pytest-style]
parametrize-names-type = "list"
```

---

#### [`parametrize-values-row-type`](#parametrize-values-row-type)

Expected type for each row of values in `@pytest.mark.parametrize` in
case of multiple parameters. The following values are supported:

* `tuple` (default) — e.g.
  `@pytest.mark.parametrize(('name1', 'name2'), [(1, 2), (3, 4)])`
* `list` — e.g.
  `@pytest.mark.parametrize(('name1', 'name2'), [[1, 2], [3, 4]])`

**Default value**: `tuple`

**Type**: `"tuple" | "list"`

**Example usage**:

```toml
[tool.ruff.flake8-pytest-style]
parametrize-values-row-type = "list"
```

---

#### [`parametrize-values-type`](#parametrize-values-type)

Expected type for the list of values rows in `@pytest.mark.parametrize`.
The following values are supported:

* `tuple` — e.g. `@pytest.mark.parametrize('name', (1, 2, 3))`
* `list` (default) — e.g. `@pytest.mark.parametrize('name', [1, 2, 3])`

**Default value**: `list`

**Type**: `"tuple" | "list"`

**Example usage**:

```toml
[tool.ruff.flake8-pytest-style]
parametrize-values-type = "tuple"
```

---

#### [`raises-extend-require-match-for`](#raises-extend-require-match-for)

List of additional exception names that require a match= parameter in a
`pytest.raises()` call. This extends the default list of exceptions
that require a match= parameter.
This option is useful if you want to extend the default list of
exceptions that require a match= parameter without having to specify
the entire list.
Note that this option does not remove any exceptions from the default
list.

**Default value**: `[]`

**Type**: `list[str]`

**Example usage**:

```toml
[tool.ruff.flake8-pytest-style]
raises-extend-require-match-for = ["requests.RequestException"]
```

---

#### [`raises-require-match-for`](#raises-require-match-for)

List of exception names that require a match= parameter in a
`pytest.raises()` call.

**Default value**: `["BaseException", "Exception", "ValueError", "OSError", "IOError", "EnvironmentError", "socket.error"]`

**Type**: `list[str]`

**Example usage**:

```toml
[tool.ruff.flake8-pytest-style]
raises-require-match-for = ["requests.RequestException"]
```

---

### `flake8-quotes`

#### [`avoid-escape`](#avoid-escape)

Whether to avoid using single quotes if a string contains single quotes,
or vice-versa with double quotes, as per [PEP8](https://peps.python.org/pep-0008/#string-quotes).
This minimizes the need to escape quotation marks within strings.

**Default value**: `true`

**Type**: `bool`

**Example usage**:

```toml
[tool.ruff.flake8-quotes]
# Don't bother trying to avoid escapes.
avoid-escape = false
```

---

#### [`docstring-quotes`](#docstring-quotes)

Quote style to prefer for docstrings (either "single" or "double").

**Default value**: `"double"`

**Type**: `"single" | "double"`

**Example usage**:

```toml
[tool.ruff.flake8-quotes]
docstring-quotes = "single"
```

---

#### [`inline-quotes`](#inline-quotes)

Quote style to prefer for inline strings (either "single" or
"double").

**Default value**: `"double"`

**Type**: `"single" | "double"`

**Example usage**:

```toml
[tool.ruff.flake8-quotes]
inline-quotes = "single"
```

---

#### [`multiline-quotes`](#multiline-quotes)

Quote style to prefer for multiline strings (either "single" or
"double").

**Default value**: `"double"`

**Type**: `"single" | "double"`

**Example usage**:

```toml
[tool.ruff.flake8-quotes]
multiline-quotes = "single"
```

---

### `flake8-tidy-imports`

#### [`ban-relative-imports`](#ban-relative-imports)

Whether to ban all relative imports (`"all"`), or only those imports
that extend into the parent module or beyond (`"parents"`).

**Default value**: `"parents"`

**Type**: `"parents" | "all"`

**Example usage**:

```toml
[tool.ruff.flake8-tidy-imports]
# Disallow all relative imports.
ban-relative-imports = "all"
```

---

#### [`banned-api`](#banned-api)

Specific modules or module members that may not be imported or accessed.
Note that this rule is only meant to flag accidental uses,
and can be circumvented via `eval` or `importlib`.

**Default value**: `{}`

**Type**: `dict[str, { "msg": str }]`

**Example usage**:

```toml
[tool.ruff.flake8-tidy-imports]
[tool.ruff.flake8-tidy-imports.banned-api]
"cgi".msg = "The cgi module is deprecated, see https://peps.python.org/pep-0594/#cgi."
"typing.TypedDict".msg = "Use typing_extensions.TypedDict instead."
```

---

### `flake8-type-checking`

#### [`exempt-modules`](#exempt-modules)

Exempt certain modules from needing to be moved into type-checking
blocks.

**Default value**: `["typing"]`

**Type**: `list[str]`

**Example usage**:

```toml
[tool.ruff.flake8-type-checking]
exempt-modules = ["typing", "typing_extensions"]
```

---

#### [`strict`](#strict)

Enforce TC001, TC002, and TC003 rules even when valid runtime imports
are present for the same module.
See flake8-type-checking's [strict](https://github.com/snok/flake8-type-checking#strict) option.

**Default value**: `false`

**Type**: `bool`

**Example usage**:

```toml
[tool.ruff.flake8-type-checking]
strict = true
```

---

### `flake8-unused-arguments`

#### [`ignore-variadic-names`](#ignore-variadic-names)

Whether to allow unused variadic arguments, like `*args` and `**kwargs`.

**Default value**: `false`

**Type**: `bool`

**Example usage**:

```toml
[tool.ruff.flake8-unused-arguments]
ignore-variadic-names = true
```

---

### `isort`

#### [`classes`](#classes)

An override list of tokens to always recognize as a Class for
`order-by-type` regardless of casing.

**Default value**: `[]`

**Type**: `list[str]`

**Example usage**:

```toml
[tool.ruff.isort]
classes = ["SVC"]
```

---

#### [`combine-as-imports`](#combine-as-imports)

Combines as imports on the same line. See isort's [`combine-as-imports`](https://pycqa.github.io/isort/docs/configuration/options.html#combine-as-imports)
option.

**Default value**: `false`

**Type**: `bool`

**Example usage**:

```toml
[tool.ruff.isort]
combine-as-imports = true
```

---

#### [`constants`](#constants)

An override list of tokens to always recognize as a CONSTANT
for `order-by-type` regardless of casing.

**Default value**: `[]`

**Type**: `list[str]`

**Example usage**:

```toml
[tool.ruff.isort]
constants = ["constant"]
```

---

#### [`extra-standard-library`](#extra-standard-library)

A list of modules to consider standard-library, in addition to those
known to Ruff in advance.

**Default value**: `[]`

**Type**: `list[str]`

**Example usage**:

```toml
[tool.ruff.isort]
extra-standard-library = ["path"]
```

---

#### [`force-single-line`](#force-single-line)

Forces all from imports to appear on their own line.

**Default value**: `false`

**Type**: `bool`

**Example usage**:

```toml
[tool.ruff.isort]
force-single-line = true
```

---

#### [`force-sort-within-sections`](#force-sort-within-sections)

Don't sort straight-style imports (like `import sys`) before from-style
imports (like `from itertools import groupby`). Instead, sort the
imports by module, independent of import style.

**Default value**: `false`

**Type**: `bool`

**Example usage**:

```toml
[tool.ruff.isort]
force-sort-within-sections = true
```

---

#### [`force-wrap-aliases`](#force-wrap-aliases)

Force `import from` statements with multiple members and at least one
alias (e.g., `import A as B`) to wrap such that every line contains
exactly one member. For example, this formatting would be retained,
rather than condensing to a single line:

```py
from .utils import (
    test_directory as test_directory,
    test_id as test_id
)
```

Note that this setting is only effective when combined with
`combine-as-imports = true`. When `combine-as-imports` isn't
enabled, every aliased `import from` will be given its own line, in
which case, wrapping is not necessary.

**Default value**: `false`

**Type**: `bool`

**Example usage**:

```toml
[tool.ruff.isort]
force-wrap-aliases = true
combine-as-imports = true
```

---

#### [`forced-separate`](#forced-separate)

A list of modules to separate into auxiliary block(s) of imports,
in the order specified.

**Default value**: `[]`

**Type**: `Vec<String>`

**Example usage**:

```toml
[tool.ruff.isort]
forced-separate = ["tests"]
```

---

#### [`known-first-party`](#known-first-party)

A list of modules to consider first-party, regardless of whether they
can be identified as such via introspection of the local filesystem.

**Default value**: `[]`

**Type**: `list[str]`

**Example usage**:

```toml
[tool.ruff.isort]
known-first-party = ["src"]
```

---

#### [`known-third-party`](#known-third-party)

A list of modules to consider third-party, regardless of whether they
can be identified as such via introspection of the local filesystem.

**Default value**: `[]`

**Type**: `list[str]`

**Example usage**:

```toml
[tool.ruff.isort]
known-third-party = ["src"]
```

---

#### [`lines-after-imports`](#lines-after-imports)

The number of blank lines to place after imports.
-1 for automatic determination.

**Default value**: `-1`

**Type**: `int`

**Example usage**:

```toml
[tool.ruff.isort]
# Use a single line after each import block.
lines-after-imports = 1
```

---

#### [`no-lines-before`](#no-lines-before)

A list of sections that should _not_ be delineated from the previous
section via empty lines.

**Default value**: `[]`

**Type**: `list["future" | "standard-library" | "third-party" | "first-party" | "local-folder"]`

**Example usage**:

```toml
[tool.ruff.isort]
no-lines-before = ["future", "standard-library"]
```

---

#### [`order-by-type`](#order-by-type)

Order imports by type, which is determined by case, in addition to
alphabetically.

**Default value**: `true`

**Type**: `bool`

**Example usage**:

```toml
[tool.ruff.isort]
order-by-type = true
```

---

#### [`relative-imports-order`](#relative-imports-order)

Whether to place "closer" imports (fewer `.` characters, most local)
before "further" imports (more `.` characters, least local), or vice
versa.

The default ("furthest-to-closest") is equivalent to isort's
`reverse-relative` default (`reverse-relative = false`); setting
this to "closest-to-furthest" is equivalent to isort's `reverse-relative
= true`.

**Default value**: `furthest-to-closest`

**Type**: `"furthest-to-closest" | "closest-to-furthest"`

**Example usage**:

```toml
[tool.ruff.isort]
relative-imports-order = "closest-to-furthest"
```

---

#### [`required-imports`](#required-imports)

Add the specified import line to all files.

**Default value**: `[]`

**Type**: `list[str]`

**Example usage**:

```toml
[tool.ruff.isort]
required-imports = ["from __future__ import annotations"]
```

---

#### [`single-line-exclusions`](#single-line-exclusions)

One or more modules to exclude from the single line rule.

**Default value**: `[]`

**Type**: `list[str]`

**Example usage**:

```toml
[tool.ruff.isort]
single-line-exclusions = ["os", "json"]
```

---

#### [`split-on-trailing-comma`](#split-on-trailing-comma)

If a comma is placed after the last member in a multi-line import, then
the imports will never be folded into one line.

See isort's [`split-on-trailing-comma`](https://pycqa.github.io/isort/docs/configuration/options.html#split-on-trailing-comma) option.

**Default value**: `true`

**Type**: `bool`

**Example usage**:

```toml
[tool.ruff.isort]
split-on-trailing-comma = false
```

---

#### [`variables`](#variables)

An override list of tokens to always recognize as a var
for `order-by-type` regardless of casing.

**Default value**: `[]`

**Type**: `list[str]`

**Example usage**:

```toml
[tool.ruff.isort]
variables = ["VAR"]
```

---

### `mccabe`

#### [`max-complexity`](#max-complexity)

The maximum McCabe complexity to allow before triggering `C901` errors.

**Default value**: `10`

**Type**: `int`

**Example usage**:

```toml
[tool.ruff.mccabe]
# Flag errors (`C901`) whenever the complexity level exceeds 5.
max-complexity = 5
```

---

### `pep8-naming`

#### [`classmethod-decorators`](#classmethod-decorators)

A list of decorators that, when applied to a method, indicate that the
method should be treated as a class method. For example, Ruff will
expect that any method decorated by a decorator in this list takes a
`cls` argument as its first argument.

**Default value**: `["classmethod"]`

**Type**: `list[str]`

**Example usage**:

```toml
[tool.ruff.pep8-naming]
# Allow Pydantic's `@validator` decorator to trigger class method treatment.
classmethod-decorators = ["classmethod", "pydantic.validator"]
```

---

#### [`ignore-names`](#ignore-names)

A list of names to ignore when considering `pep8-naming` violations.

**Default value**: `["setUp", "tearDown", "setUpClass", "tearDownClass", "setUpModule", "tearDownModule", "asyncSetUp", "asyncTearDown", "setUpTestData", "failureException", "longMessage", "maxDiff"]`

**Type**: `list[str]`

**Example usage**:

```toml
[tool.ruff.pep8-naming]
ignore-names = ["callMethod"]
```

---

#### [`staticmethod-decorators`](#staticmethod-decorators)

A list of decorators that, when applied to a method, indicate that the
method should be treated as a static method. For example, Ruff will
expect that any method decorated by a decorator in this list has no
`self` or `cls` argument.

**Default value**: `["staticmethod"]`

**Type**: `list[str]`

**Example usage**:

```toml
[tool.ruff.pep8-naming]
# Allow a shorthand alias, `@stcmthd`, to trigger static method treatment.
staticmethod-decorators = ["staticmethod", "stcmthd"]
```

---

### `pycodestyle`

#### [`ignore-overlong-task-comments`](#ignore-overlong-task-comments)

Whether line-length violations (`E501`) should be triggered for
comments starting with `task-tags` (by default: ["TODO", "FIXME",
and "XXX"]).

**Default value**: `false`

**Type**: `bool`

**Example usage**:

```toml
[tool.ruff.pycodestyle]
ignore-overlong-task-comments = true
```

---

#### [`max-doc-length`](#max-doc-length)

The maximum line length to allow for line-length violations within
documentation (`W505`), including standalone comments.

**Default value**: `None`

**Type**: `int`

**Example usage**:

```toml
[tool.ruff.pycodestyle]
max-doc-length = 88
```

---

### `pydocstyle`

#### [`convention`](#convention)

Whether to use Google-style or NumPy-style conventions or the PEP257
defaults when analyzing docstring sections.

**Default value**: `None`

**Type**: `"google" | "numpy" | "pep257"`

**Example usage**:

```toml
[tool.ruff.pydocstyle]
# Use Google-style docstrings.
convention = "google"
```

---

### `pylint`

#### [`allow-magic-value-types`](#allow-magic-value-types)

Constant types to ignore when used as "magic values" (see: `PLR2004`).

**Default value**: `["str", "bytes"]`

**Type**: `list["str" | "bytes" | "complex" | "float" | "int" | "tuple"]`

**Example usage**:

```toml
[tool.ruff.pylint]
allow-magic-value-types = ["int"]
```

---

#### [`max-args`](#max-args)

Maximum number of arguments allowed for a function definition (see: `PLR0913`).

**Default value**: `5`

**Type**: `int`

**Example usage**:

```toml
[tool.ruff.pylint]
max-args = 5
```

---

#### [`max-statements`](#max-statements)

Maximum number of statements allowed for a method or a statement (see: `PLR0915`).

**Default value**: `50`

**Type**: `int`

**Example usage**:

```toml
[tool.ruff.pylint]
max-statements = 50
```

---

### `pyupgrade`

#### [`keep-runtime-typing`](#keep-runtime-typing)

Whether to avoid PEP 585 (`List[int]` -> `list[int]`) and PEP 604
(`Optional[str]` -> `str | None`) rewrites even if a file imports `from
__future__ import annotations`. Note that this setting is only
applicable when the target Python version is below 3.9 and 3.10
respectively, and enabling it is equivalent to disabling
`use-pep585-annotation` (`UP006`) and `use-pep604-annotation`
(`UP007`) entirely.

**Default value**: `false`

**Type**: `bool`

**Example usage**:

```toml
[tool.ruff.pyupgrade]
# Preserve types, even if a file imports `from __future__ import annotations`.
keep-runtime-typing = true
```

---

<!-- End auto-generated options sections. -->

<!-- End section: Settings -->

## License

MIT<|MERGE_RESOLUTION|>--- conflicted
+++ resolved
@@ -858,11 +858,8 @@
 | UP033 | functools-cache | Use `@functools.cache` instead of `@functools.lru_cache(maxsize=None)` | 🛠 |
 | UP034 | extraneous-parentheses | Avoid extraneous parentheses | 🛠 |
 | UP035 | import-replacements | Import from `{module}` instead: {names} | 🛠 |
-<<<<<<< HEAD
+| UP036 | outdated-version-block | Version block is outdated for minimum Python version | 🛠 |
 | UP037 | quoted-annotations | Removed quotes from the type annotations | 🛠 |
-=======
-| UP036 | outdated-version-block | Version block is outdated for minimum Python version | 🛠 |
->>>>>>> bdcab87d
 
 ### flake8-2020 (YTT)
 
