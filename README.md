--- conflicted
+++ resolved
@@ -848,11 +848,8 @@
 | UP032 | f-string | Use f-string instead of `format` call | 🛠 |
 | UP033 | functools-cache | Use `@functools.cache` instead of `@functools.lru_cache(maxsize=None)` | 🛠 |
 | UP034 | extraneous-parentheses | Avoid extraneous parentheses | 🛠 |
-<<<<<<< HEAD
-| UP037 | old-code-blocks | Remove old code blocks | 🛠 |
-=======
 | UP035 | import-replacements | Import from `{module}` instead: {names} | 🛠 |
->>>>>>> 82ec884a
+| UP036 | old-code-blocks | Remove old code blocks | 🛠 |
 
 ### flake8-2020 (YTT)
 
