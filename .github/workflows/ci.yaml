name: CI

permissions: {}

on:
  push:
    branches: [main]
  pull_request:
  workflow_dispatch:

concurrency:
  group: ${{ github.workflow }}-${{ github.ref_name }}-${{ github.event.pull_request.number || github.sha }}
  cancel-in-progress: true

env:
  CARGO_INCREMENTAL: 0
  CARGO_NET_RETRY: 10
  CARGO_TERM_COLOR: always
  RUSTUP_MAX_RETRIES: 10
  PACKAGE_NAME: ruff
  PYTHON_VERSION: "3.13"

jobs:
  determine_changes:
    name: "Determine changes"
    runs-on: ubuntu-latest
    outputs:
      # Flag that is raised when any code that affects parser is changed
      parser: ${{ steps.check_parser.outputs.changed }}
      # Flag that is raised when any code that affects linter is changed
      linter: ${{ steps.check_linter.outputs.changed }}
      # Flag that is raised when any code that affects formatter is changed
      formatter: ${{ steps.check_formatter.outputs.changed }}
      # Flag that is raised when any code is changed
      # This is superset of the linter and formatter
      code: ${{ steps.check_code.outputs.changed }}
      # Flag that is raised when any code that affects the fuzzer is changed
      fuzz: ${{ steps.check_fuzzer.outputs.changed }}
      # Flag that is set to "true" when code related to ty changes.
      ty: ${{ steps.check_ty.outputs.changed }}
      # Flag that is set to "true" when code related to the py-fuzzer folder changes.
      py-fuzzer: ${{ steps.check_py_fuzzer.outputs.changed }}
      # Flag that is set to "true" when code related to the playground changes.
      playground: ${{ steps.check_playground.outputs.changed }}
    steps:
      - uses: actions/checkout@11bd71901bbe5b1630ceea73d27597364c9af683 # v4.2.2
        with:
          fetch-depth: 0
          persist-credentials: false

      - name: Determine merge base
        id: merge_base
        env:
          BASE_REF: ${{ github.event.pull_request.base.ref || 'main' }}
        run: |
          sha=$(git merge-base HEAD "origin/${BASE_REF}")
          echo "sha=${sha}" >> "$GITHUB_OUTPUT"

      - name: Check if the parser code changed
        id: check_parser
        env:
          MERGE_BASE: ${{ steps.merge_base.outputs.sha }}
        run: |
          if git diff --quiet "${MERGE_BASE}...HEAD" -- \
            ':Cargo.toml' \
            ':Cargo.lock' \
            ':crates/ruff_python_trivia/**' \
            ':crates/ruff_source_file/**' \
            ':crates/ruff_text_size/**' \
            ':crates/ruff_python_ast/**' \
            ':crates/ruff_python_parser/**' \
            ':.github/workflows/ci.yaml' \
          ; then
              echo "changed=false" >> "$GITHUB_OUTPUT"
          else
              echo "changed=true" >> "$GITHUB_OUTPUT"
          fi

      - name: Check if the linter code changed
        id: check_linter
        env:
          MERGE_BASE: ${{ steps.merge_base.outputs.sha }}
        run: |
          if git diff --quiet "${MERGE_BASE}...HEAD" -- ':Cargo.toml' \
            ':Cargo.lock' \
            ':crates/**' \
            ':!crates/ty*/**' \
            ':!crates/ruff_python_formatter/**' \
            ':!crates/ruff_formatter/**' \
            ':!crates/ruff_dev/**' \
            ':!crates/ruff_db/**' \
            ':scripts/*' \
            ':python/**' \
            ':.github/workflows/ci.yaml' \
          ; then
              echo "changed=false" >> "$GITHUB_OUTPUT"
          else
              echo "changed=true" >> "$GITHUB_OUTPUT"
          fi

      - name: Check if the formatter code changed
        id: check_formatter
        env:
          MERGE_BASE: ${{ steps.merge_base.outputs.sha }}
        run: |
          if git diff --quiet "${MERGE_BASE}...HEAD" -- ':Cargo.toml' \
            ':Cargo.lock' \
            ':crates/ruff_python_formatter/**' \
            ':crates/ruff_formatter/**' \
            ':crates/ruff_python_trivia/**' \
            ':crates/ruff_python_ast/**' \
            ':crates/ruff_source_file/**' \
            ':crates/ruff_python_index/**' \
            ':crates/ruff_python_index/**' \
            ':crates/ruff_text_size/**' \
            ':crates/ruff_python_parser/**' \
            ':scripts/*' \
            ':python/**' \
            ':.github/workflows/ci.yaml' \
          ; then
              echo "changed=false" >> "$GITHUB_OUTPUT"
          else
              echo "changed=true" >> "$GITHUB_OUTPUT"
          fi

      - name: Check if the fuzzer code changed
        id: check_fuzzer
        env:
          MERGE_BASE: ${{ steps.merge_base.outputs.sha }}
        run: |
          if git diff --quiet "${MERGE_BASE}...HEAD" -- ':Cargo.toml' \
            ':Cargo.lock' \
            ':fuzz/fuzz_targets/**' \
            ':.github/workflows/ci.yaml' \
          ; then
              echo "changed=false" >> "$GITHUB_OUTPUT"
          else
              echo "changed=true" >> "$GITHUB_OUTPUT"
          fi

      - name: Check if the py-fuzzer code changed
        id: check_py_fuzzer
        env:
          MERGE_BASE: ${{ steps.merge_base.outputs.sha }}
        run: |
          if git diff --quiet "${MERGE_BASE}...HEAD" -- 'python/py_fuzzer/**' \
          ; then
              echo "changed=false" >> "$GITHUB_OUTPUT"
          else
              echo "changed=true" >> "$GITHUB_OUTPUT"
          fi

      - name: Check if there was any code related change
        id: check_code
        env:
          MERGE_BASE: ${{ steps.merge_base.outputs.sha }}
        run: |
          # NOTE: Do not exclude all Markdown files here, but rather use
          # specific exclude patterns like 'docs/**'), because tests for
          # 'ty' are written in Markdown.
          if git diff --quiet "${MERGE_BASE}...HEAD" -- \
            ':!docs/**' \
            ':!assets/**' \
          ; then
              echo "changed=false" >> "$GITHUB_OUTPUT"
          else
              echo "changed=true" >> "$GITHUB_OUTPUT"
          fi

      - name: Check if there was any playground related change
        id: check_playground
        env:
          MERGE_BASE: ${{ steps.merge_base.outputs.sha }}
        run: |
          if git diff --quiet "${MERGE_BASE}...HEAD" -- \
            ':playground/**' \
          ; then
              echo "changed=false" >> "$GITHUB_OUTPUT"
          else
              echo "changed=true" >> "$GITHUB_OUTPUT"
          fi

      - name: Check if the ty code changed
        id: check_ty
        env:
          MERGE_BASE: ${{ steps.merge_base.outputs.sha }}
        run: |
          if git diff --quiet "${MERGE_BASE}...HEAD" -- \
            ':Cargo.toml' \
            ':Cargo.lock' \
            ':crates/ty*/**' \
            ':crates/ruff_db/**' \
            ':crates/ruff_annotate_snippets/**' \
            ':crates/ruff_python_ast/**' \
            ':crates/ruff_python_parser/**' \
            ':crates/ruff_python_trivia/**' \
            ':crates/ruff_source_file/**' \
            ':crates/ruff_text_size/**' \
            ':crates/ruff_benchmark/**' \
            ':.github/workflows/ci.yaml' \
          ; then
              echo "changed=false" >> "$GITHUB_OUTPUT"
          else
              echo "changed=true" >> "$GITHUB_OUTPUT"
          fi

  cargo-fmt:
    name: "cargo fmt"
    runs-on: ubuntu-latest
    timeout-minutes: 10
    steps:
      - uses: actions/checkout@11bd71901bbe5b1630ceea73d27597364c9af683 # v4.2.2
        with:
          persist-credentials: false
      - name: "Install Rust toolchain"
        run: rustup component add rustfmt
      - run: cargo fmt --all --check

  cargo-clippy:
    name: "cargo clippy"
    runs-on: ubuntu-latest
    needs: determine_changes
    if: ${{ needs.determine_changes.outputs.code == 'true' || github.ref == 'refs/heads/main' }}
    timeout-minutes: 20
    steps:
      - uses: actions/checkout@11bd71901bbe5b1630ceea73d27597364c9af683 # v4.2.2
        with:
          persist-credentials: false
      - uses: Swatinem/rust-cache@98c8021b550208e191a6a3145459bfc9fb29c4c0 # v2.8.0
      - name: "Install Rust toolchain"
        run: |
          rustup component add clippy
          rustup target add wasm32-unknown-unknown
      - name: "Clippy"
        run: cargo clippy --workspace --all-targets --all-features --locked -- -D warnings
      - name: "Clippy (wasm)"
        run: cargo clippy -p ruff_wasm -p ty_wasm --target wasm32-unknown-unknown --all-features --locked -- -D warnings

  cargo-test-linux:
    name: "cargo test (linux)"
    runs-on: depot-ubuntu-22.04-16
    needs: determine_changes
    if: ${{ !contains(github.event.pull_request.labels.*.name, 'no-test') && (needs.determine_changes.outputs.code == 'true' || github.ref == 'refs/heads/main') }}
    timeout-minutes: 20
    steps:
      - uses: actions/checkout@11bd71901bbe5b1630ceea73d27597364c9af683 # v4.2.2
        with:
          persist-credentials: false
      - uses: Swatinem/rust-cache@98c8021b550208e191a6a3145459bfc9fb29c4c0 # v2.8.0
      - name: "Install Rust toolchain"
        run: rustup show
      - name: "Install mold"
        uses: rui314/setup-mold@725a8794d15fc7563f59595bd9556495c0564878 # v1
      - name: "Install cargo nextest"
        uses: taiki-e/install-action@6064345e6658255e90e9500fdf9a06ab77e6909c # v2.57.6
        with:
          tool: cargo-nextest
      - name: "Install cargo insta"
        uses: taiki-e/install-action@6064345e6658255e90e9500fdf9a06ab77e6909c # v2.57.6
        with:
          tool: cargo-insta
      - name: ty mdtests (GitHub annotations)
        if: ${{ needs.determine_changes.outputs.ty == 'true' }}
        env:
          NO_COLOR: 1
          MDTEST_GITHUB_ANNOTATIONS_FORMAT: 1
        # Ignore errors if this step fails; we want to continue to later steps in the workflow anyway.
        # This step is just to get nice GitHub annotations on the PR diff in the files-changed tab.
        run: cargo test -p ty_python_semantic --test mdtest || true
      - name: "Run tests"
        shell: bash
        env:
          NEXTEST_PROFILE: "ci"
        run: cargo insta test --all-features --unreferenced reject --test-runner nextest

      # Check for broken links in the documentation.
      - run: cargo doc --all --no-deps
        env:
          RUSTDOCFLAGS: "-D warnings"
      # Use --document-private-items so that all our doc comments are kept in
      # sync, not just public items. Eventually we should do this for all
      # crates; for now add crates here as they are warning-clean to prevent
      # regression.
      - run: cargo doc --no-deps -p ty_python_semantic -p ty -p ty_test -p ruff_db --document-private-items
        env:
          # Setting RUSTDOCFLAGS because `cargo doc --check` isn't yet implemented (https://github.com/rust-lang/cargo/issues/10025).
          RUSTDOCFLAGS: "-D warnings"
      - uses: actions/upload-artifact@ea165f8d65b6e75b540449e92b4886f43607fa02 # v4.6.2
        with:
          name: ruff
          path: target/debug/ruff
      - uses: actions/upload-artifact@ea165f8d65b6e75b540449e92b4886f43607fa02 # v4.6.2
        with:
          name: ty
          path: target/debug/ty

  cargo-test-linux-release:
    name: "cargo test (linux, release)"
    runs-on: depot-ubuntu-22.04-16
    needs: determine_changes
    if: ${{ !contains(github.event.pull_request.labels.*.name, 'no-test') && (needs.determine_changes.outputs.code == 'true' || github.ref == 'refs/heads/main') }}
    timeout-minutes: 20
    steps:
      - uses: actions/checkout@11bd71901bbe5b1630ceea73d27597364c9af683 # v4.2.2
        with:
          persist-credentials: false
      - uses: Swatinem/rust-cache@98c8021b550208e191a6a3145459bfc9fb29c4c0 # v2.8.0
      - name: "Install Rust toolchain"
        run: rustup show
      - name: "Install mold"
        uses: rui314/setup-mold@725a8794d15fc7563f59595bd9556495c0564878 # v1
      - name: "Install cargo nextest"
        uses: taiki-e/install-action@6064345e6658255e90e9500fdf9a06ab77e6909c # v2.57.6
        with:
          tool: cargo-nextest
      - name: "Install cargo insta"
        uses: taiki-e/install-action@6064345e6658255e90e9500fdf9a06ab77e6909c # v2.57.6
        with:
          tool: cargo-insta
      - name: "Run tests"
        shell: bash
        env:
          NEXTEST_PROFILE: "ci"
        run: cargo insta test --release --all-features --unreferenced reject --test-runner nextest

  cargo-test-windows:
    name: "cargo test (windows)"
    runs-on: depot-windows-2022-16
    needs: determine_changes
    if: ${{ !contains(github.event.pull_request.labels.*.name, 'no-test') && (needs.determine_changes.outputs.code == 'true' || github.ref == 'refs/heads/main') }}
    timeout-minutes: 20
    steps:
      - uses: actions/checkout@11bd71901bbe5b1630ceea73d27597364c9af683 # v4.2.2
        with:
          persist-credentials: false
      - uses: Swatinem/rust-cache@98c8021b550208e191a6a3145459bfc9fb29c4c0 # v2.8.0
      - name: "Install Rust toolchain"
        run: rustup show
      - name: "Install cargo nextest"
        uses: taiki-e/install-action@6064345e6658255e90e9500fdf9a06ab77e6909c # v2.57.6
        with:
          tool: cargo-nextest
      - name: "Run tests"
        shell: bash
        env:
          NEXTEST_PROFILE: "ci"
          # Workaround for <https://github.com/nextest-rs/nextest/issues/1493>.
          RUSTUP_WINDOWS_PATH_ADD_BIN: 1
        run: |
          cargo nextest run --all-features --profile ci
          cargo test --all-features --doc

  cargo-test-wasm:
    name: "cargo test (wasm)"
    runs-on: ubuntu-latest
    needs: determine_changes
    if: ${{ !contains(github.event.pull_request.labels.*.name, 'no-test') && (needs.determine_changes.outputs.code == 'true' || github.ref == 'refs/heads/main') }}
    timeout-minutes: 10
    steps:
      - uses: actions/checkout@11bd71901bbe5b1630ceea73d27597364c9af683 # v4.2.2
        with:
          persist-credentials: false
      - uses: Swatinem/rust-cache@98c8021b550208e191a6a3145459bfc9fb29c4c0 # v2.8.0
      - name: "Install Rust toolchain"
        run: rustup target add wasm32-unknown-unknown
      - uses: actions/setup-node@49933ea5288caeca8642d1e84afbd3f7d6820020 # v4.4.0
        with:
          node-version: 20
          cache: "npm"
          cache-dependency-path: playground/package-lock.json
      - uses: jetli/wasm-pack-action@0d096b08b4e5a7de8c28de67e11e945404e9eefa # v0.4.0
        with:
          version: v0.13.1
      - name: "Test ruff_wasm"
        run: |
          cd crates/ruff_wasm
          wasm-pack test --node
      - name: "Test ty_wasm"
        run: |
          cd crates/ty_wasm
          wasm-pack test --node

  cargo-build-release:
    name: "cargo build (release)"
    runs-on: macos-latest
    if: ${{ github.ref == 'refs/heads/main' }}
    timeout-minutes: 20
    steps:
      - uses: actions/checkout@11bd71901bbe5b1630ceea73d27597364c9af683 # v4.2.2
        with:
          persist-credentials: false
      - uses: Swatinem/rust-cache@98c8021b550208e191a6a3145459bfc9fb29c4c0 # v2.8.0
      - name: "Install Rust toolchain"
        run: rustup show
      - name: "Install mold"
        uses: rui314/setup-mold@725a8794d15fc7563f59595bd9556495c0564878 # v1
      - name: "Build"
        run: cargo build --release --locked

  cargo-build-msrv:
    name: "cargo build (msrv)"
    runs-on: depot-ubuntu-latest-8
    needs: determine_changes
    if: ${{ !contains(github.event.pull_request.labels.*.name, 'no-test') && (needs.determine_changes.outputs.code == 'true' || github.ref == 'refs/heads/main') }}
    timeout-minutes: 20
    steps:
      - uses: actions/checkout@11bd71901bbe5b1630ceea73d27597364c9af683 # v4.2.2
        with:
          persist-credentials: false
      - uses: SebRollen/toml-action@b1b3628f55fc3a28208d4203ada8b737e9687876 # v1.2.0
        id: msrv
        with:
          file: "Cargo.toml"
          field: "workspace.package.rust-version"
      - uses: Swatinem/rust-cache@98c8021b550208e191a6a3145459bfc9fb29c4c0 # v2.8.0
      - name: "Install Rust toolchain"
        env:
          MSRV: ${{ steps.msrv.outputs.value }}
        run: rustup default "${MSRV}"
      - name: "Install mold"
        uses: rui314/setup-mold@725a8794d15fc7563f59595bd9556495c0564878 # v1
      - name: "Build tests"
        shell: bash
        env:
          MSRV: ${{ steps.msrv.outputs.value }}
        run: cargo "+${MSRV}" test --no-run --all-features

  cargo-fuzz-build:
    name: "cargo fuzz build"
    runs-on: ubuntu-latest
    needs: determine_changes
    if: ${{ github.ref == 'refs/heads/main' || needs.determine_changes.outputs.fuzz == 'true' || needs.determine_changes.outputs.code == 'true' }}
    timeout-minutes: 10
    steps:
      - uses: actions/checkout@11bd71901bbe5b1630ceea73d27597364c9af683 # v4.2.2
        with:
          persist-credentials: false
      - uses: Swatinem/rust-cache@98c8021b550208e191a6a3145459bfc9fb29c4c0 # v2.8.0
        with:
          workspaces: "fuzz -> target"
      - name: "Install Rust toolchain"
        run: rustup show
      - name: "Install cargo-binstall"
<<<<<<< HEAD
        uses: cargo-bins/cargo-binstall@2bb61346d075e720d4c3da92f23b6d612d5a7543 # v1.15.3
=======
        uses: cargo-bins/cargo-binstall@837578dfb436769f1e6669b2e23ffea9d9d2da8f # v1.15.4
        with:
          tool: cargo-fuzz@0.11.2
>>>>>>> f893b199
      - name: "Install cargo-fuzz"
        # Download the latest version from quick install and not the github releases because github releases only has MUSL targets.
        run: cargo binstall cargo-fuzz --force  --disable-strategies crate-meta-data --no-confirm
      - run: cargo fuzz build -s none

  fuzz-parser:
    name: "fuzz parser"
    runs-on: ubuntu-latest
    needs:
      - cargo-test-linux
      - determine_changes
    if: ${{ !contains(github.event.pull_request.labels.*.name, 'no-test') && (needs.determine_changes.outputs.parser == 'true' || needs.determine_changes.outputs.py-fuzzer == 'true') }}
    timeout-minutes: 20
    env:
      FORCE_COLOR: 1
    steps:
      - uses: actions/checkout@11bd71901bbe5b1630ceea73d27597364c9af683 # v4.2.2
        with:
          persist-credentials: false
      - uses: astral-sh/setup-uv@557e51de59eb14aaaba2ed9621916900a91d50c6 # v6.6.1
      - uses: actions/download-artifact@d3f86a106a0bac45b974a628896c90dbdf5c8093 # v4.3.0
        name: Download Ruff binary to test
        id: download-cached-binary
        with:
          name: ruff
          path: ruff-to-test
      - name: Fuzz
        env:
          DOWNLOAD_PATH: ${{ steps.download-cached-binary.outputs.download-path }}
        run: |
          # Make executable, since artifact download doesn't preserve this
          chmod +x "${DOWNLOAD_PATH}/ruff"

          (
            uvx \
            --python="${PYTHON_VERSION}" \
            --from=./python/py-fuzzer \
            fuzz \
            --test-executable="${DOWNLOAD_PATH}/ruff" \
            --bin=ruff \
            0-500
          )

  scripts:
    name: "test scripts"
    runs-on: ubuntu-latest
    needs: determine_changes
    if: ${{ !contains(github.event.pull_request.labels.*.name, 'no-test') && (needs.determine_changes.outputs.code == 'true' || github.ref == 'refs/heads/main') }}
    timeout-minutes: 5
    steps:
      - uses: actions/checkout@11bd71901bbe5b1630ceea73d27597364c9af683 # v4.2.2
        with:
          persist-credentials: false
      - uses: Swatinem/rust-cache@98c8021b550208e191a6a3145459bfc9fb29c4c0 # v2.8.0
      - name: "Install Rust toolchain"
        run: rustup component add rustfmt
      # Run all code generation scripts, and verify that the current output is
      # already checked into git.
      - run: python crates/ruff_python_ast/generate.py
      - run: python crates/ruff_python_formatter/generate.py
      - run: test -z "$(git status --porcelain)"
      # Verify that adding a plugin or rule produces clean code.
      - run: ./scripts/add_rule.py --name DoTheThing --prefix F --code 999 --linter pyflakes
      - run: cargo check
      - run: |
          ./scripts/add_plugin.py test --url https://pypi.org/project/-test/0.1.0/ --prefix TST
          ./scripts/add_rule.py --name FirstRule --prefix TST --code 001 --linter test
      - run: cargo check

  ecosystem:
    name: "ecosystem"
    runs-on: depot-ubuntu-latest-8
    needs:
      - cargo-test-linux
      - determine_changes
    # Only runs on pull requests, since that is the only we way we can find the base version for comparison.
    # Ecosystem check needs linter and/or formatter changes.
    if: ${{ !contains(github.event.pull_request.labels.*.name, 'no-test') && github.event_name == 'pull_request' && needs.determine_changes.outputs.code == 'true' }}
    timeout-minutes: 20
    steps:
      - uses: actions/checkout@11bd71901bbe5b1630ceea73d27597364c9af683 # v4.2.2
        with:
          persist-credentials: false
      - uses: actions/setup-python@a26af69be951a213d495a4c3e4e4022e16d87065 # v5.6.0
        with:
          python-version: ${{ env.PYTHON_VERSION }}

      - uses: actions/download-artifact@d3f86a106a0bac45b974a628896c90dbdf5c8093 # v4.3.0
        name: Download comparison Ruff binary
        id: ruff-target
        with:
          name: ruff
          path: target/debug

      - uses: dawidd6/action-download-artifact@20319c5641d495c8a52e688b7dc5fada6c3a9fbc # v8
        name: Download baseline Ruff binary
        with:
          name: ruff
          branch: ${{ github.event.pull_request.base.ref }}
          workflow: "ci.yaml"
          check_artifacts: true

      - name: Install ruff-ecosystem
        run: |
          pip install ./python/ruff-ecosystem

      - name: Run `ruff check` stable ecosystem check
        if: ${{ needs.determine_changes.outputs.linter == 'true' }}
        env:
          DOWNLOAD_PATH: ${{ steps.ruff-target.outputs.download-path }}
        run: |
          # Make executable, since artifact download doesn't preserve this
          chmod +x ./ruff "${DOWNLOAD_PATH}/ruff"

          # Set pipefail to avoid hiding errors with tee
          set -eo pipefail

          ruff-ecosystem check ./ruff "${DOWNLOAD_PATH}/ruff" --cache ./checkouts --output-format markdown | tee ecosystem-result-check-stable

          cat ecosystem-result-check-stable > "$GITHUB_STEP_SUMMARY"
          echo "### Linter (stable)"  > ecosystem-result
          cat ecosystem-result-check-stable >> ecosystem-result
          echo "" >> ecosystem-result

      - name: Run `ruff check` preview ecosystem check
        if: ${{ needs.determine_changes.outputs.linter == 'true' }}
        env:
          DOWNLOAD_PATH: ${{ steps.ruff-target.outputs.download-path }}
        run: |
          # Make executable, since artifact download doesn't preserve this
          chmod +x ./ruff "${DOWNLOAD_PATH}/ruff"

          # Set pipefail to avoid hiding errors with tee
          set -eo pipefail

          ruff-ecosystem check ./ruff "${DOWNLOAD_PATH}/ruff" --cache ./checkouts --output-format markdown --force-preview | tee ecosystem-result-check-preview

          cat ecosystem-result-check-preview > "$GITHUB_STEP_SUMMARY"
          echo "### Linter (preview)" >> ecosystem-result
          cat ecosystem-result-check-preview >> ecosystem-result
          echo "" >> ecosystem-result

      - name: Run `ruff format` stable ecosystem check
        if: ${{ needs.determine_changes.outputs.formatter == 'true' }}
        env:
          DOWNLOAD_PATH: ${{ steps.ruff-target.outputs.download-path }}
        run: |
          # Make executable, since artifact download doesn't preserve this
          chmod +x ./ruff "${DOWNLOAD_PATH}/ruff"

          # Set pipefail to avoid hiding errors with tee
          set -eo pipefail

          ruff-ecosystem format ./ruff "${DOWNLOAD_PATH}/ruff" --cache ./checkouts --output-format markdown | tee ecosystem-result-format-stable

          cat ecosystem-result-format-stable > "$GITHUB_STEP_SUMMARY"
          echo "### Formatter (stable)" >> ecosystem-result
          cat ecosystem-result-format-stable >> ecosystem-result
          echo "" >> ecosystem-result

      - name: Run `ruff format` preview ecosystem check
        if: ${{ needs.determine_changes.outputs.formatter == 'true' }}
        env:
          DOWNLOAD_PATH: ${{ steps.ruff-target.outputs.download-path }}
        run: |
          # Make executable, since artifact download doesn't preserve this
          chmod +x ./ruff "${DOWNLOAD_PATH}/ruff"

          # Set pipefail to avoid hiding errors with tee
          set -eo pipefail

          ruff-ecosystem format ./ruff "${DOWNLOAD_PATH}/ruff" --cache ./checkouts --output-format markdown --force-preview | tee ecosystem-result-format-preview

          cat ecosystem-result-format-preview > "$GITHUB_STEP_SUMMARY"
          echo "### Formatter (preview)" >> ecosystem-result
          cat ecosystem-result-format-preview >> ecosystem-result
          echo "" >> ecosystem-result

      - name: Export pull request number
        run: |
          echo ${{ github.event.number }} > pr-number

      - uses: actions/upload-artifact@ea165f8d65b6e75b540449e92b4886f43607fa02 # v4.6.2
        name: Upload PR Number
        with:
          name: pr-number
          path: pr-number

      - uses: actions/upload-artifact@ea165f8d65b6e75b540449e92b4886f43607fa02 # v4.6.2
        name: Upload Results
        with:
          name: ecosystem-result
          path: ecosystem-result

  fuzz-ty:
    name: "Fuzz for new ty panics"
    runs-on: depot-ubuntu-22.04-16
    needs:
      - cargo-test-linux
      - determine_changes
    # Only runs on pull requests, since that is the only we way we can find the base version for comparison.
    if: ${{ !contains(github.event.pull_request.labels.*.name, 'no-test') && github.event_name == 'pull_request' && (needs.determine_changes.outputs.ty == 'true' || needs.determine_changes.outputs.py-fuzzer == 'true') }}
    timeout-minutes: 20
    steps:
      - uses: actions/checkout@11bd71901bbe5b1630ceea73d27597364c9af683 # v4.2.2
        with:
          persist-credentials: false
      - uses: actions/download-artifact@d3f86a106a0bac45b974a628896c90dbdf5c8093 # v4.3.0
        name: Download new ty binary
        id: ty-new
        with:
          name: ty
          path: target/debug
      - uses: dawidd6/action-download-artifact@20319c5641d495c8a52e688b7dc5fada6c3a9fbc # v8
        name: Download baseline ty binary
        with:
          name: ty
          branch: ${{ github.event.pull_request.base.ref }}
          workflow: "ci.yaml"
          check_artifacts: true
      - uses: astral-sh/setup-uv@557e51de59eb14aaaba2ed9621916900a91d50c6 # v6.6.1
      - name: Fuzz
        env:
          FORCE_COLOR: 1
          NEW_TY: ${{ steps.ty-new.outputs.download-path }}
        run: |
          # Make executable, since artifact download doesn't preserve this
          chmod +x "${PWD}/ty" "${NEW_TY}/ty"

          (
            uvx \
            --python="${PYTHON_VERSION}" \
            --from=./python/py-fuzzer \
            fuzz \
            --test-executable="${NEW_TY}/ty" \
            --baseline-executable="${PWD}/ty" \
            --only-new-bugs \
            --bin=ty \
            0-500
          )

  cargo-shear:
    name: "cargo shear"
    runs-on: ubuntu-latest
    needs: determine_changes
    if: ${{ needs.determine_changes.outputs.code == 'true' || github.ref == 'refs/heads/main' }}
    steps:
      - uses: actions/checkout@11bd71901bbe5b1630ceea73d27597364c9af683 # v4.2.2
        with:
          persist-credentials: false
      - uses: cargo-bins/cargo-binstall@837578dfb436769f1e6669b2e23ffea9d9d2da8f # v1.15.4
      - run: cargo binstall --no-confirm cargo-shear
      - run: cargo shear

  python-package:
    name: "python package"
    runs-on: ubuntu-latest
    timeout-minutes: 20
    if: ${{ !contains(github.event.pull_request.labels.*.name, 'no-test') }}
    steps:
      - uses: actions/checkout@11bd71901bbe5b1630ceea73d27597364c9af683 # v4.2.2
        with:
          persist-credentials: false
      - uses: actions/setup-python@a26af69be951a213d495a4c3e4e4022e16d87065 # v5.6.0
        with:
          python-version: ${{ env.PYTHON_VERSION }}
          architecture: x64
      - uses: Swatinem/rust-cache@98c8021b550208e191a6a3145459bfc9fb29c4c0 # v2.8.0
      - name: "Prep README.md"
        run: python scripts/transform_readme.py --target pypi
      - name: "Build wheels"
        uses: PyO3/maturin-action@86b9d133d34bc1b40018696f782949dac11bd380 # v1.49.4
        with:
          args: --out dist
      - name: "Test wheel"
        run: |
          pip install --force-reinstall --find-links dist "${PACKAGE_NAME}"
          ruff --help
          python -m ruff --help
      - name: "Remove wheels from cache"
        run: rm -rf target/wheels

  pre-commit:
    name: "pre-commit"
    runs-on: depot-ubuntu-22.04-16
    timeout-minutes: 10
    steps:
      - uses: actions/checkout@11bd71901bbe5b1630ceea73d27597364c9af683 # v4.2.2
        with:
          persist-credentials: false
      - uses: astral-sh/setup-uv@557e51de59eb14aaaba2ed9621916900a91d50c6 # v6.6.1
      - uses: Swatinem/rust-cache@98c8021b550208e191a6a3145459bfc9fb29c4c0 # v2.8.0
      - uses: actions/setup-node@49933ea5288caeca8642d1e84afbd3f7d6820020 # v4.4.0
        with:
          node-version: 22
      - name: "Cache pre-commit"
        uses: actions/cache@0400d5f644dc74513175e3cd8d07132dd4860809 # v4.2.4
        with:
          path: ~/.cache/pre-commit
          key: pre-commit-${{ hashFiles('.pre-commit-config.yaml') }}
      - name: "Run pre-commit"
        run: |
          echo '```console' > "$GITHUB_STEP_SUMMARY"
          # Enable color output for pre-commit and remove it for the summary
          # Use --hook-stage=manual to enable slower pre-commit hooks that are skipped by default
          SKIP=cargo-fmt,clippy,dev-generate-all uvx --python="${PYTHON_VERSION}" pre-commit run --all-files --show-diff-on-failure --color=always --hook-stage=manual | \
            tee >(sed -E 's/\x1B\[([0-9]{1,2}(;[0-9]{1,2})*)?[mGK]//g' >> "$GITHUB_STEP_SUMMARY") >&1
          exit_code="${PIPESTATUS[0]}"
          echo '```' >> "$GITHUB_STEP_SUMMARY"
          exit "$exit_code"

  docs:
    name: "mkdocs"
    runs-on: ubuntu-latest
    timeout-minutes: 10
    env:
      MKDOCS_INSIDERS_SSH_KEY_EXISTS: ${{ secrets.MKDOCS_INSIDERS_SSH_KEY != '' }}
    steps:
      - uses: actions/checkout@11bd71901bbe5b1630ceea73d27597364c9af683 # v4.2.2
        with:
          persist-credentials: false
      - uses: actions/setup-python@a26af69be951a213d495a4c3e4e4022e16d87065 # v5.6.0
        with:
          python-version: "3.13"
      - uses: Swatinem/rust-cache@98c8021b550208e191a6a3145459bfc9fb29c4c0 # v2.8.0
      - name: "Add SSH key"
        if: ${{ env.MKDOCS_INSIDERS_SSH_KEY_EXISTS == 'true' }}
        uses: webfactory/ssh-agent@a6f90b1f127823b31d4d4a8d96047790581349bd # v0.9.1
        with:
          ssh-private-key: ${{ secrets.MKDOCS_INSIDERS_SSH_KEY }}
      - name: "Install Rust toolchain"
        run: rustup show
      - name: Install uv
        uses: astral-sh/setup-uv@557e51de59eb14aaaba2ed9621916900a91d50c6 # v6.6.1
      - name: "Install Insiders dependencies"
        if: ${{ env.MKDOCS_INSIDERS_SSH_KEY_EXISTS == 'true' }}
        run: uv pip install -r docs/requirements-insiders.txt --system
      - name: "Install dependencies"
        if: ${{ env.MKDOCS_INSIDERS_SSH_KEY_EXISTS != 'true' }}
        run: uv pip install -r docs/requirements.txt --system
      - name: "Update README File"
        run: python scripts/transform_readme.py --target mkdocs
      - name: "Generate docs"
        run: python scripts/generate_mkdocs.py
      - name: "Check docs formatting"
        run: python scripts/check_docs_formatted.py
      - name: "Build Insiders docs"
        if: ${{ env.MKDOCS_INSIDERS_SSH_KEY_EXISTS == 'true' }}
        run: mkdocs build --strict -f mkdocs.insiders.yml
      - name: "Build docs"
        if: ${{ env.MKDOCS_INSIDERS_SSH_KEY_EXISTS != 'true' }}
        run: mkdocs build --strict -f mkdocs.public.yml

  check-formatter-instability-and-black-similarity:
    name: "formatter instabilities and black similarity"
    runs-on: ubuntu-latest
    needs: determine_changes
    if: ${{ !contains(github.event.pull_request.labels.*.name, 'no-test') && (needs.determine_changes.outputs.formatter == 'true' || github.ref == 'refs/heads/main') }}
    timeout-minutes: 10
    steps:
      - uses: actions/checkout@11bd71901bbe5b1630ceea73d27597364c9af683 # v4.2.2
        with:
          persist-credentials: false
      - uses: Swatinem/rust-cache@98c8021b550208e191a6a3145459bfc9fb29c4c0 # v2.8.0
      - name: "Install Rust toolchain"
        run: rustup show
      - name: "Run checks"
        run: scripts/formatter_ecosystem_checks.sh
      - name: "Github step summary"
        run: cat target/formatter-ecosystem/stats.txt > "$GITHUB_STEP_SUMMARY"
      - name: "Remove checkouts from cache"
        run: rm -r target/formatter-ecosystem

  check-ruff-lsp:
    name: "test ruff-lsp"
    runs-on: ubuntu-latest
    timeout-minutes: 5
    needs:
      - cargo-test-linux
      - determine_changes
    if: ${{ !contains(github.event.pull_request.labels.*.name, 'no-test') && (needs.determine_changes.outputs.code == 'true' || github.ref == 'refs/heads/main') }}
    steps:
      - uses: extractions/setup-just@e33e0265a09d6d736e2ee1e0eb685ef1de4669ff # v3.0.0
        env:
          GITHUB_TOKEN: ${{ secrets.GITHUB_TOKEN }}

      - uses: actions/checkout@11bd71901bbe5b1630ceea73d27597364c9af683 # v4.2.2
        name: "Download ruff-lsp source"
        with:
          persist-credentials: false
          repository: "astral-sh/ruff-lsp"

      - uses: actions/setup-python@a26af69be951a213d495a4c3e4e4022e16d87065 # v5.6.0
        with:
          # installation fails on 3.13 and newer
          python-version: "3.12"

      - uses: actions/download-artifact@d3f86a106a0bac45b974a628896c90dbdf5c8093 # v4.3.0
        name: Download development ruff binary
        id: ruff-target
        with:
          name: ruff
          path: target/debug

      - name: Install ruff-lsp dependencies
        run: |
          just install

      - name: Run ruff-lsp tests
        env:
          DOWNLOAD_PATH: ${{ steps.ruff-target.outputs.download-path }}
        run: |
          # Setup development binary
          pip uninstall --yes ruff
          chmod +x "${DOWNLOAD_PATH}/ruff"
          export PATH="${DOWNLOAD_PATH}:${PATH}"
          ruff version

          just test

  check-playground:
    name: "check playground"
    runs-on: ubuntu-latest
    timeout-minutes: 5
    needs:
      - determine_changes
    if: ${{ (needs.determine_changes.outputs.playground == 'true') }}
    steps:
      - uses: actions/checkout@11bd71901bbe5b1630ceea73d27597364c9af683 # v4.2.2
        with:
          persist-credentials: false
      - name: "Install Rust toolchain"
        run: rustup target add wasm32-unknown-unknown
      - uses: Swatinem/rust-cache@98c8021b550208e191a6a3145459bfc9fb29c4c0 # v2.8.0
      - uses: actions/setup-node@49933ea5288caeca8642d1e84afbd3f7d6820020 # v4.4.0
        with:
          node-version: 22
          cache: "npm"
          cache-dependency-path: playground/package-lock.json
      - uses: jetli/wasm-bindgen-action@20b33e20595891ab1a0ed73145d8a21fc96e7c29 # v0.2.0
      - name: "Install Node dependencies"
        run: npm ci
        working-directory: playground
      - name: "Build playgrounds"
        run: npm run dev:wasm
        working-directory: playground
      - name: "Run TypeScript checks"
        run: npm run check
        working-directory: playground
      - name: "Check formatting"
        run: npm run fmt:check
        working-directory: playground

  benchmarks-instrumented:
    runs-on: ubuntu-24.04
    needs: determine_changes
    if: ${{ github.repository == 'astral-sh/ruff' && !contains(github.event.pull_request.labels.*.name, 'no-test') && (needs.determine_changes.outputs.code == 'true' || github.ref == 'refs/heads/main') }}
    timeout-minutes: 20
    steps:
      - name: "Checkout Branch"
        uses: actions/checkout@11bd71901bbe5b1630ceea73d27597364c9af683 # v4.2.2
        with:
          persist-credentials: false

      - uses: Swatinem/rust-cache@98c8021b550208e191a6a3145459bfc9fb29c4c0 # v2.8.0
      - uses: astral-sh/setup-uv@557e51de59eb14aaaba2ed9621916900a91d50c6 # v6.6.1

      - name: "Install Rust toolchain"
        run: rustup show

      - name: "Install codspeed"
        uses: taiki-e/install-action@6064345e6658255e90e9500fdf9a06ab77e6909c # v2.57.6
        with:
          tool: cargo-codspeed

      - name: "Build benchmarks"
        run: cargo codspeed build --features "codspeed,instrumented" --no-default-features -p ruff_benchmark

      - name: "Run benchmarks"
        uses: CodSpeedHQ/action@76578c2a7ddd928664caa737f0e962e3085d4e7c # v3.8.1
        with:
          run: cargo codspeed run
          token: ${{ secrets.CODSPEED_TOKEN }}

  benchmarks-walltime:
    runs-on: codspeed-macro
    needs: determine_changes
    if: ${{ github.repository == 'astral-sh/ruff' && !contains(github.event.pull_request.labels.*.name, 'no-test') && (needs.determine_changes.outputs.ty == 'true' || github.ref == 'refs/heads/main') }}
    timeout-minutes: 20
    env:
      TY_LOG: ruff_benchmark=debug
    steps:
      - name: "Checkout Branch"
        uses: actions/checkout@11bd71901bbe5b1630ceea73d27597364c9af683 # v4.2.2
        with:
          persist-credentials: false

      - uses: Swatinem/rust-cache@98c8021b550208e191a6a3145459bfc9fb29c4c0 # v2.8.0
      - uses: astral-sh/setup-uv@557e51de59eb14aaaba2ed9621916900a91d50c6 # v6.6.1

      - name: "Install Rust toolchain"
        run: rustup show

      - name: "Install codspeed"
        uses: taiki-e/install-action@6064345e6658255e90e9500fdf9a06ab77e6909c # v2.57.6
        with:
          tool: cargo-codspeed

      - name: "Build benchmarks"
        run: cargo codspeed build --features "codspeed,walltime" --no-default-features -p ruff_benchmark

      - name: "Run benchmarks"
        uses: CodSpeedHQ/action@76578c2a7ddd928664caa737f0e962e3085d4e7c # v3.8.1
        with:
          run: cargo codspeed run
          token: ${{ secrets.CODSPEED_TOKEN }}<|MERGE_RESOLUTION|>--- conflicted
+++ resolved
@@ -441,13 +441,7 @@
       - name: "Install Rust toolchain"
         run: rustup show
       - name: "Install cargo-binstall"
-<<<<<<< HEAD
-        uses: cargo-bins/cargo-binstall@2bb61346d075e720d4c3da92f23b6d612d5a7543 # v1.15.3
-=======
         uses: cargo-bins/cargo-binstall@837578dfb436769f1e6669b2e23ffea9d9d2da8f # v1.15.4
-        with:
-          tool: cargo-fuzz@0.11.2
->>>>>>> f893b199
       - name: "Install cargo-fuzz"
         # Download the latest version from quick install and not the github releases because github releases only has MUSL targets.
         run: cargo binstall cargo-fuzz --force  --disable-strategies crate-meta-data --no-confirm
