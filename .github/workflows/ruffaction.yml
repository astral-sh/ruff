--- conflicted
+++ resolved
@@ -7,8 +7,4 @@
     runs-on: ubuntu-latest
     steps:
       - uses: actions/checkout@v2
-<<<<<<< HEAD
-      - uses: brucearctor/ruff@v0.0.0002
-=======
-      - uses: brucearctor/ruff@v0.0.0003
->>>>>>> f60eb4aa
+      - uses: brucearctor/ruff@v0.0.0003